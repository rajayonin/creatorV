--- conflicted
+++ resolved
@@ -12,11 +12,7 @@
     "colors": "^1.4.0",
     "jshint": "^2.13.6",
     "readline-sync": "^1.4.10",
-<<<<<<< HEAD
-    "terser": "^5.34.0",
-=======
     "terser": "^5.34.1",
->>>>>>> 853cbf9d
     "yargs": "^17.7.2"
   }
 }