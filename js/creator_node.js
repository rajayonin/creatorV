--- conflicted
+++ resolved
@@ -179,42 +179,6 @@
     var addrs = main_memory_get_addresses() ;
     for (var i=0; i<addrs.length; i++)
     {
-<<<<<<< HEAD
-            /* NEW */
-        var addrs = main_memory_get_addresses() ;
-        for (var i=0; i<addrs.length; i++)
-        {
-         elto_value  = main_memory_read_value(addrs[i]) ;
-         elto_dvalue = main_memory_read_default_value(addrs[i]) ;
-
-         if (elto_value != elto_dvalue)
-         {
-                     addr_string = "0x" + parseInt(addrs[i]).toString(16) ;
-             elto_string = "0x" + elto_value ;
-             ret.msg = ret.msg + "memory[" + addr_string + "]" + ":" + elto_string + "; ";
-         }
-        }
-    }
-    else
-    {
-            /* OLD */
-        for (var i in memory)
-        {
-        for (var j=0; j<memory[i].length; j++)
-        {
-            elto_value  = memory[i][j].Binary[3].Bin    + memory[i][j].Binary[2].Bin +
-                  memory[i][j].Binary[1].Bin    + memory[i][j].Binary[0].Bin ;
-            elto_dvalue = memory[i][j].Binary[3].DefBin + memory[i][j].Binary[2].DefBin +
-                  memory[i][j].Binary[1].DefBin + memory[i][j].Binary[0].DefBin ;
-
-            if (elto_value != elto_dvalue)
-            {
-            elto_string = "0x" + elto_value ;
-            ret.msg = ret.msg + "memory[0x" + memory[i][j].Address.toString(16) + "]" + ":" + elto_string + "; ";
-            }
-        }
-        }
-=======
       if(addrs[i] >= parseInt(architecture.memory_layout[3].value)){
         continue;
       }
@@ -228,7 +192,6 @@
         elto_string = "0x" + elto_value ;
         ret.msg = ret.msg + "memory[" + addr_string + "]" + ":" + elto_string + "; ";
       }
->>>>>>> e5479142
     }
     
 
