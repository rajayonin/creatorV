--- conflicted
+++ resolved
@@ -337,12 +337,6 @@
       data_mode: 'registers',
       /*Register form*/
       newValue: '',
-<<<<<<< HEAD
-      /*Memory table fields*/
-      memFields: ['Tag', 'Address', 'Binary', 'Value'],
-      row_index: null,
-      selected_space_view: null,
-=======
 
 
 
@@ -354,7 +348,6 @@
       row_index: null, //TODO: try to include in a component
       selected_space_view: null, //TODO: try to include in a component
       selected_stack_view: null, //TODO: try to include in a component
->>>>>>> 39772124
       /*Memory*/
       memory: memory,
       unallocated_memory: unallocated_memory,
@@ -3727,8 +3720,6 @@
         app._data.selected_space_view = null;
       },
 
-<<<<<<< HEAD
-=======
       //TODO: try to include in a component
       hide_space_modal(){
         app._data.selected_space_view = null;
@@ -3770,7 +3761,6 @@
       hide_stack_modal(){
         app._data.selected_stack_view = null;
       },
->>>>>>> 39772124
 
 
 
