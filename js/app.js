/*
 *  Copyright 2018-2019 Felix Garcia Carballeira, Alejandro Calderon Mateos, Diego Camarmas Alonso
 *
 *  This file is part of CREATOR.
 *
 *  CREATOR is free software: you can redistribute it and/or modify
 *  it under the terms of the GNU Lesser General Public License as published by
 *  the Free Software Foundation, either version 3 of the License, or
 *  (at your option) any later version.
 *
 *  CREATOR is distributed in the hope that it will be useful,
 *  but WITHOUT ANY WARRANTY; without even the implied warranty of
 *  MERCHANTABILITY or FITNESS FOR A PARTICULAR PURPOSE.  See the
 *  GNU Lesser General Public License for more details.
 *
 *  You should have received a copy of the GNU Lesser General Public License
 *  along with CREATOR.  If not, see <http://www.gnu.org/licenses/>.
 *
 */




/********************
 * Global variables *
 ********************/

/*Architecture editor*/

/*Available architectures*/
var architecture_available = [];
/*New architectures*/
var load_architectures_available = [];
var load_architectures = [];
/*Architectures card background*/
var back_card = [];
/*Load architecture*/
var architecture = {components:[], instructions:[], directives:[], memory_layout:[]};
var architecture_hash = [];
/*Components form select*/
var componentsTypes = [
  { text: 'Integer', value: 'integer' },
  { text: 'Floating point', value: 'floating point' },
  { text: 'Control', value: 'control' },
];
/*Intructions form select*/
var instructionsTypes = [
  { text: 'Arithmetic integer', value: 'Arithmetic integer' },
  { text: 'Arithmetic floating point', value: 'Arithmetic floating point' },
  { text: 'Logic', value: 'Logic' },
  { text: 'Transfer between registers', value: 'Transfer between registers' },
  { text: 'Memory access', value: 'Memory access' },
  { text: 'Comparison', value: 'Comparison' },
  { text: 'I/O', value: 'I/O' },
  { text: 'Syscall', value: 'Syscall' },
  { text: 'Control', value: 'Control' },
  { text: 'Function call', value: 'Function call' },
  { text: 'Conditional bifurcation', value: 'Conditional bifurcation' },
  { text: 'Unconditional bifurcation', value: 'Unconditional bifurcation' },
  { text: 'Other', value: 'Other' },
];
/*Directives form select*/
var actionTypes = [
  { text: 'Data Segment', value: 'data_segment' },
  { text: 'Code Segment', value: 'code_segment' },
  { text: 'Global Symbol', value: 'global_symbol' },
  { text: 'Byte', value: 'byte' },
  { text: 'Half Word', value: 'half_word' },
  { text: 'Word', value: 'word' },
  { text: 'Double Word', value: 'double_word' },
  { text: 'Float', value: 'float' },
  { text: 'Double', value: 'double' },
  { text: 'Space', value: 'space' },
  { text: 'ASCII not finished in null', value: 'ascii_not_null_end' },
  { text: 'ASCII finished in null', value: 'ascii_null_end' },
  { text: 'Align', value: 'align' },
  { text: 'Baling', value: 'baling'},
];



/*Compilator*/

/*Codemirror*/
var textarea_assembly_editor;
/*Assembly code textarea*/
var code_assembly = '';
/*Compilation index*/
var tokenIndex = 0;
/*Instructions memory address*/
var address;
/*Data memory address*/
var data_address;
/*Stack memory address*/
var stack_address;
/*Backup memory address*/
var backup_stack_address;
var backup_data_address;
/*Pending instructions and pending tags*/
var pending_instructions = [];
var pending_tags = [];
/*Global functions*/
var extern = [];
/*Error code messages*/
var compileError = [
  { mess1: "Empty label", mess2: "" },
  { mess1: "Repeated tag: ", mess2: "" },
  { mess1: "Instruction '", mess2: "' not found" },
  { mess1: "Incorrect sintax --> ", mess2: "" },
  { mess1: "Register '", mess2: "' not found" },
  { mess1: "Immediate number '", mess2: "' is too big" },
  { mess1: "Immediate number '", mess2: "' is not valid" },
  { mess1: "Tag '", mess2: "' is not valid" },
  { mess1: "Address '", mess2: "' is too big" },
  { mess1: "Address '", mess2: "' is not valid" },
  { mess1: "This field '", mess2: "' must start with a '('" },
  { mess1: "This field '", mess2: "' must end with a ')'" },
  { mess1: "This field is too small to encode in binary '", mess2: "" },
  { mess1: "This field is too small to encode in binary '", mess2: "" },
  { mess1: "Incorrect pseudoinstruction definition ", mess2: "" },
  { mess1: "Invalid directive: ", mess2: "" },
  { mess1: "Invalid data: ", mess2: " The data must be a number" }, 
  { mess1: 'The string of characters must start with "', mess2: "" }, 
  { mess1: "Number '", mess2: "' is too big" },
  { mess1: "Number '", mess2: "' is empty" },
  { mess1: "The text segment should start with '", mess2: "'" },
  { mess1: "The data must be aligned", mess2: "" },
  { mess1: "The number should be positive '", mess2: "'" },
  { mess1: "Empty directive", mess2: "" },
  { mess1: "After the comma you should go a blank --> ", mess2: "" },
  { mess1: "Incorrect sintax", mess2: "" },
  { mess1: "Syntax error near line: ", mess2: "" },
];
/*Promise*/
let promise;



/*Simulator*/

/*Displayed notifications*/
var notifications = [];
/*Available examples*/
var example_available = [];
/*Execution*/
var executionIndex = 0;
var runExecution = false;
var iter1 = 1;
var executionInit = 1;
/*Keyboard*/
var consoleMutex = false;
var mutexRead = false;
var newExecution = true;
/*Memory*/
var memory_hash = ["data_memory", "instructions_memory", "stack_memory"];
var memory = {data_memory: [], instructions_memory: [], stack_memory: []};
var unallocated_memory = [];
/*Instructions memory*/
var instructions = [];
var instructions_tag = [];
var instructions_binary = [];
/*Data memory*/
var data = [];
var data_tag = [];
/*Binary*/
var code_binary = '';
var update_binary = '';
/*Stats*/
var totalStats = 0;
var stats = [
  { type: 'Arithmetic integer', number_instructions: 0, percentage: 0, abbreviation: "AI" },
  { type: 'Arithmetic floating point', number_instructions: 0, percentage: 0, abbreviation: "AFP" },
  { type: 'Logic', number_instructions: 0, percentage: 0, abbreviation: "Log" },
  { type: 'Transfer between registers', number_instructions: 0, percentage: 0, abbreviation: "Trans" },
  { type: 'Memory access', number_instructions: 0, percentage: 0, abbreviation: "Mem" },
  { type: 'Comparison', number_instructions: 0, percentage: 0, abbreviation: "Comp" },
  { type: 'I/O', number_instructions: 0, percentage: 0, abbreviation: "I/O" },
  { type: 'Syscall', number_instructions: 0, percentage: 0, abbreviation: "Sys" },
  { type: 'Control', number_instructions: 0, percentage: 0, abbreviation: "Ctrl" },
  { type: 'Function call', number_instructions: 0, percentage: 0, abbreviation: "FC" },
  { type: 'Conditional bifurcation', number_instructions: 0, percentage: 0, abbreviation: "CB" },
  { type: 'Unconditional bifurcation', number_instructions: 0, percentage: 0, abbreviation: "UB" },
  { type: 'Other', number_instructions: 0, percentage: 0, abbreviation: "Oth" },
];



/*General*/
var toHandler = null;



/****************
 * Vue instance *
 ****************/
try{

  window.app = new Vue({

    /*DOM ID*/
    el: "#app",


    /*Vue data*/
    data: {
      /*Global*/
      /*View*/
      creator_mode: "load_architecture",
      /*Notification speed*/
      notificationTime: 1500,
      /*Debug*/
      c_debug: false,
      /*Dark Mode*/
      dark: false,
      


      /*Architecture editor*/

      /*Available architectures*/
      arch_available: architecture_available,
      /*Architectures card background*/
      back_card: back_card,
      /*Backup date*/
      date_copy: '',
      /*New architecture modal*/
      showLoadArch: false,
      /*New architecture form*/
      name_arch: '',
      description_arch: '',
      load_arch: '',
      /*Delete architecture modal*/
      modalDeletArch:{
        title: '',
        index: 0,
      },
      /*Architecture name*/
      architecture_name: '',
      /*Architecture bits*/
      number_bits: 32,
      /*Load architecture*/
      architecture: architecture,
      architecture_hash: architecture_hash,
      /*Saved file name*/
      name_arch_save: '',
      /*Advanced mode*/
      advanced_mode: true,
      /*Memory layout form*/
      memory_layout: ["", "", "", "", "", ""],
      /*Memory layout reset*/
      modalResetMem: {
        title: '',
        element: '',
      },
      /*Align memory*/
      align: false,
      /*Component table fields*/
      archFields: ['name', 'ID', 'nbits', 'default_value', 'properties', 'actions'],
      /*Components types*/
      componentsTypes: componentsTypes,
      /*Floating point registers*/
      simple_reg: [],
      /*Components reset*/
      modalResetArch: {
        title: '',
        element: '',
      },
      /*Modals components*/
      showNewComponent: false,
      showEditComponent: false,
      /*Edit component modal*/
      modalEditComponent: {
        title: '',
        element: '',
      },
      /*Delete component modal*/
      modalDeletComp:{
        title: '',
        element: '',
      },
      /*Modals elements*/
      showNewElement: false,
      showEditElement: false,
      /*New element modal*/
      modalNewElement:{
        title: '',
        element: '',
        type: '',
        double_precision: '',
        simple1: '',
        simple2: '',
      },
      /*Edit element modal*/
      modalEditElement:{
        title: '',
        element: '',
        type: '',
        double_precision: '',
        simple1: '',
        simple2: '',
      },
      /*Delete element modal*/
      modalDeletElement:{
        title: '',
        element: '',
      },
      /*Element form*/
      formArchitecture: {
        name: '',
        id: '',
        type: '',
        defValue: '',
        properties: [],
        precision: '',
      },
      /*Instructions table fields*/
      instFields: ['name', 'co', 'cop', 'nwords', 'signature', 'signatureRaw', 'fields', 'definition', 'actions'],
      /*Instructions types*/
      instructionsTypes: instructionsTypes,
      /*Instructions fields*/
      modalViewFields:{
        title: '',
        element: '',
        co: '',
        cop: '',
      },
      /*Instructions reset*/
      modalResetInst:{
        title: '',
        element: '',
      },
      /*Modals instructions*/
      showNewInstruction: false,
      showEditInstruction: false,
      /*Modal pagination*/
      instructionFormPage: 1,
      instructionFormPageLink: ['#Principal', '#Fields', '#Syntax', '#Definition'],
      /*Edit instruction modal*/
      modalEditInst:{
        title: '',
        element: '',
        co: '',
        cop: '',
      },
      /*Delete instruction modal*/
      modalDeletInst:{
        title: '',
        element: '',
        index: 0,
      },
      /*Instruction form*/
      formInstruction: {
        name: '',
        type: '',
        co: '',
        cop: '',
        nwords: 1,
        numfields: "1",
        numfieldsAux: "1",
        nameField: [],
        typeField: [],
        separated: [],
        startBitField: [],
        stopBitField: [],
        valueField: [],
        assignedCop: false,
        signature: '',
        signatureRaw: '',
        signature_definition: '',
        definition: '',
      },
      /*Pseudoinstructions table fields*/
      pseudoinstFields: ['name', 'nwords', 'signature', 'signatureRaw', 'fields', 'definition', 'actions'],
      /*Pseudoinstructions reset*/
      modalResetPseudoinst:{
        title: '',
        element: '',
      },
      /*Modals pseudoinstructions*/
      showNewPseudoinstruction: false,
      showEditPseudoinstruction: false,
      /*Edit pseudoinstruction modal*/
      modalEditPseudoinst:{
        title: '',
        element: '',
        index: 0,
      },
      /*Delete pseudoinstruction modal*/
      modalDeletPseudoinst:{
        title: '',
        element: '',
        index: 0,
      },
      /*Pseudoinstruction form*/
      formPseudoinstruction: {
        name: '',
        nwords: 1,
        numfields: "0",
        numfieldsAux: "0",
        nameField: [],
        typeField: [],
        startBitField: [],
        stopBitField: [],
        signature: '',
        signatureRaw: '',
        signature_definition: '',
        definition: '',
      },
      /*Directives table fields*/
      directivesFields: ['name', 'action', 'size', 'actions'],
      /*Directives types*/
      actionTypes: actionTypes,
      /*Directives reset*/
      modalResetDir: {
        title: '',
        element: '',
      },
      /*Modals directives*/
      showNewDirective: false,
      showEditDirective: false,
      /*Edit directive modal*/
      modalEditDirective:{
        title: '',
        element: '',
      },
      /*Delete pseudoinstruction modal*/
      modalDeletDir:{
        title: '',
        element: '',
      },
      /*Directive form*/
      formDirective:{
        name: '',
        action: '',
        size: 0,
      },
      /* Allow instruction with fractioned fields */
      fragmentData:["inm-signed", "inm-unsigned", "address", "offset_bytes", "offset_words"],
      


      /*Compilator*/
      
      /*Available examples*/
      example_available: example_available,
      
      load_assembly: '',
      /*Saved file name*/
      save_assembly: '',
      /*Code error modal*/
      modalAssemblyError:{
        code1: '',
        code2: '',
        code3: '',
        error: '',
      },
      /*Binary code loaded*/
      name_binary_load: '',
      /*Load binary*/
      load_binary: false,
      update_binary: update_binary,
      /*Saved file name*/
      name_binary_save: '',
      /*Assembly code*/
      assembly_code: "",
      

      
      /*Simulator*/

      /*Alert toasts content*/
      alertMessage: '',
      type: '',
      /*Displayed notifications*/
      notifications: notifications,
      /*Accesskey*/
      navigator: "",
      /*Calculator*/
      calculator: {
        bits: 32,
        hexadecimal: "",
        sign: "",
        exponent: "",
        mantissa: "",
        mantisaDec: 0,
        exponentDec: "",
        decimal: "",
        variant32: "primary",
        variant64: "outline-primary",
        lengthHexadecimal: 8,
        lengthSign: 1,
        lengthExponent: 8,
        lengthMantissa: 23,
      },
      /*Run instructions*/
      instructionsPacked: 20,
      /*Run button*/
      runExecution: false,
      /*Reset button*/
      resetBut: false,
      /*Instrutions table fields*/
      archInstructions: ['Break', 'Address', 'Label', 'User Instructions', 'Loaded Instructions'],
      /*Instructions memory*/
      instructions: instructions,
      /*Register type displayed*/
      register_type: 'integer',
      /*Register select*/
      nameTabReg: 'Decimal',
      nameReg: 'INT Registers',
      register_popover: '',
      /*Data mode*/
      data_mode: 'registers',
      /*Register form*/
      newValue: '',
      /*Memory table fields*/
      memFields: ['Address', 'Binary', 'Value'],
      row_index: null,
      selected_space_view: null,
      selected_stack_view: null,
      /*Memory*/
      memory: memory,
      unallocated_memory: unallocated_memory,
      /*Stats table fields*/
      statsFields: {
        type: {
          label: 'Type',
          sortable: true
        },
        number_instructions: {
          label: 'Number of instructions',
          sortable: true
        },
        percentage: {
          label: 'Percentage',
          sortable: true
        },
        abbreviation: {
          label: 'Abbreviation',
          sortable: false
        },
      },
      /*Stats*/
      stats: stats,
      /*Display*/
      display: '',
      /*Keyboard*/
      keyboard: '', 
      enter: null,
    },


    /*Created vue instance*/
    created(){
      this.load_arch_available();
<<<<<<< HEAD
      this.load_examples_available('default');
=======
>>>>>>> 30202574
      this.detectNavigator();
    },


    /*Mounted vue instance*/
    mounted(){
      this.backupCopyModal();
      this.verifyNavigator();
<<<<<<< HEAD

      // pre-load following URL params
      var url_hash = creator_preload_get2hash(window.location) ;
      creator_preload_fromHash(this, url_hash) ;
=======
      this.get_configuration();
>>>>>>> 30202574
    },

    beforeUpdate(){
      this.get_dark_mode();
    },  


    /*Vue methods*/
    methods:{
      /*Generic*/

      verifyNavigator(){
        if (navigator.userAgent.indexOf("OPR") > -1) {
          this.$refs.navigator.show();
        } 
        else if (navigator.userAgent.indexOf("MIE") > -1) {
          this.$refs.navigator.show();
        }
        else if (navigator.userAgent.indexOf("Edge") > -1) {
          this.$refs.navigator.show();
        } 
        else if(navigator.userAgent.indexOf("Chrome") > -1) {
          return;
        } 
        else if (navigator.userAgent.indexOf("Safari") > -1) {
          return;
        } 
        else if (navigator.userAgent.indexOf("Firefox") > -1) {
          return
        } 
        else{
          this.$refs.navigator.show();
        }
      },

      /*loads the configuration values from the last use*/
      get_configuration(){
      	if(localStorage.getItem("instructionsPacked") != null){
          this.instructionsPacked = parseInt(localStorage.getItem("instructionsPacked"));
        }

        if(localStorage.getItem("notificationTime") != null){
          this.notificationTime = parseInt(localStorage.getItem("notificationTime"));

        }
      },

      /*Verify if dark mode was activated de last use*/
      get_dark_mode(){
        if(localStorage.getItem("dark_mode") != null){
          document.getElementsByTagName("body")[0].style = localStorage.getItem("dark_mode");
          if(localStorage.getItem("dark_mode") == ""){
            app._data.dark = false;
          }
          else{
            app._data.dark = true;
          }
        }
        else{
        	var default_style = window.matchMedia('(prefers-color-scheme: dark)').matches;
        	if(default_style == true){
        		document.getElementsByTagName("body")[0].style = "filter: invert(88%) hue-rotate(160deg) !important; background-color: #111 !important;";
        		app._data.dark = true;
        	}
        	else{
        		document.getElementsByTagName("body")[0].style = "";
          	app._data.dark = false;
        	}
        }
      },

      /*Change the execution speed*/
      change_execution_speed(value){
      	if(value){
	      	this.instructionsPacked= this.instructionsPacked + value;
	      	if(this.instructionsPacked < 1){
	      		this.instructionsPacked = 1;
	      	}
	      	if (this.instructionsPacked > 101) {
	      		this.instructionsPacked = 101;
	      	}
	      }
	      else{
	      	this.instructionsPacked = parseInt(this.instructionsPacked);
	      }
      	
      	localStorage.setItem("instructionsPacked", this.instructionsPacked);

      },

      /*change the time a notification is displayed*/
      change_notification_time(value){
      	if(value){
	      	this.notificationTime= this.notificationTime + value;
	      	if(this.notificationTime < 1000){
	      		this.notificationTime = 1000;
	      	}
	      	if (this.notificationTime > 3500) {
	      		this.notificationTime = 3500;
	      	}
	      }
	      else{
	      	this.notificationTime = parseInt(this.notificationTime);
	      }

      	localStorage.setItem("notificationTime", this.notificationTime);

      },

      /*Dark  Mode*/
      change_dark_mode(){
        app._data.dark= !app._data.dark;
        if (app._data.dark){
          document.getElementsByTagName("body")[0].style = "filter: invert(88%) hue-rotate(160deg) !important; background-color: #111 !important;";
          localStorage.setItem("dark_mode", "filter: invert(88%) hue-rotate(160deg) !important; background-color: #111 !important;");
        }
        else{
          document.getElementsByTagName("body")[0].style = "";
          localStorage.setItem("dark_mode", "");

        }
      },

      /*Screen change*/
      change_UI_mode(e){
        app._data.register_popover = '';
      	// slow transition <any> => "architecture"
      	if (e == "architecture") 
      	{
      	    $(".loading").show();
                  setTimeout(function(){
      		          app._data.creator_mode = e;
      			  app.$forceUpdate();
      	                  $(".loading").hide();
      		       }, 50) ;
      	    return ;
      	}

      	// fast transition <any> => <any> - "architecture"
      	app._data.creator_mode = e;

      	if(e == "assembly"){
      	  setTimeout(function(){
      	    codemirrorStart();
      	    if(app._data.update_binary != ""){
      	      $("#divAssembly").attr("class", "col-lg-10 col-sm-12");
      	      $("#divTags").attr("class", "col-lg-2 col-sm-12");
      	      $("#divTags").show();
      	    }
      	  },50);
      	}
      	else{
      	  if(textarea_assembly_editor != null){
      	    app._data.assembly_code = textarea_assembly_editor.getValue();
      	    textarea_assembly_editor.toTextArea();
      	  }
      	}

      	app.$forceUpdate();
      },


      /*Architecture editor*/

      /**
        * method in charge of create the array corresponent to the 
        * current position of start bit and end bit
       */

      changeToSeparateValue( val, pos ) {
          if (val) {
            this.formInstruction.startBitField[pos] = [0];
            this.formInstruction.stopBitField[pos] =[0];
              if (this.formInstruction.typeField[pos] == 'co')
                  this.formInstruction.co = ['0'];
          } else {
            this.formInstruction.startBitField[pos] = 0;
            this.formInstruction.stopBitField[pos] =0;
              if (this.formInstruction.typeField[pos] == 'co')
                  this.formInstruction.co = '0';
          }
      },

      addMoreFieldsToSeparateValues(event, pos) {
        this.formInstruction.startBitField[pos].push(0);
        this.formInstruction.stopBitField[pos].push(0);
          if (this.formInstruction.typeField[pos] == 'co')
              this.formInstruction.co.push('0')
        app.$forceUpdate();
      },


    lessFieldsToSeparateValues(event, pos) {
        this.formInstruction.startBitField[pos].pop();
        this.formInstruction.stopBitField[pos].pop();
          if (this.formInstruction.typeField[pos] == 'co')
              this.formInstruction.co.pop()
        app.$forceUpdate();
    },

      /*Load the available architectures and check if exists backup*/
      load_arch_available(){
        $.getJSON('architecture/available_arch.json', function(cfg){
          architecture_available = cfg;
          
          if (typeof(Storage) !== "undefined"){
            if(localStorage.getItem("load_architectures_available") != null){
              var auxArch = localStorage.getItem("load_architectures_available");
              var aux = JSON.parse(auxArch);

              for (var i = 0; i < aux.length; i++){
                architecture_available.push(aux[i]);
                load_architectures_available.push(aux[i]);

                var auxArch2 = localStorage.getItem("load_architectures");
                var aux2 = JSON.parse(auxArch2);
                load_architectures.push(aux2[i]);
              }
            }
          }

          app._data.arch_available = architecture_available;

          for (var i = 0; i < architecture_available.length; i++){
            back_card.push({name: architecture_available[i].name , background: "default"});
          }
        });
      },
      /*Change the background of selected achitecture card*/
      change_background(name, type){
        if(type == 1){
          for (var i = 0; i < back_card.length; i++){
            if(name == back_card[i].name){
              back_card[i].background = "secondary";
            }
            else{
              back_card[i].background = "default";
            }
          }
        }
        if(type == 0){
          for (var i = 0; i < back_card.length; i++){
            back_card[i].background = "default";
          }
        }
      },
      /*Show backup modal*/
      backupCopyModal(){
        if (typeof(Storage) !== "undefined"){
          if(localStorage.getItem("architecture_copy") != null && localStorage.getItem("assembly_copy") != null && localStorage.getItem("date_copy") != null){
            this.date_copy = localStorage.getItem("date_copy");
            this.$refs.copyRef.show();
          }
        }
      },
      /*Load backup*/
      load_copy(){
        this.architecture_name = localStorage.getItem("arch_name");
        
        var auxArchitecture = JSON.parse(localStorage.getItem("architecture_copy"));
        architecture = bigInt_deserialize(auxArchitecture);

        app._data.architecture = architecture;
        app._data.assembly_code = localStorage.getItem("assembly_copy");
        //textarea_assembly_editor.setValue(localStorage.getItem("assembly_copy"));

        architecture_hash = [];
        for (var i = 0; i < architecture.components.length; i++){
          architecture_hash.push({name: architecture.components[i].name, index: i}); 
          app._data.architecture_hash = architecture_hash;
        }

        backup_stack_address = architecture.memory_layout[4].value;
        backup_data_address = architecture.memory_layout[3].value;

        this.reset();

        //$("#architecture_menu").hide();
        app.change_UI_mode('simulator');
        app.change_data_view('registers' , 'int');
        app.$forceUpdate();
        /*$("#save_btn_arch").show();
        $("#advanced_mode").show();
        $("#assembly_btn_arch").show();
        $("#load_arch_btn_arch").hide();
        $("#sim_btn_arch").show();
        $("#load_arch").hide();
        $("#load_menu_arch").hide();
        $("#view_components").show();*/

        this.$refs.copyRef.hide();

        show_notification('The backup has been loaded correctly', 'success') ;
      },
      /*Delete backup*/
      remove_copy(){
        localStorage.removeItem("architecture_copy");
        localStorage.removeItem("assembly_copy");
        localStorage.removeItem("date_copy");
        this.$refs.copyRef.hide();
      },
      /*Load the selected architecture*/
      load_arch_select(e){
        show_loading();

        for (var i = 0; i < load_architectures.length; i++){
          if(e == load_architectures[i].id){
            var auxArchitecture = JSON.parse(load_architectures[i].architecture);
            architecture = bigInt_deserialize(auxArchitecture);

            app._data.architecture = architecture;

            architecture_hash = [];
            for (var i = 0; i < architecture.components.length; i++){
              architecture_hash.push({name: architecture.components[i].name, index: i}); 
              app._data.architecture_hash = architecture_hash;
            }

            backup_stack_address = architecture.memory_layout[4].value;
            backup_data_address = architecture.memory_layout[3].value;

            app._data.architecture_name = e;

            //$("#architecture_menu").hide();
            app.change_UI_mode('simulator');
            app.change_data_view('registers' , 'int');
            app.$forceUpdate();
            hide_loading();

            app.load_examples_available();

            show_notification('The selected architecture has been loaded correctly', 'success') ;
            return;
          }
        }

        $.getJSON('architecture/'+e+'.json', function(cfg){
          var auxArchitecture = cfg;
          architecture = bigInt_deserialize(auxArchitecture);
          app._data.architecture = architecture;

          architecture_hash = [];
          for (var i = 0; i < architecture.components.length; i++){
            architecture_hash.push({name: architecture.components[i].name, index: i}); 
            app._data.architecture_hash = architecture_hash;
          }

          backup_stack_address = architecture.memory_layout[4].value;
          backup_data_address = architecture.memory_layout[3].value;

          app._data.architecture_name = e;

          //$("#architecture_menu").hide();
          app.change_UI_mode('simulator');
          app.change_data_view('registers' , 'int');
          app.$forceUpdate();
          hide_loading();

          app.load_examples_available();

          show_notification('The selected architecture has been loaded correctly', 'success') ;
        })

        .fail(function() {
          hide_loading();
          show_notification('The selected architecture is not currently available', 'info') ;
        });
      },
      /*Read the JSON of new architecture*/
      read_arch(e){
        show_loading();

        e.preventDefault();
        if(!this.name_arch || !this.load_arch){
          hide_loading();
          show_notification('Please complete all fields', 'danger') ;
          return;
        }

        this.showLoadArch = false;

        var file;
        var reader;
        var files = document.getElementById('arch_file').files;

        for (var i = 0; i < files.length; i++){
          file = files[i];
          reader = new FileReader();
          reader.onloadend = onFileLoaded;
          reader.readAsBinaryString(file);
        }

        function onFileLoaded(event){
          architecture_available.push({name: app._data.name_arch, img: "./images/personalized_logo.png", alt: app._data.name_arch + " logo" , id:"select_conf"+app._data.name_arch , description: app._data.description_arch});
          load_architectures_available.push({name: app._data.name_arch, img: "./images/personalized_logo.png", alt: app._data.name_arch + " logo" , id:"select_conf"+app._data.name_arch , description: app._data.description_arch});
          back_card.push({name: architecture_available[architecture_available.length-1].name , background: "default"});
          load_architectures.push({id: app._data.name_arch, architecture: event.currentTarget.result});

          if (typeof(Storage) !== "undefined"){
            var auxArch = JSON.stringify(load_architectures, null, 2);
            localStorage.setItem("load_architectures", auxArch);

            auxArch = JSON.stringify(load_architectures_available, null, 2);
            localStorage.setItem("load_architectures_available", auxArch);
          }

          show_notification('The selected architecture has been loaded correctly', 'success') ;
          
          app._data.name_arch = '';
          app._data.description_arch = '';
          app._data.load_arch = '';

          hide_loading();
        }
      },
      /*Create a new architecture*/
      new_arch(){
        //$("#architecture_menu").hide();
        app.change_UI_mode('simulator');
        app.change_data_view('registers' , 'int');
        app.$forceUpdate();
        hide_loading();
      },
      /*Check if it is a new architecture*/
      default_arch(item){
        for (var i = 0; i < load_architectures_available.length; i++) {
          if(load_architectures_available[i].name == item){
            return true;
          }
        }
        return false;
      },
      /*Show remove architecture modal*/
      modal_remove_cache_arch(index, elem, button){
        this.modalDeletArch.title = "Delete Architecture";
        this.modalDeletArch.index = index;
        this.$root.$emit('bv::show::modal', 'modalDeletArch', button);
      },
      /*Remove architecture*/
      remove_cache_arch(index){
        var id = architecture_available[index].name;

        for (var i = 0; i < load_architectures.length; i++){
          if(load_architectures[i].id == id){
            load_architectures.splice(i, 1);
          }
        }

        for (var i = 0; i < load_architectures_available.length; i++){
          if(load_architectures_available[i].name == id){
            load_architectures_available.splice(i, 1);
          }
        }

        architecture_available.splice(index, 1);

        var auxArch = JSON.stringify(load_architectures, null, 2);
        localStorage.setItem("load_architectures", auxArch);

        auxArch = JSON.stringify(load_architectures_available, null, 2);
        localStorage.setItem("load_architectures_available", auxArch);

        show_notification('Architecture deleted successfully', 'success') ;
      },
      /*Save the current architecture in a JSON file*/
      arch_save(){
        var auxObject = jQuery.extend(true, {}, architecture);
        var auxArchitecture = bigInt_serialize(auxObject);

        var textToWrite = JSON.stringify(auxArchitecture, null, 2);
        var textFileAsBlob = new Blob([textToWrite], { type: 'text/json' });
        var fileNameToSaveAs;

        if(this.name_arch_save == ''){
          fileNameToSaveAs = "architecture.json";
        }
        else{
          fileNameToSaveAs = this.name_arch_save + ".json";
        }

        var downloadLink = document.createElement("a");
        downloadLink.download = fileNameToSaveAs;
        downloadLink.innerHTML = "My Hidden Link";

        window.URL = window.URL || window.webkitURL;

        downloadLink.href = window.URL.createObjectURL(textFileAsBlob);
        downloadLink.onclick = destroyClickedElement;
        downloadLink.style.display = "none";
        document.body.appendChild(downloadLink);

        downloadLink.click();

        show_notification('Save architecture', 'success') ;
      },
      /*Change the execution mode of architecture editor*/
      change_mode(){
        if(app._data.advanced_mode == false){
          app._data.advanced_mode = true;
        }
        else{
          app._data.advanced_mode = false;
        }
      },
      /*Show reset modal of memory layout*/
      resetMemModal(elem, button){
        this.modalResetMem.title = "Reset memory layout";
        this.modalResetMem.element = elem;
        this.$root.$emit('bv::show::modal', 'modalResetMem', button);
      },
      /*Reset memory layout*/
      resetMemory(arch){
        show_loading();

        for (var i = 0; i < load_architectures.length; i++){
          if(arch == load_architectures[i].id){
            var auxArch = JSON.parse(load_architectures[i].architecture);
            var auxArchitecture = bigInt_deserialize(auxArch);

            architecture.memory_layout = auxArchitecture.memory_layout;
            app._data.architecture = architecture;

            hide_loading();
            show_notification('The memory layout has been reset correctly', 'success') ;
            
            return;
          }
        }

        $.getJSON('architecture/'+arch+'.json', function(cfg){
          var auxArchitecture = cfg;

          var auxArchitecture2 = bigInt_deserialize(auxArchitecture);
          architecture.memory_layout = auxArchitecture2.memory_layout;
          app._data.architecture = architecture;

          hide_loading();
          show_notification('The memory layout has been reset correctly', 'success') ;
        });
      },
      /*Check de memory layout changes*/
      changeMemoryLayout(){
        var auxMemoryLayout = jQuery.extend(true, {}, architecture.memory_layout);

        for(var i = 0; i < this.memory_layout.length; i++){
          if(this.memory_layout[i] != "" && this.memory_layout[i] != null){
            if(!isNaN(parseInt(this.memory_layout[i]))){
              auxMemoryLayout[i].value = parseInt(this.memory_layout[i]);
              if (auxMemoryLayout[i].value < 0) {
                  show_notification('The value can not be negative', 'danger') ;
                  return;
              }
            }
            else {
                  show_notification('The value must be a number', 'danger') ;
                  return;
            }
          }
        }

        for(var i = 0; i < 6; i++){
          /*if (i%2 == 0 && auxMemoryLayout[i].value % 4 != 0){
                show_notification('The memory must be aligned', 'danger') ;
                return;
            }*/

          for (var j = i; j < 6; j++) {
            if (auxMemoryLayout[i].value > auxMemoryLayout[j].value) {
                show_notification('The segment can not be overlap', 'danger') ;
                return;
            }
          }
        }

        for(var i = 0; i < 6; i++){
          architecture.memory_layout[i].value = auxMemoryLayout[i].value;
        }

        app._data.architecture = architecture;

        backup_stack_address = architecture.memory_layout[4].value;
        backup_data_address = architecture.memory_layout[3].value;

        for(var i = 0; i < 6; i++){
          app._data.memory_layout[i] = "";
        }
        app.$forceUpdate();
      },
      /*Register ID assigment*/
      element_id(name, type, double){
        var id = 0;
        for(var i = 0; i < architecture.components.length; i++){
          for(var j = 0; j < architecture.components[i].elements.length; j++){
            if(architecture.components[i].elements[j].name == name){
              return id;
            }
            if(architecture.components[i].type == type && architecture.components[i].double_precision == double){
              id++;
            }
          }
        }
      },
      /*Show reset modal of components*/
      resetArchModal(elem, button){
        this.modalResetArch.title = "Reset " + elem + " registers";
        this.modalResetArch.element = elem;
        this.$root.$emit('bv::show::modal', 'modalResetArch', button);
      },
      /*Reset components*/
      resetArchitecture(arch){
        show_loading();

        for (var i = 0; i < load_architectures.length; i++){
          if(arch == load_architectures[i].id){
            var auxArch = JSON.parse(load_architectures[i].architecture);
            var auxArchitecture = bigInt_deserialize(auxArch);

            architecture.components = auxArchitecture.components;
            app._data.architecture = architecture;

            architecture_hash = [];
            for (var i = 0; i < architecture.components.length; i++) {
              architecture_hash.push({name: architecture.components[i].name, index: i}); 
              app._data.architecture_hash = architecture_hash;
            }

            hide_loading();
            show_notification('The registers has been reset correctly', 'success') ;
            
            return;
          }
        }

        $.getJSON('architecture/'+arch+'.json', function(cfg){
          var auxArchitecture = cfg;

          var auxArchitecture2 = bigInt_deserialize(auxArchitecture);
          architecture.components = auxArchitecture2.components;

          app._data.architecture = architecture;

          architecture_hash = [];
          for (var i = 0; i < architecture.components.length; i++){
            architecture_hash.push({name: architecture.components[i].name, index: i}); 
            app._data.architecture_hash = architecture_hash;
          }

          hide_loading();
          show_notification('The registers has been reset correctly', 'success') ;
        });
      },

      /*Verify all field of new component*/
      newComponentVerify(evt){
        evt.preventDefault();
        if (!this.formArchitecture.name || !this.formArchitecture.type) {
            show_notification('Please complete all fields', 'danger') ;
        } 
        else{
          this.newComponent();
        }
      },
      /*Create a new component*/
      newComponent(){
        for (var i = 0; i < architecture_hash.length; i++) {
          if (this.formArchitecture.name == architecture_hash[i].name) {
              show_notification('The component already exists', 'danger') ;
              return;
          }
        }

        this.showNewComponent = false;

        var precision = false;
        if (this.formArchitecture.precision == "precision"){
            precision = true;
        }

        var newComp = {name: this.formArchitecture.name, type: this.formArchitecture.type, double_precision: precision ,elements:[]};
        architecture.components.push(newComp);
        var newComponentHash = {name: this.formArchitecture.name, index: architecture_hash.length};
        architecture_hash.push(newComponentHash);
      },
      /*Show edit component modal*/
      editCompModal(comp, index, button){
        this.modalEditComponent.title = "Edit Component";
        this.modalEditComponent.element = comp;
        this.formArchitecture.name = comp;
        this.$root.$emit('bv::show::modal', 'modalEditComponent', button);
      },
      /*Verify all field of modified component*/
      editCompVerify(evt, comp){
        evt.preventDefault();
        if (!this.formArchitecture.name) {
            show_notification('Please complete all fields', 'danger') ;
        } 
        else {
            this.editComponent(comp);
        }
      },
      /*Edit the component*/
      editComponent(comp){
        for (var i = 0; i < architecture_hash.length; i++){
          if ((this.formArchitecture.name == architecture_hash[i].name) && (comp != this.formArchitecture.name)){
              show_notification('The component already exists', 'danger') ;
              return;
          }
        }

        this.showEditComponent = false;

        for (var i = 0; i < architecture_hash.length; i++){
          if(comp == architecture_hash[i].name){
            architecture_hash[i].name = this.formArchitecture.name;
            architecture.components[i].name = this.formArchitecture.name;
          }
        }
        this.formArchitecture.name ='';
      },
      /*Show delete component modal*/
      delCompModal(elem, button){
        this.modalDeletComp.title = "Delete Component";
        this.modalDeletComp.element = elem;
        this.$root.$emit('bv::show::modal', 'modalDeletComp', button);
      },
      /*Delete the component*/
      delComponent(comp){
        for (var i = 0; i < architecture_hash.length; i++){
          if(comp == architecture_hash[i].name){
            architecture.components.splice(i,1);
            architecture_hash.splice(i,1);
            for (var j = 0; j < architecture_hash.length; j++){
              architecture_hash[j].index = j;
            }
          }
        }
      },
      /*Show new element modal*/
      newElemModal(comp, index, button){
        this.modalNewElement.title = "New element";
        this.modalNewElement.element = comp;
        this.modalNewElement.type = architecture.components[index].type;
        this.modalNewElement.double_precision = architecture.components[index].double_precision;

        this.$root.$emit('bv::show::modal', 'modalNewElement', button);

        app._data.simple_reg = [];
        for (var i = 0; i < architecture_hash.length; i++){
          for (var j = 0; j < architecture.components[i].elements.length && architecture.components[i].type =="floating point" && architecture.components[i].double_precision == false; j++){
            app._data.simple_reg.push({ text: architecture.components[i].elements[j].name, value: architecture.components[i].elements[j].name},);
          }
        }

        var id = 0;
        for(var i = 0; i < architecture.components.length; i++){
          for(var j = 0; j < architecture.components[i].elements.length; j++){
            if(architecture.components[i].name == comp && architecture.components[i].elements.length-1 == j){
              id++;
              this.formArchitecture.id = id;
            }
            if(architecture.components[i].type == architecture.components[index].type && architecture.components[i].double_precision == architecture.components[index].double_precision){
              id++;
            }
          }
        }
      },
      /*Verify all field of new element*/
      newElementVerify(evt, comp){
        evt.preventDefault();
        if (!this.formArchitecture.name){
             show_notification('Please complete all fields', 'danger') ;
        } 
        else{
          if (!this.formArchitecture.defValue && this.formArchitecture.double_precision == false){
             show_notification('Please complete all fields', 'danger') ;
          }
          else if(isNaN(this.formArchitecture.defValue)){
             show_notification('The default value must be a number', 'danger') ;
          }
          else{
            this.newElement(comp);
          }
        }
      },

      /*Create a new element*/
      newElement(comp){
        for (var i = 0; i < architecture_hash.length; i++){
          for (var j = 0; j < architecture.components[i].elements.length; j++){
            if (this.formArchitecture.name == architecture.components[i].elements[j].name){
                show_notification('The element already exists', 'danger') ;
                return;
            }
          } 
        }

        this.showNewElement = false;

        for (var i = 0; i < architecture_hash.length; i++){
          if((comp == architecture_hash[i].name)&&(architecture.components[i].type == "integer")){
            var newElement = {name:this.formArchitecture.name, nbits: this.number_bits, value: bigInt(parseInt(this.formArchitecture.defValue) >>> 0, 10).value, default_value:bigInt(parseInt(this.formArchitecture.defValue) >>> 0, 10).value, properties: this.formArchitecture.properties};
            architecture.components[i].elements.push(newElement);
            break;
          }
          if((comp == architecture_hash[i].name)&&(architecture.components[i].type == "control")){
            var newElement = {name:this.formArchitecture.name, nbits: this.number_bits, value: bigInt(parseInt(this.formArchitecture.defValue) >>> 0, 10).value, default_value:bigInt(parseInt(this.formArchitecture.defValue) >>> 0, 10).value, properties: ["read", "write"]};
            architecture.components[i].elements.push(newElement);
            break;
          }
          if((comp == architecture_hash[i].name)&&(architecture.components[i].type == "floating point")&&(architecture.components[i].double_precision == false)){
            var newElement = {name:this.formArchitecture.name, nbits: this.number_bits, value: parseFloat(this.formArchitecture.defValue), default_value:parseFloat(this.formArchitecture.defValue), properties: this.formArchitecture.properties};
            architecture.components[i].elements.push(newElement);
            break;
          }
          if((comp == architecture_hash[i].name)&&(architecture.components[i].type == "floating point")&&(architecture.components[i].double_precision == true)){
            var aux_new;
            var aux_value;
            var aux_sim1;
            var aux_sim2;

            for (var a = 0; a < architecture_hash.length; a++){
              for (var b = 0; b < architecture.components[a].elements.length; b++) {
                if(architecture.components[a].elements[b].name == this.formArchitecture.simple1){
                  aux_sim1 = this.bin2hex(this.float2bin(architecture.components[a].elements[b].default_value));
                }
                if(architecture.components[a].elements[b].name == this.formArchitecture.simple2){
                  aux_sim2 = this.bin2hex(this.float2bin(architecture.components[a].elements[b].default_value));
                }
              }
            }

            aux_value = aux_sim1 + aux_sim2;
            aux_new = this.hex2double("0x" + aux_value);

            var newElement = {name:this.formArchitecture.name, nbits: this.number_bits*2, value: aux_new, properties: this.formArchitecture.properties};
            architecture.components[i].elements.push(newElement);
            break;
          }
        }
      },
      /*Show edit element modal*/
      editElemModal(elem, comp, button){
        this.modalEditElement.title = "Edit Element";
        this.modalEditElement.element = elem;
        this.modalEditElement.type = architecture.components[comp].type;
        this.modalEditElement.double_precision = architecture.components[comp].double_precision;

        app._data.simple_reg = [];
        for (var i = 0; i < architecture_hash.length; i++){
          for (var j = 0; j < architecture.components[i].elements.length && architecture.components[i].type =="floating point" && architecture.components[i].double_precision == false; j++){
            app._data.simple_reg.push({ text: architecture.components[i].elements[j].name, value: architecture.components[i].elements[j].name},);
          }
        }

        for(var j=0; j < architecture.components[comp].elements.length; j++){
          if(elem == architecture.components[comp].elements[j].name){
            this.formArchitecture.name = elem;
            this.formArchitecture.properties = architecture.components[comp].elements[j].properties;
            if(this.modalEditElement.double_precision == true){
              this.formArchitecture.simple1 = architecture.components[comp].elements[j].simple_reg[0];
              this.formArchitecture.simple2 = architecture.components[comp].elements[j].simple_reg[1];
            }
            else{
              this.formArchitecture.defValue = (architecture.components[comp].elements[j].default_value).toString();
            }
          }
        }

        var id = 0;
        for(var i = 0; i < architecture.components.length; i++){
          for(var j = 0; j < architecture.components[i].elements.length; j++){
            if(architecture.components[i].elements[j].name == this.formArchitecture.name){
              this.formArchitecture.id = id;
            }
            if(architecture.components[i].type == architecture.components[comp].type && architecture.components[i].double_precision == architecture.components[comp].double_precision){
              id++;
            }
          }
        }

        this.$root.$emit('bv::show::modal', 'modalEditElement', button);
      },
      /*Check all field of modified element*/
      editElementVerify(evt, comp){
        evt.preventDefault();
        if (!this.formArchitecture.name || !this.formArchitecture.defValue) {
          show_notification('Please complete all fields', 'danger') ;
        } 
        else if(isNaN(this.formArchitecture.defValue)){
          show_notification('The default value must be a number', 'danger') ;
        }
        else {
          this.editElement(comp);
        }
      },
      /*Modify element*/
      editElement(comp){
        for (var i = 0; i < architecture_hash.length; i++){
          for (var j = 0; j < architecture.components[i].elements.length; j++){
            if ((this.formArchitecture.name == architecture.components[i].elements[j].name) && (comp != this.formArchitecture.name)){
                show_notification('The element already exists', 'danger') ;
                return;
            }
          } 
        }

        this.showEditElement = false;

        for (var i = 0; i < architecture_hash.length; i++){
          for(var j=0; j < architecture.components[i].elements.length; j++){
            if(comp == architecture.components[i].elements[j].name){
              architecture.components[i].elements[j].name = this.formArchitecture.name;
              if(architecture.components[i].type == "control" || architecture.components[i].type == "integer"){
                architecture.components[i].elements[j].default_value = bigInt(parseInt(this.formArchitecture.defValue) >>> 0, 10).value;
              }
              else{
                if(architecture.components[i].double_precision == false){
                  architecture.components[i].elements[j].default_value = parseFloat(this.formArchitecture.defValue, 10);
                }
                else{
                  
                  var aux_value;
                  var aux_sim1;
                  var aux_sim2;

                  for (var a = 0; a < architecture_hash.length; a++) {
                    for (var b = 0; b < architecture.components[a].elements.length; b++) {
                      if(architecture.components[a].elements[b].name == this.formArchitecture.simple1){
                        aux_sim1 = this.bin2hex(this.float2bin(architecture.components[a].elements[b].value));
                      }
                      if(architecture.components[a].elements[b].name == this.formArchitecture.simple2){
                        aux_sim2 = this.bin2hex(this.float2bin(architecture.components[a].elements[b].value));
                      }
                    }
                  }

                  aux_value = aux_sim1 + aux_sim2;

                  architecture.components[i].elements[j].value = this.hex2double("0x" + aux_value);

                  architecture.components[i].elements[j].simple_reg[0] = this.formArchitecture.simple1;
                  architecture.components[i].elements[j].simple_reg[1] = this.formArchitecture.simple2;
                }
              }
              architecture.components[i].elements[j].properties = this.formArchitecture.properties;
            }
          }
        } 
      },
      /*Show delete element modal*/
      delElemModal(elem, button){
        this.modalDeletElement.title = "Delete Element";
        this.modalDeletElement.element = elem;
        this.$root.$emit('bv::show::modal', 'modalDeletElement', button);
      },
      /*Delete the element*/
      delElement(comp){
        for (var i = 0; i < architecture_hash.length; i++){
          for(var j=0; j < architecture.components[i].elements.length; j++){
            if(comp == architecture.components[i].elements[j].name){
              architecture.components[i].elements.splice(j,1);
            }
          }
        }
      },
      /*Empty form*/
      emptyFormArch(){
        this.formArchitecture.name = '';
        this.formArchitecture.id = '';
        this.formArchitecture.type = '';
        this.formArchitecture.defValue = '';
        this.formArchitecture.properties = [];
        this.formArchitecture.precision = '';
      },
      /*Show reset instructions modal*/
      resetInstModal(elem, button){
        this.modalResetInst.title = "Reset " + elem + " instructions";
        this.modalResetInst.element = elem;
        this.$root.$emit('bv::show::modal', 'modalResetInst', button);
      },
      /*Reset instructions*/
      resetInstructions(arch){
        show_loading();

        for (var i = 0; i < load_architectures.length; i++){
          if(arch == load_architectures[i].id){
            var auxArch = JSON.parse(load_architectures[i].architecture);
            var auxArchitecture = bigInt_deserialize(auxArch);

            architecture.instructions = auxArchitecture.instructions;
            app._data.architecture = architecture;

            hide_loading();
            show_notification('The instruction set has been reset correctly', 'success') ;
            
            return;
          }
        }

        $.getJSON('architecture/'+arch+'.json', function(cfg){
          var auxArchitecture = cfg;

          var auxArchitecture2 = bigInt_deserialize(auxArchitecture);
          architecture.instructions = auxArchitecture2.instructions;

          app._data.architecture = architecture;

          hide_loading();
          show_notification('The instruction set has been reset correctly', 'success') ;
        });
      },
      /*Verify new number of fields*/
      changeNumfield(type){
        if(type == 0){
          if(this.formInstruction.numfields > (this.formInstruction.nwords * 32)){
            this.formInstruction.numfieldsAux = (this.formInstruction.nwords * 32);
            this.formInstruction.numfields = (this.formInstruction.nwords * 32);
          }
          else if(this.formInstruction.numfields < 1){
            this.formInstruction.numfieldsAux = 1;
            this.formInstruction.numfields = 1;
          }
          else{
            this.formInstruction.numfieldsAux = this.formInstruction.numfields;
          }
        }
        if(type == 1){
          if(this.formPseudoinstruction.numfields > (this.formPseudoinstruction.nwords * 32)){
            this.formPseudoinstruction.numfieldsAux = (this.formPseudoinstruction.nwords * 32);
            this.formPseudoinstruction.numfields = (this.formPseudoinstruction.nwords * 32);
          }
          else if(this.formPseudoinstruction.numfields < 0){
            this.formPseudoinstruction.numfieldsAux = 0;
            this.formPseudoinstruction.numfields = 0;
          }
          else{
            this.formPseudoinstruction.numfieldsAux = this.formPseudoinstruction.numfields;
          }
        }
      },
      /*Show instruction fields modal*/
      viewFielsInst(elem, co, cop, button){
        this.modalViewFields.title = "Fields of " + elem;
        this.modalViewFields.element = elem;
        for (var i = 0; i < architecture.instructions.length; i++){
          if(elem == architecture.instructions[i].name && co == architecture.instructions[i].co && cop == architecture.instructions[i].cop){
            this.formInstruction.name = architecture.instructions[i].name;
            this.formInstruction.cop = architecture.instructions[i].cop;
            this.formInstruction.co = architecture.instructions[i].co;
            app._data.modalViewFields.co = architecture.instructions[i].co;
            app._data.modalViewFields.cop = architecture.instructions[i].cop;
            this.formInstruction.numfields = architecture.instructions[i].fields.length;
            this.formInstruction.numfieldsAux = architecture.instructions[i].fields.length;

            for (var j = 0; j < architecture.instructions[i].fields.length; j++) {
              this.formInstruction.nameField [j]= architecture.instructions[i].fields[j].name;
              this.formInstruction.typeField[j] = architecture.instructions[i].fields[j].type;
              this.formInstruction.startBitField[j] = architecture.instructions[i].fields[j].startbit;
              this.formInstruction.stopBitField[j] = architecture.instructions[i].fields[j].stopbit;
              this.formInstruction.valueField[j] = architecture.instructions[i].fields[j].valueField;
            }
          }
        }
        this.$root.$emit('bv::show::modal', 'modalViewFields', button);
      },
      /*Verify all fields of new instructions*/
      newInstVerify(evt){
        evt.preventDefault();

        for (var i = 0; i < this.formInstruction.nameField.length; i++){
          for (var j = i + 1; j < this.formInstruction.nameField.length; j++){
            if (this.formInstruction.nameField[i] == this.formInstruction.nameField[j]){
                show_notification('Field name repeated', 'danger') ;
                return;
            }
          }
        }

        var empty = 0;
        var auxCop = "";

        for (var z = 1; z < this.formInstruction.numfields; z++){
          if(this.formInstruction.typeField[z] == 'cop'){
            if(!this.formInstruction.valueField[z]){
              empty = 1;
            }
            else{
              if((this.formInstruction.valueField[z]).length != (this.formInstruction.startBitField[z] - this.formInstruction.stopBitField[z] + 1)){
                show_notification('The length of cop should be ' + (this.formInstruction.startBitField[z] - this.formInstruction.stopBitField[z] + 1) + ' binary numbers', 'danger') ;
                return;
              }

              for (var i = 0; i < this.formInstruction.valueField[z].length; i++){
                if (this.formInstruction.valueField[z].charAt(i) != "0" && this.formInstruction.valueField[z].charAt(i) != "1"){
                    show_notification('The value of cop must be binary', 'danger') ;
                    return;
                }
              }
              auxCop = auxCop + this.formInstruction.valueField[z];
            }
          }
        }

        this.formInstruction.cop = auxCop;

          if (typeof(this.formInstruction.co) != 'object')
            for (var i = 0; i < this.formInstruction.co.length; i++){
              if (this.formInstruction.co.charAt(i) != "0" && this.formInstruction.co.charAt(i) != "1"){
                  show_notification('The value of co must be binary', 'danger') ;
                  return;
              }
            }
        else {
            for (let val in this.formInstruction.co)
                if (!/[01]+/.test(val)) {
                  show_notification('The value of co must be binary', 'danger') ;
                  return;
                }
        }

        for (var i = 0; i < this.formInstruction.numfields; i++){
          if(this.formInstruction.nameField.length <  this.formInstruction.numfields || this.formInstruction.typeField.length <  this.formInstruction.numfields || this.formInstruction.startBitField.length <  this.formInstruction.numfields || this.formInstruction.stopBitField.length <  this.formInstruction.numfields){
            empty = 1;
          }
        }

        if (!this.formInstruction.name || !this.formInstruction.type || !this.formInstruction.co || !this.formInstruction.nwords || !this.formInstruction.numfields || !this.formInstruction.signature_definition || !this.formInstruction.definition || empty == 1) {
            show_notification('Please complete all fields', 'danger') ;
        } 
        else if (typeof(this.formInstruction.co) != 'object' && isNaN(this.formInstruction.co)){
                 show_notification('The field co must be numbers', 'danger') ;
        } else if (typeof(this.formInstruction.co) === 'object' && this.formInstruction.co.some(val => isNaN(val)))
                 show_notification('The field co must be numbers', 'danger') ;
        else if(isNaN(this.formInstruction.cop)){
                 show_notification('The field cop must be numbers', 'danger') ;
        }
        else if(typeof(this.formInstruction.co) != 'object' && (this.formInstruction.co).length != (this.formInstruction.startBitField[0] - this.formInstruction.stopBitField[0] + 1)){
                 show_notification('The length of co should be ' + (this.formInstruction.startBitField[0] - this.formInstruction.stopBitField[0] + 1) + ' binary numbers', 'danger');
        } else if (typeof(this.formInstruction.co) === 'object' && this.formInstruction.co.some((val, ind) => val.length !== app.formInstruction.startBitField[0][ind] - app.formInstruction.stopBitField[0][ind] +1))
                 show_notification('The length of co don\'t match with the desription', 'danger');
        else {
          this.newInstruction();
        }
      },
      /*Create a new instruction*/
      newInstruction(){
        for (var i = 0; i < architecture.instructions.length; i++){
          if  (this.formInstruction.co == architecture.instructions[i].co){
            if  ((!this.formInstruction.cop)){
                 show_notification('The instruction already exists', 'danger') ;
                 return;
            }
          }
        }

        let auxcop = (() => this.formInstruction.co instanceof Array ? this.formInstrucion.co.join("") : this.formInstruction.co)() + this.formInstruction.cop;

        for (var i = 0; i < architecture.instructions.length; i++){
          if ((auxcop == architecture.instructions[i].cop) && (!auxcop == false)){
               show_notification('The instruction already exists', 'danger') ;
               return;
          }
        }

        this.showNewInstruction = false;

        //var cop = false;

        this.generateSignatureInst();

        var signature = this.formInstruction.signature;
        var signatureRaw = this.formInstruction.signatureRaw;

        /*if(cop == false){
          this.formInstruction.cop='';
        }*/

        var newInstruction = {
          name: this.formInstruction.name,
          type: this.formInstruction.type,
          signature_definition: this.formInstruction.signature_definition,
          signature: signature, signatureRaw: signatureRaw,
          co: this.formInstruction.co,
          cop: this.formInstruction.cop,
          nwords: this.formInstruction.nwords ,
          fields: [],
          definition: this.formInstruction.definition,
          separated:[]
        };
        newInstruction.separated = this.formInstruction.startBitField.map((e, i) => this.formInstruction.separated[i] || false)
        architecture.instructions.push(newInstruction);
        for (var i = 0; i < this.formInstruction.numfields; i++){
          var newField = { name: this.formInstruction.nameField[i], type: this.formInstruction.typeField[i],
                           startbit: !this.formInstruction.separated[i] ? parseInt(this.formInstruction.startBitField[i]) : this.formInstruction.startBitField[i].map(val => parseInt(val)),
                           stopbit: !this.formInstruction.separated[i] ? parseInt(this.formInstruction.stopBitField[i]) : this.formInstruction.stopBitField[i].map(val => parseInt(val)),
                           valueField: this.formInstruction.valueField[i]
                        };
          architecture.instructions[architecture.instructions.length-1].fields.push(newField);
        }
      },
      /*Show edit instruction modal*/
      editInstModal(elem, co, cop, button){
        this.modalEditInst.title = "Edit Instruction";
        this.modalEditInst.element = elem;
        for (var i = 0; i < architecture.instructions.length; i++) {
          if(elem == architecture.instructions[i].name && co == architecture.instructions[i].co && cop == architecture.instructions[i].cop){
            this.formInstruction.name = architecture.instructions[i].name;
            this.formInstruction.type = architecture.instructions[i].type;
            this.formInstruction.cop = architecture.instructions[i].cop;
            this.formInstruction.co = architecture.instructions[i].co;
            app._data.modalEditInst.co = architecture.instructions[i].co;
            app._data.modalEditInst.cop = architecture.instructions[i].cop;
            this.formInstruction.nwords = architecture.instructions[i].nwords;
            this.formInstruction.numfields = architecture.instructions[i].fields.length;
            this.formInstruction.numfieldsAux = architecture.instructions[i].fields.length;
            this.formInstruction.signature_definition= architecture.instructions[i].signature_definition;
            this.formInstruction.definition = architecture.instructions[i].definition;
            this.formInstruction.separated = [];

            for (var j = 0; j < architecture.instructions[i].fields.length; j++) {
              this.formInstruction.nameField [j]= architecture.instructions[i].fields[j].name;
              this.formInstruction.typeField[j] = architecture.instructions[i].fields[j].type;
              //this.formInstruction.startBitField[j] = architecture.instructions[i].fields[j].startbit;
              //this.formInstruction.stopBitField[j] = architecture.instructions[i].fields[j].stopbit;
              if (typeof(architecture.instructions[i].separated) === 'undefined' || !architecture.instructions[i].separated[j]) {
                this.formInstruction.startBitField[j] = architecture.instructions[i].fields[j].startbit;
                this.formInstruction.stopBitField[j] = architecture.instructions[i].fields[j].stopbit;
                this.formInstruction.separated.push(false);
              }
              else {
                this.formInstruction.startBitField[j] = [...architecture.instructions[i].fields[j].startbit];
                this.formInstruction.stopBitField[j] =  [...architecture.instructions[i].fields[j].stopbit];
                this.formInstruction.separated.push(true);
              }
              this.formInstruction.valueField[j] = architecture.instructions[i].fields[j].valueField;
            }
            this.generateSignatureInst();
            break;
          }
        }
        this.$root.$emit('bv::show::modal', 'modalEditInst', button);
      },
      /*Check all fields of modify instruction*/
      editInstVerify(evt, inst, co, cop){
        evt.preventDefault();

        for (var i = 0; i < this.formInstruction.nameField.length; i++){
          for (var j = i + 1; j < this.formInstruction.nameField.length; j++){
            if (this.formInstruction.nameField[i] == this.formInstruction.nameField[j]){
              show_notification('Field name repeated', 'danger') ;
              return;
            }
          }
        }

        var empty = 0;
        var auxCop = "";

        for (var z = 1; z < this.formInstruction.numfields; z++){
          if (this.formInstruction.typeField[z] == 'cop'){
            if (!this.formInstruction.valueField[z]){
                empty = 1;
            }
            else {
              if ((this.formInstruction.valueField[z]).length != (this.formInstruction.startBitField[z] - this.formInstruction.stopBitField[z] + 1)){
                 show_notification('The length of cop should be ' + (this.formInstruction.startBitField[z] - this.formInstruction.stopBitField[z] + 1) + ' binary numbers', 'danger') ;
                 return;
              }

              for (var i = 0; i < this.formInstruction.valueField[z].length; i++){
                if (this.formInstruction.valueField[z].charAt(i) != "0" && this.formInstruction.valueField[z].charAt(i) != "1"){
                   show_notification('The value of cop must be binary', 'danger') ;
                   return;
                }
              }
            }
            auxCop = auxCop + this.formInstruction.valueField[z];
          }
        }

        this.formInstruction.cop = auxCop;

          if (typeof(this.formInstruction.co) !== 'object')
            for (var i = 0; i < this.formInstruction.co.length; i++){
              if (this.formInstruction.co.charAt(i) != "0" && this.formInstruction.co.charAt(i) != "1"){
                  show_notification('The value of co must be binary', 'danger') ;
                  return;
              }
            }
          else {
              for (let val in this.formInstruction.co) {
                  if (!/^[01]+$/.test(val)) {
                      show_notification('The value of co must be binary', 'danger') ;
                      return;
                  }
              }
          }

        for (var i = 0; i < this.formInstruction.numfields; i++){
          if(!this.formInstruction.nameField[i] || !this.formInstruction.typeField[i] || (!this.formInstruction.startBitField[i] && this.formInstruction.startBitField[i] != 0) || (!this.formInstruction.stopBitField[i] && this.formInstruction.stopBitField[i] != 0)){
            empty = 1;
          }
        }
        if (!this.formInstruction.name || !this.formInstruction.type || !this.formInstruction.co || !this.formInstruction.nwords || !this.formInstruction.numfields || !this.formInstruction.signature_definition || !this.formInstruction.definition || empty == 1) {
          show_notification('Please complete all fields', 'danger') ;
        }
        if ((typeof(this.formInstruction.co) != 'object' && isNaN(this.formInstruction.co)) || (typeof(this.formInstruction.co) === 'object' && this.formInstruction.co.some(val => isNaN(val))))
                 show_notification('The field co must be numbers', 'danger') ;
        else if(isNaN(this.formInstruction.cop)){
          show_notification('The field cop must be numbers', 'danger') ;
        }
        else if(typeof(this.formInstruction.co) != 'object' && (this.formInstruction.co).length != (this.formInstruction.startBitField[0] - this.formInstruction.stopBitField[0] + 1)){
                 show_notification('The length of co should be ' + (this.formInstruction.startBitField[0] - this.formInstruction.stopBitField[0] + 1) + ' binary numbers', 'danger');
        } else if (typeof(this.formInstruction.co) === 'object' && this.formInstruction.co.some((val, ind) => val.length !== app.formInstruction.startBitField[0][ind] - app.formInstruction.stopBitField[0][ind] +1))
                 show_notification('The length of co don\'t match with the desription', 'danger');
        else {
          this.editInstruction(inst, co, cop);
        }
      },

      /*Edit the instruction*/
      editInstruction(comp, co, cop)
      {
        var exCop = false;

        for (var z = 1; z < this.formInstruction.numfields; z++){
          if (this.formInstruction.typeField[z] == 'cop'){
              exCop = true;
          }
        }

        for (var i = 0; i < architecture.instructions.length; i++){
          if ((this.formInstruction.co == architecture.instructions[i].co) && (this.formInstruction.co != co) && (exCop == false)){
            if (((!this.formInstruction.cop) || (exCop != true))){
                show_notification('The instruction already exists', 'danger') ;
                return;
            }
          }
        }

          
        let auxcop = (() => this.formInstruction.co instanceof Array ? this.formInstrucion.co.join("") : this.formInstruction.co)() + this.formInstruction.cop;

        for (var i = 0; i < architecture.instructions.length && exCop == true ; i++){
          if ((auxcop == architecture.instructions[i].cop) && (!auxcop == false) && (auxcop != cop)){
               show_notification('The instruction already exists', 'danger') ;
               return;
          }
        }

        this.showEditInstruction = false;

        for (var i = 0; i < architecture.instructions.length; i++){
          if (architecture.instructions[i].name == comp && architecture.instructions[i].co == co && architecture.instructions[i].cop == cop) {
            architecture.instructions[i].name = this.formInstruction.name;
            architecture.instructions[i].type = this.formInstruction.type;
            architecture.instructions[i].co = this.formInstruction.co;
            architecture.instructions[i].cop = this.formInstruction.cop;
            architecture.instructions[i].nwords = this.formInstruction.nwords;
            architecture.instructions[i].signature_definition = this.formInstruction.signature_definition;
            architecture.instructions[i].definition = this.formInstruction.definition;
            if (!architecture.instructions[i].separated)
                architecture.instructions[i].separated =Array(this.formInstruction.numfields).fill(false);

            for (var j = 0; j < this.formInstruction.numfields; j++) {
              if (j < architecture.instructions[i].fields.length) {
                architecture.instructions[i].fields[j].name = this.formInstruction.nameField[j];
                architecture.instructions[i].fields[j].type = this.formInstruction.typeField[j];
                architecture.instructions[i].fields[j].startbit = !this.formInstruction.separated[j] ? parseInt(this.formInstruction.startBitField[j]) : this.formInstruction.startBitField[j].map(val => parseInt(val));
                architecture.instructions[i].fields[j].stopbit = !this.formInstruction.separated[j] ? parseInt(this.formInstruction.stopBitField[j]): this.formInstruction.stopBitField[j].map(val => parseInt(val));
                architecture.instructions[i].fields[j].valueField = this.formInstruction.valueField[j];
                /*add data to store if the field is fragmented or not.*/
                architecture.instructions[i].separated[j] = this.formInstruction.separated[j];
              }
              else{
                var newField = {name: this.formInstruction.nameField[j], type: this.formInstruction.typeField[j], startbit: this.formInstruction.startBitField[j], stopbit: this.formInstruction.stopBitField[j], valueField: this.formInstruction.valueField[j]};
                architecture.instructions[i].fields.push(newField);
              }
            }

            this.generateSignatureInst();

            var signature = this.formInstruction.signature;
            var signatureRaw = this.formInstruction.signatureRaw;

            if(exCop == false){
              architecture.instructions[i].cop='';
            }

            architecture.instructions[i].signature = signature;
            architecture.instructions[i].signatureRaw = signatureRaw;

            if(architecture.instructions[i].fields.length > this.formInstruction.numfields){
              architecture.instructions[i].fields.splice(this.formInstruction.numfields, (architecture.instructions[i].fields.length - this.formInstruction.numfields));
            }
            break;
          }
        }

        show_notification('The instruction has been modified, please check the definition of the pseudoinstructions', 'info') ;
      },
      /*Show delete instruction modal*/
      delInstModal(elem, index, button){
        this.modalDeletInst.title = "Delete Instruction";
        this.modalDeletInst.element = elem;
        this.modalDeletInst.index = index;
        this.$root.$emit('bv::show::modal', 'modalDeletInst', button);
      },
      /*Delete the instruction*/
      delInstruction(index){
        architecture.instructions.splice(index,1);
      },
      /*Generate the instruction signature*/
      generateSignatureInst(){
        var signature = this.formInstruction.signature_definition;

        var re = new RegExp("^ +");
        this.formInstruction.signature_definition= this.formInstruction.signature_definition.replace(re, "");

        re = new RegExp(" +", "g");
        this.formInstruction.signature_definition = this.formInstruction.signature_definition.replace(re, " ");

        re = new RegExp("^ +");
        signature= signature.replace(re, "");

        re = new RegExp(" +", "g");
        signature = signature.replace(re, " ");

        for (var z = 0; z < this.formInstruction.numfields; z++){
          re = new RegExp("[Ff]"+z, "g");

          if(z == 0){
            signature = signature.replace(re, this.formInstruction.name);
          }
          else{
            signature = signature.replace(re, this.formInstruction.typeField[z]);
          }
        }

        re = new RegExp(" ", "g");
        signature = signature.replace(re , ",");

        var signatureRaw = this.formInstruction.signature_definition;

        re = new RegExp("^ +");
        signatureRaw= signatureRaw.replace(re, "");

        re = new RegExp(" +", "g");
        signatureRaw = signatureRaw.replace(re, " ");

        for (var z = 0; z < this.formInstruction.numfields; z++){
          re = new RegExp("[Ff]"+z, "g");
          signatureRaw = signatureRaw.replace(re, this.formInstruction.nameField[z]);
        }

        this.formInstruction.signature = signature;
        this.formInstruction.signatureRaw = signatureRaw;
      },
      /*Empty instruction form*/
      emptyFormInst(){
        this.formInstruction.name = '';
        this.formInstruction.type = '';
        this.formInstruction.co = '';
        this.formInstruction.cop = '';
        this.formInstruction.nwords = 1;
        this.formInstruction.numfields = "1";
        this.formInstruction.numfieldsAux = "1";
        this.formInstruction.nameField = [];
        this.formInstruction.typeField = [];
        this.formInstruction.startBitField = [];
        this.formInstruction.stopBitField = [];
        this.formInstruction.valueField = [];
        this.formInstruction.separated = [];
        this.formInstruction.assignedCop = false;
        this.formInstruction.signature ='';
        this.formInstruction.signatureRaw = '';
        this.formInstruction.signature_definition = '';
        this.formInstruction.definition = '';
        this.instructionFormPage = 1;
      },
      /*Show pseudoinstruction fields modal*/
      viewFielsPseudo(elem, index, button){
        this.modalViewFields.title = "Fields of " + elem;
        this.modalViewFields.element = elem;
        
        this.formPseudoinstruction.name = architecture.pseudoinstructions[index].name;
        this.formPseudoinstruction.numfields = architecture.pseudoinstructions[index].fields.length;
        this.formPseudoinstruction.numfieldsAux = architecture.pseudoinstructions[index].fields.length;

        for (var j = 0; j < architecture.pseudoinstructions[index].fields.length; j++){
          this.formPseudoinstruction.nameField[j] = architecture.pseudoinstructions[index].fields[j].name;
          this.formPseudoinstruction.typeField[j] = architecture.pseudoinstructions[index].fields[j].type;
          this.formPseudoinstruction.startBitField[j] = architecture.pseudoinstructions[index].fields[j].startbit;
          this.formPseudoinstruction.stopBitField[j] = architecture.pseudoinstructions[index].fields[j].stopbit;
        }

        this.$root.$emit('bv::show::modal', 'modalViewPseudoFields', button);
      },
      /*Show reset pseudoinstructions modal*/
      resetPseudoinstModal(elem, button){
        this.modalResetPseudoinst.title = "Reset " + elem + " pseudoinstructions";
        this.modalResetPseudoinst.element = elem;
        this.$root.$emit('bv::show::modal', 'modalResetPseudoinst', button);
      },
      /*Reset pseudoinstructions*/
      resetPseudoinstructionsModal(arch){
        show_loading();

        for (var i = 0; i < load_architectures.length; i++) {
          if(arch == load_architectures[i].id){
            var auxArch = JSON.parse(load_architectures[i].architecture);
            var auxArchitecture = bigInt_deserialize(auxArch);

            architecture.pseudoinstructions = auxArchitecture.pseudoinstructions;
            app._data.architecture = architecture;

            hide_loading();
            show_notification('The registers has been reset correctly', 'success') ;
            
            return;
          }
        }

        $.getJSON('architecture/'+arch+'.json', function(cfg){
          var auxArchitecture = cfg;

          var auxArchitecture2 = bigInt_deserialize(auxArchitecture);
          architecture.pseudoinstructions = auxArchitecture2.pseudoinstructions;

          app._data.architecture = architecture;

          hide_loading();
          show_notification('The pseudoinstruction set has been reset correctly', 'success') ;
        });
      },
      /*Check all fields of new pseudoinstruction*/
      newPseudoinstVerify(evt){
        evt.preventDefault();

        for (var i = 0; i < this.formPseudoinstruction.nameField.length; i++){
          for (var j = i + 1; j < this.formPseudoinstruction.nameField.length; j++){
            if (this.formPseudoinstruction.nameField[i] == this.formPseudoinstruction.nameField[j]){
              show_notification('Field name repeated', 'danger') ;
              return;
            }
          }
        }

        var vacio = 0;

        for (var i = 0; i < this.formPseudoinstruction.numfields; i++) {
          if(this.formPseudoinstruction.nameField.length <  this.formPseudoinstruction.numfields || this.formPseudoinstruction.typeField.length <  this.formPseudoinstruction.numfields || this.formPseudoinstruction.startBitField.length <  this.formPseudoinstruction.numfields || this.formPseudoinstruction.stopBitField.length <  this.formPseudoinstruction.numfields){
            vacio = 1;
          }
        }

        var result = this.pseudoDefValidator(this.formPseudoinstruction.name, this.formPseudoinstruction.definition, this.formPseudoinstruction.nameField);

        if(result == -1){
          return;
        }

        if (!this.formPseudoinstruction.name || !this.formPseudoinstruction.nwords || !this.formPseudoinstruction.numfields || !this.formPseudoinstruction.signature_definition || !this.formPseudoinstruction.definition || vacio == 1) {
          show_notification('Please complete all fields', 'danger') ;
        } 
        else {
          this.newPseudoinstruction();
        }
      },
      /*Create a new pseudoinstruction*/
      newPseudoinstruction(){
        this.showNewPseudoinstruction = false;

        this.generateSignaturePseudo();

        var signature = this.formPseudoinstruction.signature;
        var signatureRaw = this.formPseudoinstruction.signatureRaw;

        var newPseudoinstruction = {name: this.formPseudoinstruction.name, signature_definition: this.formPseudoinstruction.signature_definition, signature: signature, signatureRaw: signatureRaw, nwords: this.formPseudoinstruction.nwords , fields: [], definition: this.formPseudoinstruction.definition};
        architecture.pseudoinstructions.push(newPseudoinstruction);

        for (var i = 0; i < this.formPseudoinstruction.numfields; i++) {
          var newField = {name: this.formPseudoinstruction.nameField[i], type: this.formPseudoinstruction.typeField[i], startbit: this.formPseudoinstruction.startBitField[i], stopbit: this.formPseudoinstruction.stopBitField[i]};
          architecture.pseudoinstructions[architecture.pseudoinstructions.length-1].fields.push(newField);
        }
      },
      /*Show edit pseudoinstruction modal*/
      editPseudoinstModal(elem, index, button){
        this.modalEditPseudoinst.title = "Edit Pseudoinstruction";
        this.modalEditPseudoinst.element = elem;
        this.modalEditPseudoinst.index = index;
        
        this.formPseudoinstruction.name = architecture.pseudoinstructions[index].name;
        this.formPseudoinstruction.nwords = architecture.pseudoinstructions[index].nwords;
        this.formPseudoinstruction.numfields = architecture.pseudoinstructions[index].fields.length;
        this.formPseudoinstruction.numfieldsAux = architecture.pseudoinstructions[index].fields.length;
        this.formPseudoinstruction.signature_definition = architecture.pseudoinstructions[index].signature_definition;
        this.formPseudoinstruction.definition = architecture.pseudoinstructions[index].definition;

        for (var j = 0; j < architecture.pseudoinstructions[index].fields.length; j++) {
          this.formPseudoinstruction.nameField[j] = architecture.pseudoinstructions[index].fields[j].name;
          this.formPseudoinstruction.typeField[j] = architecture.pseudoinstructions[index].fields[j].type;
          this.formPseudoinstruction.startBitField[j] = architecture.pseudoinstructions[index].fields[j].startbit;
          this.formPseudoinstruction.stopBitField[j] = architecture.pseudoinstructions[index].fields[j].stopbit;
        }

        this.generateSignaturePseudo();

        this.$root.$emit('bv::show::modal', 'modalEditPseudoinst', button);
      },
      /*Check all fields of modify pseudoinstruction*/
      editPseudoinstVerify(evt, inst, index){
        evt.preventDefault();

        for (var i = 0; i < this.formPseudoinstruction.nameField.length; i++){
          for (var j = i + 1; j < this.formPseudoinstruction.nameField.length; j++){
            if (this.formPseudoinstruction.nameField[i] == this.formPseudoinstruction.nameField[j]){
              show_notification('Field name repeated', 'danger') ;
              return;
            }
          }
        }

        var vacio = 0;

        for (var i = 0; i < this.formPseudoinstruction.numfields; i++) {
          if(!this.formPseudoinstruction.nameField[i] || !this.formPseudoinstruction.typeField[i] || (!this.formPseudoinstruction.startBitField[i] && this.formPseudoinstruction.startBitField[i] != 0) || (!this.formPseudoinstruction.stopBitField[i] && this.formPseudoinstruction.stopBitField[i] != 0)){
            vacio = 1;
          }
        }

        var result = this.pseudoDefValidator(inst, this.formPseudoinstruction.definition, this.formPseudoinstruction.nameField);

        if(result == -1){
          return;
        }

        if (!this.formPseudoinstruction.name || !this.formPseudoinstruction.nwords || !this.formPseudoinstruction.numfields || !this.formPseudoinstruction.signature_definition || !this.formPseudoinstruction.definition || vacio == 1) {
          show_notification('Please complete all fields', 'danger') ;
        }
        else {
          this.editPseudoinstruction(inst, index);
        }
      },
      /*Edit the pseudoinstruction*/
      editPseudoinstruction(comp, index){

        this.showEditPseudoinstruction = false;
        
        architecture.pseudoinstructions[index].name = this.formPseudoinstruction.name;
        architecture.pseudoinstructions[index].nwords = this.formPseudoinstruction.nwords;
        architecture.pseudoinstructions[index].definition = this.formPseudoinstruction.definition;
        architecture.pseudoinstructions[index].signature_definition = this.formPseudoinstruction.signature_definition;

        for (var j = 0; j < this.formPseudoinstruction.numfields; j++){
          if(j < architecture.pseudoinstructions[index].fields.length){
            architecture.pseudoinstructions[index].fields[j].name = this.formPseudoinstruction.nameField[j];
            architecture.pseudoinstructions[index].fields[j].type = this.formPseudoinstruction.typeField[j];
            architecture.pseudoinstructions[index].fields[j].startbit = this.formPseudoinstruction.startBitField[j];
            architecture.pseudoinstructions[index].fields[j].stopbit = this.formPseudoinstruction.stopBitField[j];
          }
          else{
            var newField = {name: this.formPseudoinstruction.nameField[j], type: this.formPseudoinstruction.typeField[j], startbit: this.formPseudoinstruction.startBitField[j], stopbit: this.formPseudoinstruction.stopBitField[j]};
            architecture.pseudoinstructions[index].fields.push(newField);
          }
        }

        this.generateSignaturePseudo();

        var signature = this.formPseudoinstruction.signature;
        var signatureRaw = this.formPseudoinstruction.signatureRaw;

        architecture.pseudoinstructions[index].signature = signature;
        architecture.pseudoinstructions[index].signatureRaw = signatureRaw;

        if(architecture.pseudoinstructions[index].fields.length > this.formPseudoinstruction.numfields){
          architecture.pseudoinstructions[index].fields.splice(this.formPseudoinstruction.numfields, (architecture.pseudoinstructions[i].fields.length - this.formPseudoinstruction.numfields));
        }
      },
      /*Show delete pseudoinstruction modal*/
      delPseudoinstModal(elem, index, button){
        this.modalDeletPseudoinst.title = "Delete Pseudointruction";
        this.modalDeletPseudoinst.element = elem;
        this.modalDeletPseudoinst.index = index;
        this.$root.$emit('bv::show::modal', 'modalDeletPseudoinst', button);
      },
      /*Delete the pseudoinstruction*/
      delPseudoinstruction(index){
        architecture.pseudoinstructions.splice(index,1);
      },
      /*Verify the pseudoinstruction definition*/
      pseudoDefValidator(name, definition, fields){
        var re = new RegExp("^\n+");
        definition = definition.replace(re, "");
        
        re = new RegExp("\n+", "g");
        definition = definition.replace(re, "");

        var newDefinition = definition;

        re = /{([^}]*)}/g;
        var code = re.exec(definition);

        if(code != null)
	{
          while(code != null)
	  {
            console_log(code)
            var instructions = code[1].split(";");
            if (instructions.length == 1){
                show_notification('Enter a ";" at the end of each line of code', 'danger') ;
                return -1;
            }

            for (var j = 0; j < instructions.length-1; j++){
              var re = new RegExp("^ +");
              instructions[j] = instructions[j].replace(re, "");

              re = new RegExp(" +", "g");
              instructions[j] = instructions[j].replace(re, " ");

              var instructionParts = instructions[j].split(" ");

              var found = false;
              for (var i = 0; i < architecture.instructions.length; i++){
                if(architecture.instructions[i].name == instructionParts[0]){
                  found = true;
                  var numFields = 0;
                  var regId = 0;

                  signatureDef = architecture.instructions[i].signature_definition;
                  signatureDef = signatureDef.replace(/[.*+?^${}()|[\]\\]/g, '\\$&');
                  re = new RegExp("[fF][0-9]+", "g");
                  signatureDef = signatureDef.replace(re, "(.*?)");

                  console_log(instructions[j])

                  re = new RegExp(signatureDef+"$");
                  if(instructions[j].search(re) == -1){
                    show_notification('Incorrect signature --> ' + architecture.instructions[i].signatureRaw, 'danger') ;
                    return -1;
                  }

                  re = new RegExp(signatureDef+"$");
                  var match = re.exec(instructions[j]);
                  var instructionParts = [];
                  for(var z = 1; z < match.length; z++){
                    instructionParts.push(match[z]);
                  }

                  re = new RegExp(",", "g");
                  var signature = architecture.instructions[i].signature.replace(re, " ");

                  re = new RegExp(signatureDef+"$");
                  var match = re.exec(signature);
                  var signatureParts = [];
                  for(var j = 1; j < match.length; j++){
                    signatureParts.push(match[j]);
                  }

                  console_log(instructionParts)
                  console_log(signatureParts)

                  for (var z = 1; z < signatureParts.length; z++){

                    if(signatureParts[z] == "INT-Reg" || signatureParts[z] == "SFP-Reg" || signatureParts[z] == "DFP-Reg" ||signatureParts[z] == "Ctrl-Reg"){
                      console_log("REG")
                      var found = false;

                      var id = -1;
                      re = new RegExp("R[0-9]+");
                      console_log(z)
                      if(instructionParts[z].search(re) != -1){
                        re = new RegExp("R(.*?)$");
                        match = re.exec(instructionParts[z]);
                        id = match[1];
                      }

                      for (var a = 0; a < architecture.components.length; a++){
                        for (var b = 0; b < architecture.components[a].elements.length; b++){
                          if(architecture.components[a].elements[b].name == instructionParts[z]){
                            found = true;
                          }
                          if(architecture.components[a].type == "integer" && regId == id){
                            found = true;
                          }
                          if(architecture.components[a].type == "integer"){
                            regId++;
                          }
                        }
                      }

                      for (var b = 0; b < fields.length; b++){
                        if(fields[b] == instructionParts[z]){
                          found = true;
                        }
                      }

                      if(!found){
                        show_notification('Register ' + instructionParts[z] + ' not found', 'danger') ;
                        return -1;
                      }
                    }

                    if(signatureParts[z] == "inm-signed" || signatureParts[z] == "inm-unsigned" || signatureParts[z] == "offset_bytes" || signatureParts[z] == "offset_words"){
                      var fieldsLength = architecture.instructions[i].fields[z].startbit - architecture.instructions[i].fields[z].stopbit + 1;
                      if(instructionParts[z].match(/^0x/)){
                        var value = instructionParts[z].split("x");
                        if (isNaN(parseInt(instructionParts[z], 16)) == true){
                            show_notification("Immediate number " + instructionParts[z] + " is not valid", 'danger') ;
                            return -1;
                        }

                        if(value[1].length*4 > fieldsLength){
                          show_notification("Immediate number " + instructionParts[z] + " is too big", 'danger') ;
                          return -1;
                        }
                      }
                      else if (instructionParts[z].match(/^(\d)+\.(\d)+/)){
                        if(isNaN(parseFloat(instructionParts[z])) == true){
                          show_notification("Immediate number " + instructionParts[z] + " is not valid", 'danger') ;
                          return -1;
                        }

                        if(this.float2bin(parseFloat(instructionParts[z])).length > fieldsLength){
                          show_notification("Immediate number " + instructionParts[z] + " is too big", 'danger') ;
                          return -1;
                        }
                      }
                      else if(isNaN(parseInt(instructionParts[z]))){
                        
                      }
                      else {
                        var numAux = parseInt(instructionParts[z], 10);
                        if(isNaN(parseInt(instructionParts[z])) == true){
                          show_notification("Immediate number " + instructionParts[z] + " is not valid", 'danger') ;
                          return -1;
                        }

                        /*if((numAux.toString(2)).length > fieldsLength){
                          show_notification("Immediate number " + instructionParts[z] + " is too big", 'danger') ;
                          return -1;
                        }*/

                        var comNumPos = Math.pow(2, fieldsLength-1);
                        var comNumNeg = comNumPos * (-1);
                        comNumPos = comNumPos -1;

                        console_log(comNumPos);
                        console_log(comNumNeg);

                        if(parseInt(instructionParts[z], 10) > comNumPos || parseInt(instructionParts[z], 10) < comNumNeg){
                          show_notification("Immediate number " + instructionParts[z] + " is too big", 'danger') ;
                          return -1;
                        }
                      }
                    }

                    if(signatureParts[z] == "address"){
                      var fieldsLength = architecture.instructions[i].fields[z].startbit - architecture.instructions[i].fields[z].stopbit + 1;
                      if(instructionParts[z].match(/^0x/)){
                        var value = instructionParts[z].split("x");
                        if(isNaN(parseInt(instructionParts[z], 16)) == true){
                          show_notification("Address " + instructionParts[z] + " is not valid", 'danger') ;
                          return -1;
                        }

                        if(value[1].length*4 > fieldsLength){
                          show_notification("Address " + instructionParts[z] + " is too big", 'danger') ;
                          return -1;
                        } 
                      }
                    }

                    if(!found){
                      show_notification('Register ' + instructionParts[z] + ' not found', 'danger') ;
                      return -1;
                    }
                  }
                }
              }
              if(!found){
                show_notification('Instruction ' + instructions[j] + ' do not exists', 'danger') ;
                return -1;
              }
            }

            definition = definition.replace(code[0], "");

            re = /{([^}]*)}/g;
            code = re.exec(definition);
          }
        }
        else{
          var instructions = definition.split(";");
          console_log(instructions.length)
          if(instructions.length == 1){
            show_notification('Enter a ";" at the end of each line of code', 'danger') ;
            return -1;
          }

          for (var j = 0; j < instructions.length-1; j++){
            var re = new RegExp("^ +");
            instructions[j] = instructions[j].replace(re, "");

            re = new RegExp(" +", "g");
            instructions[j] = instructions[j].replace(re, " ");

            var instructionParts = instructions[j].split(" ");

            var found = false;
            for (var i = 0; i < architecture.instructions.length; i++){
              if(architecture.instructions[i].name == instructionParts[0]){
                found = true;
                var numFields = 0;
                var regId = 0;

                signatureDef = architecture.instructions[i].signature_definition;
                signatureDef = signatureDef.replace(/[.*+?^${}()|[\]\\]/g, '\\$&');
                re = new RegExp("[fF][0-9]+", "g");
                signatureDef = signatureDef.replace(re, "(.*?)");

                console_log(instructions[j])

                re = new RegExp(signatureDef+"$");
                if(instructions[j].search(re) == -1){
                  show_notification('Incorrect signature --> ' + architecture.instructions[i].signatureRaw, 'danger') ;
                  return -1;
                }

                re = new RegExp(signatureDef+"$");
                var match = re.exec(instructions[j]);
                var instructionParts = [];
                for(var z = 1; z < match.length; z++){
                  instructionParts.push(match[z]);
                }

                re = new RegExp(",", "g");
                var signature = architecture.instructions[i].signature.replace(re, " ");

                re = new RegExp(signatureDef+"$");
                var match = re.exec(signature);
                var signatureParts = [];
                for(var j = 1; j < match.length; j++){
                  signatureParts.push(match[j]);
                }

                console_log(instructionParts)
                console_log(signatureParts)

                for (var z = 1; z < signatureParts.length; z++){

                  if(signatureParts[z] == "INT-Reg" || signatureParts[z] == "SFP-Reg" || signatureParts[z] == "DFP-Reg" ||signatureParts[z] == "Ctrl-Reg"){
                    console_log("REG")
                    var found = false;

                    var id = -1;
                    re = new RegExp("R[0-9]+");
                    console_log(z)
                    if(instructionParts[z].search(re) != -1){
                      re = new RegExp("R(.*?)$");
                      match = re.exec(instructionParts[z]);
                      id = match[1];
                    }

                    for (var a = 0; a < architecture.components.length; a++){
                      for (var b = 0; b < architecture.components[a].elements.length; b++){
                        if(architecture.components[a].elements[b].name == instructionParts[z]){
                          found = true;
                        }
                        if(architecture.components[a].type == "integer" && regId == id){
                          found = true;
                        }
                        if(architecture.components[a].type == "integer"){
                          regId++;
                        }
                      }
                    }

                    for (var b = 0; b < fields.length; b++){
                      if(fields[b] == instructionParts[z]){
                        found = true;
                      }
                    }

                    if(!found){
                      show_notification('Register ' + instructionParts[z] + ' not found', 'danger') ;
                      return -1;
                    }
                  }

                  if(signatureParts[z] == "inm-signed" || signatureParts[z] == "inm-unsigned" || signatureParts[z] == "offset_bytes" || signatureParts[z] == "offset_words"){
                    var fieldsLength = architecture.instructions[i].fields[z].startbit - architecture.instructions[i].fields[z].stopbit + 1;
                    if(instructionParts[z].match(/^0x/)){
                      var value = instructionParts[z].split("x");
                      if(isNaN(parseInt(instructionParts[z], 16)) == true){
                        show_notification("Immediate number " + instructionParts[z] + " is not valid", 'danger') ;
                        return -1;
                      }

                      if(value[1].length*4 > fieldsLength){
                        show_notification("Immediate number " + instructionParts[z] + " is too big", 'danger') ;
                        return -1;
                      }
                    }
                    else if (instructionParts[z].match(/^(\d)+\.(\d)+/)){
                      if(isNaN(parseFloat(instructionParts[z])) == true){
                        show_notification("Immediate number " + instructionParts[z] + " is not valid", 'danger') ;
                        return -1;
                      }

                      if(this.float2bin(parseFloat(instructionParts[z])).length > fieldsLength){
                        show_notification("Immediate number " + instructionParts[z] + " is too big", 'danger') ;
                        return -1;
                      }
                    }
                    else if(isNaN(parseInt(instructionParts[z]))){
                      
                    }
                    else {
                      var numAux = parseInt(instructionParts[z], 10);
                      if(isNaN(parseInt(instructionParts[z])) == true){
                        show_notification("Immediate number " + instructionParts[z] + " is not valid", 'danger') ;
                        return -1;
                      }

                      /*if((numAux.toString(2)).length > fieldsLength){
                        show_notification("Immediate number " + instructionParts[z] + " is too big", 'danger') ;
                        return -1;
                      }*/

                      var comNumPos = Math.pow(2, fieldsLength-1);
                      var comNumNeg = comNumPos * (-1);
                      comNumPos = comNumPos -1;

                      console_log(comNumPos);
                      console_log(comNumNeg);

                      if(parseInt(instructionParts[z], 10) > comNumPos || parseInt(instructionParts[z], 10) < comNumNeg){
                        show_notification("Immediate number " + instructionParts[z] + " is too big", 'danger') ;
                        return -1;
                      }
                    }
                  }

                  if(signatureParts[z] == "address"){
                    var fieldsLength = architecture.instructions[i].fields[z].startbit - architecture.instructions[i].fields[z].stopbit + 1;
                    if(instructionParts[z].match(/^0x/)){
                      var value = instructionParts[z].split("x");
                      if(isNaN(parseInt(instructionParts[z], 16)) == true){
                        show_notification("Address " + instructionParts[z] + " is not valid", 'danger') ;
                        return -1;
                      }

                      if(value[1].length*4 > fieldsLength){
                        show_notification("Address " + instructionParts[z] + " is too big", 'danger') ;
                        return -1;
                      } 
                    }
                  }

                  if(!found){
                    show_notification('Register ' + instructionParts[z] + ' not found', 'danger') ;
                    return -1;
                  }
                }
              }
            }
            if(!found){
              show_notification('Instruction ' + instructions[j] + ' do not exists', 'danger') ;
              return -1;
            }
          }
        }

        return 0;
      },
      /*Generate the pseudoinstruction signature*/
      generateSignaturePseudo(){
        var signature = this.formPseudoinstruction.signature_definition;

        var re = new RegExp("^ +");
        this.formPseudoinstruction.signature_definition = this.formPseudoinstruction.signature_definition.replace(re, "");

        re = new RegExp(" +", "g");
        this.formPseudoinstruction.signature_definition = this.formPseudoinstruction.signature_definition.replace(re, " ");

        re = new RegExp("^ +");
        signature= signature.replace(re, "");

        re = new RegExp(" +", "g");
        signature = signature.replace(re, " ");

        for (var z = 0; z < this.formPseudoinstruction.numfields; z++) {
          re = new RegExp("[Ff]"+z, "g");

          signature = signature.replace(re, this.formPseudoinstruction.typeField[z]);
        }

        re = new RegExp(" ", "g");
        signature = signature.replace(re , ",");

        var signatureRaw = this.formPseudoinstruction.signature_definition;

        re = new RegExp("^ +");
        signatureRaw= signatureRaw.replace(re, "");

        re = new RegExp(" +", "g");
        signatureRaw = signatureRaw.replace(re, " ");

        for (var z = 0; z < this.formPseudoinstruction.numfields; z++) {
          re = new RegExp("[Ff]"+z, "g");

          signatureRaw = signatureRaw.replace(re, this.formPseudoinstruction.nameField[z]);
        }

        this.formPseudoinstruction.signature = signature;
        this.formPseudoinstruction.signatureRaw = signatureRaw;
      },
      /*Empty pseudoinstruction form*/
      emptyFormPseudo(){
        this.formPseudoinstruction.name = '';
        this.formPseudoinstruction.nwords = 1;
        this.formPseudoinstruction.numfields = "0";
        this.formPseudoinstruction.numfields = "0";
        this.formPseudoinstruction.nameField = [];
        this.formPseudoinstruction.typeField = [];
        this.formPseudoinstruction.startBitField = [];
        this.formPseudoinstruction.stopBitField = [];
        this.formPseudoinstruction.signature ='';
        this.formPseudoinstruction.signatureRaw = '';
        this.formPseudoinstruction.signature_definition = '';
        this.formPseudoinstruction.definition = '';
        this.instructionFormPage = 1;
      },
      /*Pagination bar names*/
      linkGen (pageNum) {
        return this.instructionFormPageLink[pageNum - 1]
      },
      pageGen (pageNum) {
        return this.instructionFormPageLink[pageNum - 1].slice(1)
      },
      /*Show reset directive modal*/
      resetDirModal(elem, button){
        this.modalResetDir.title = "Reset " + elem + " directives";
        this.modalResetDir.element = elem;
        this.$root.$emit('bv::show::modal', 'modalResetDir', button);
      },
      /*Reset directives*/
      resetDirectives(arch){
        show_loading();

        for (var i = 0; i < load_architectures.length; i++) {
          if(arch == load_architectures[i].id){
            var auxArch = JSON.parse(load_architectures[i].architecture);
            var auxArchitecture = bigInt_deserialize(auxArch);

            architecture.directives = auxArchitecture.directives;
            app._data.architecture = architecture;

            hide_loading();
            show_notification('The directive set has been reset correctly', 'success') ;
            return;
          }
        }

        $.getJSON('architecture/'+arch+'.json', function(cfg){
          var auxArchitecture = cfg;

          var auxArchitecture2 = bigInt_deserialize(auxArchitecture);
          architecture.directives = auxArchitecture2.directives;

          app._data.architecture = architecture;

          hide_loading();
          show_notification('The directive set has been reset correctly', 'success') ;
        });
      },
      /*Verify all fields of new directive*/
      newDirVerify(evt){
        evt.preventDefault();

        if (!this.formDirective.name || !this.formDirective.action) {
          show_notification('Please complete all fields', 'danger') ;
        } 
        else {
          if(isNaN(parseInt(this.formDirective.size)) && (this.formDirective.action == 'byte' || this.formDirective.action == 'half_word' || this.formDirective.action == 'word' || this.formDirective.action == 'double_word' || this.formDirective.action == 'float' || this.formDirective.action == 'double' || this.formDirective.action == 'space')){
            show_notification('Please complete all fields', 'danger') ;
          }
          else{
            this.newDirective();
          }
        }
      },
      /*Create new directive*/
      newDirective(){
        for (var i = 0; i < architecture.directives.length; i++) {
          if(this.formDirective.name == architecture.directives[i].name){
            show_notification('The directive already exists', 'danger') ;
            return;
          }
        }

        this.showNewDirective = false;
        if(this.formDirective.action != 'byte' && this.formDirective.action != 'half_word' && this.formDirective.action != 'word' && this.formDirective.action != 'double_word' && this.formDirective.action != 'float' && this.formDirective.action != 'double' && this.formDirective.action != 'space'){
          this.formDirective.size = null;
        }

        var newDir = {name: this.formDirective.name, action: this.formDirective.action, size: this.formDirective.size};
        architecture.directives.push(newDir);
      },
      /*Show edit directive modal*/
      editDirModal(elem, button){
        this.modalEditDirective.title = "Edit " + elem;
        this.modalEditDirective.element = elem;

        for (var i = 0; i < architecture.directives.length; i++){
          if(elem == architecture.directives[i].name){
            this.formDirective.name = architecture.directives[i].name;
            this.formDirective.action = architecture.directives[i].action;
            this.formDirective.size = architecture.directives[i].size;
          }
        }
        this.$root.$emit('bv::show::modal', 'modalEditDirective', button);
      },
      /*Verify all fields of modify directive*/
      editDirVerify(evt, name){
        evt.preventDefault();

        if (!this.formDirective.name || !this.formDirective.action) {
          show_notification('Please complete all fields', 'danger') ;
        } 
        else {
          if(isNaN(parseInt(this.formDirective.size)) && (this.formDirective.action == 'byte' || this.formDirective.action == 'half_word' || this.formDirective.action == 'word' || this.formDirective.action == 'double_word' || this.formDirective.action == 'float' || this.formDirective.action == 'double' || this.formDirective.action == 'space')){
            show_notification('Please complete all fields', 'danger') ;
          }
          else{
            this.editDirective(name);
          }
        }
      },
      /*edit directive*/
      editDirective(name){
        for (var i = 0; i < architecture.directives.length; i++) {
          if((this.formDirective.name == architecture.directives[i].name) && (name != this.formDirective.name)){
            show_notification('The directive already exists', 'danger') ;
            return;
          }
        }

        this.showEditDirective = false;

        for (var i = 0; i < architecture.directives.length; i++) {
          if(name == architecture.directives[i].name){
            architecture.directives[i].name = this.formDirective.name;
            architecture.directives[i].action = this.formDirective.action;
            if(this.formDirective.action == 'byte' || this.formDirective.action == 'half_word' || this.formDirective.action == 'word' || this.formDirective.action == 'double_word' || this.formDirective.action == 'float' || this.formDirective.action == 'double' || this.formDirective.action == 'space'){
              architecture.directives[i].size = this.formDirective.size;
            }
            else{
              architecture.directives[i].size = null;
            }
            return;
          }
        }
      },
      /*Show delete directive modal*/
      delDirModal(elem, button){
        this.modalDeletDir.title = "Delete " + elem;
        this.modalDeletDir.element = elem;
        this.$root.$emit('bv::show::modal', 'modalDeletDir', button);
      },
      /*Delete directive*/
      delDirective(comp){
        for (var i = 0; i < architecture.directives.length; i++) {
          if(comp == architecture.directives[i].name){
            architecture.directives.splice(i,1);
          }
        }
      },
      /*Empty directive form*/
      emptyFormDirective(){
        this.formDirective.name = '';
        this.formDirective.action = '';
        this.formDirective.size = 0;
      },
      /*Form validator*/
      valid(value){
        if(parseInt(value) != 0){
          if(!value){
            return false;
          }
          else{
            return true;
          }
        }
        else{
          return true;
        }
      },



      /*Compilator*/

      /*Empty assembly textarea*/
      newAssembly(){
        textarea_assembly_editor.setValue("");
      },
      /*Load external assembly code*/
      read_assembly(e){
        show_loading();
        var file;
        var reader;
        var files = document.getElementById('assembly_file').files;

        for (var i = 0; i < files.length; i++){
          file = files[i];
          reader = new FileReader();
          reader.onloadend = onFileLoaded;
          reader.readAsBinaryString(file);
        }

        function onFileLoaded(event) {
          code_assembly = event.currentTarget.result;
        }
        hide_loading();
      },
      assembly_update(){
        textarea_assembly_editor.setValue(code_assembly);
      },
      /*Save assembly code in a local file*/
      assembly_save(){
        var textToWrite = textarea_assembly_editor.getValue();
        var textFileAsBlob = new Blob([textToWrite], { type: 'text/plain' });
        var fileNameToSaveAs;

        if(this.save_assembly == ''){
          fileNameToSaveAs = "assembly.s";
        }
        else{
          fileNameToSaveAs = this.save_assembly + ".s";
        }

        var downloadLink = document.createElement("a");
        downloadLink.download = fileNameToSaveAs;
        downloadLink.innerHTML = "My Hidden Link";

        window.URL = window.URL || window.webkitURL;

        downloadLink.href = window.URL.createObjectURL(textFileAsBlob);
        downloadLink.onclick = destroyClickedElement;
        downloadLink.style.display = "none";
        document.body.appendChild(downloadLink);

        downloadLink.click();
      },
      /*Load the available examples*/
      load_examples_available( set_name ) {
        $.getJSON('examples/example_set.json', function(set) {
          for (var i = 0; i < set.length; i++) {
<<<<<<< HEAD
            if(set[i].id.toUpperCase()==set_name.toUpperCase()) {
              $.getJSON(set[i].url, function(cfg) {
=======
            if(set[i].id.toUpperCase()==set_name.toUpperCase() && set[i].architecture.toUpperCase()==app._data.architecture_name.toUpperCase()){
              $.getJSON(set[i].url, function(cfg){
>>>>>>> 30202574
                example_available = cfg;
                app._data.example_available = example_available;
              });
            }
          }
        });
      },
      /*Load a selected example*/
      load_example(url){
        this.$root.$emit('bv::hide::modal', 'examples', '#closeExample');

        var xhttp = new XMLHttpRequest();
        xhttp.onreadystatechange = function(){
          if (this.readyState == 4 && this.status == 200) {
            code_assembly = this.responseText;
            textarea_assembly_editor.setValue(code_assembly);

            show_notification(' The selected example has been loaded correctly', 'success') ;
          }
        };
        xhttp.open("GET", url, true);
        xhttp.send();
      },
       /*Load a selected example and compile*/
      load_example_init(url){
        this.$root.$emit('bv::hide::modal', 'examples', '#closeExample');

        var xhttp = new XMLHttpRequest();
        xhttp.onreadystatechange = function(){
          if (this.readyState == 4 && this.status == 200) {
            code_assembly = this.responseText;

            app.change_UI_mode('assembly');

            setTimeout(function(){
              textarea_assembly_editor.setValue(code_assembly);
              app.assembly_compiler();

              show_notification(' The selected example has been loaded correctly', 'success') ;

              app.change_UI_mode('simulator');
            },100);

          }
        };
        xhttp.open("GET", url, true);
        xhttp.send();

      },
      /*Save a binary in a local file*/
      library_save(){
        if(this.assembly_compiler() == -1){
          return;
        }
        promise.then((message) => {
          if(message == "-1"){
            return;
          }
          if(memory[memory_hash[0]].length != 0){
            show_notification('You can not enter data in a library', 'danger') ;
            return;
          }

          for (var i = 0; i < instructions_binary.length; i++){
            console_log(instructions_binary[i].Label)
            if(instructions_binary[i].Label == "main_symbol"){
              show_notification('You can not use the "main" tag in a library', 'danger') ;
              return;
            }
          }

          var aux = {instructions_binary: instructions_binary, instructions_tag: instructions_tag};

          var textToWrite = JSON.stringify(aux, null, 2);
          var textFileAsBlob = new Blob([textToWrite], { type: 'text/json' });
          var fileNameToSaveAs;

          if(this.name_binary_save == ''){
            fileNameToSaveAs = "binary.o";
          }
          else{
            fileNameToSaveAs = this.name_binary_save + ".o";
          }

          var downloadLink = document.createElement("a");
          downloadLink.download = fileNameToSaveAs;
          downloadLink.innerHTML = "My Hidden Link";

          window.URL = window.URL || window.webkitURL;

          downloadLink.href = window.URL.createObjectURL(textFileAsBlob);
          downloadLink.onclick = destroyClickedElement;
          downloadLink.style.display = "none";
          document.body.appendChild(downloadLink);

          downloadLink.click();

          show_notification('Save binary', 'success') ;
        });
      },
      /*Load binary file*/
      library_load(e){
        var file;
        var reader;
        var files = document.getElementById('binary_file').files;

        for (var i = 0; i < files.length; i++) {
          file = files[i];
          reader = new FileReader();
          reader.onloadend = onFileLoaded;
          reader.readAsBinaryString(file);
        }

        function onFileLoaded(event) {
          code_binary = event.currentTarget.result;
        }
      },
      library_update(){
        update_binary = JSON.parse(code_binary);
        this.update_binary = update_binary;
        $("#divAssembly").attr("class", "col-lg-10 col-sm-12");
        $("#divTags").attr("class", "col-lg-2 col-sm-12");
        $("#divTags").show();
        this.load_binary = true;
      },
      /*Remove a loaded binary*/
      removeLibrary(){
        update_binary = "";
        this.update_binary = update_binary;
        $("#divAssembly").attr("class", "col-lg-12 col-sm-12");
        $("#divTags").attr("class", "col-lg-0 col-sm-0");
        $("#divTags").hide();
        this.load_binary = false;
      },
      /*Places the pointer in the first position*/
      first_token(){
        var assembly = textarea_assembly_editor.getValue();
        var index = tokenIndex;

        while(((assembly.charAt(index) == ':') || (assembly.charAt(index) == '\t') || (assembly.charAt(index) == '\n') || (assembly.charAt(index) == ' ') || (assembly.charAt(index) == '\r') || (assembly.charAt(index) == '#')) && (index < assembly.length)){
          while(((assembly.charAt(index) == ':') || (assembly.charAt(index) == '\t') || (assembly.charAt(index) == '\n') || (assembly.charAt(index) == ' ') || (assembly.charAt(index) == '\r')) && (index < assembly.length)){
            index++;
          }

          if(assembly.charAt(index) == '#'){
            while((assembly.charAt(index) != '\n') && (index < assembly.length)){
              index++;
            }

            while(((assembly.charAt(index) == ':') || (assembly.charAt(index) == '\t') || (assembly.charAt(index) == '\n') || (assembly.charAt(index) == ' ') || (assembly.charAt(index) == '\r')) && (index < assembly.length)){
              index++;
            }
          }
        }

        tokenIndex = index;
      },
      /*Read token*/
      get_token(){
        var assembly = textarea_assembly_editor.getValue();
        var index = tokenIndex;

        if(index >= assembly.length){
          return null;
        }

        console_log(assembly.charAt(index));
        console_log(index);

        if(assembly.charAt(index) == "'"){
          index++;
          while(assembly.charAt(index) != "'" && index < assembly.length){
            console_log(assembly.charAt(index));
            console_log(index);
            index++;
          }
          index++;

          console_log(assembly.substring(tokenIndex, index));
          console_log(index);
          console_log(assembly.substring(tokenIndex, index));
          return assembly.substring(tokenIndex, index);
        }

        if(assembly.charAt(index) == '"'){
          index++;
          while(assembly.charAt(index) != '"' && index < assembly.length){
            console_log(assembly.charAt(index));
            console_log(index);
            index++;
          }
          index++;

          console_log(assembly.substring(tokenIndex, index));
          console_log(index);
          console_log(assembly.substring(tokenIndex, index));
          return assembly.substring(tokenIndex, index);
        }



        if((assembly.charAt(index) == '(') || (assembly.charAt(index) == '[') || (assembly.charAt(index) == '{')){
          index++;
        }

        while((assembly.charAt(index) != ',') && (assembly.charAt(index) != '(') && (assembly.charAt(index) != ')') && (assembly.charAt(index) != '[') && (assembly.charAt(index) != ']') && (assembly.charAt(index) != '{') && (assembly.charAt(index) != '}') && (assembly.charAt(index) != ':') && (assembly.charAt(index) != '#') && (assembly.charAt(index) != '\t') && (assembly.charAt(index) != '\n') && (assembly.charAt(index) != ' ') && (assembly.charAt(index) != '\r') && (index < assembly.length)){
          index++;
        }

        var res;
        if((assembly.charAt(index) == ':') || (assembly.charAt(index) == ')') || (assembly.charAt(index) == ']') || (assembly.charAt(index) == '}')){
          res = assembly.substring(tokenIndex, index) + assembly.charAt(index);
        }
        else{
          res = assembly.substring(tokenIndex, index);
        }

        return res;
      },
      /*Places the pointer in the start of next token*/
      next_token(){
        var assembly = textarea_assembly_editor.getValue();
        var index = tokenIndex;

        console_log(assembly.charAt(index));
        if(assembly.charAt(index) == "'"){
          index++;
          while(assembly.charAt(index) != "'" && index < assembly.length){
            console_log(assembly.charAt(index));
            index++;
          }
          index++;
        }

        if(assembly.charAt(index) == '"'){
          index++;
          while(assembly.charAt(index) != '"' && index < assembly.length){
            console_log(assembly.charAt(index));
            index++;
          }
          index++;
        }

        if((assembly.charAt(index) == '(') || (assembly.charAt(index) == '[') || (assembly.charAt(index) == '{')){
          index++;
        }

        while((assembly.charAt(index) != ',') && (assembly.charAt(index) != '(') && (assembly.charAt(index) != ')') && (assembly.charAt(index) != '[') && (assembly.charAt(index) != ']') && (assembly.charAt(index) != '{') && (assembly.charAt(index) != '}') && (assembly.charAt(index) != ':') && (assembly.charAt(index) != '#') && (assembly.charAt(index) != '\t') && (assembly.charAt(index) != '\n') && (assembly.charAt(index) != ' ') && (assembly.charAt(index) != '\r') && (index < assembly.length)){
          index++;
        }

        while(((assembly.charAt(index) == ',') || (assembly.charAt(index) == '(') || (assembly.charAt(index) ==')') || (assembly.charAt(index) == '[') || (assembly.charAt(index) == ']') || (assembly.charAt(index) == '{') || (assembly.charAt(index) == '}') || (assembly.charAt(index) == ':') || (assembly.charAt(index) == '\t') || (assembly.charAt(index) == '\n') || (assembly.charAt(index) == ' ') || (assembly.charAt(index) == '\r') || (assembly.charAt(index) == '#')) && (index < assembly.length)){

          while(((assembly.charAt(index) ==',') || (assembly.charAt(index) ==')') || (assembly.charAt(index) == ']') || (assembly.charAt(index) == '}') || (assembly.charAt(index) == ':') || (assembly.charAt(index) == '\t') || (assembly.charAt(index) == '\n') || (assembly.charAt(index) == ' ') || (assembly.charAt(index) == '\r')) && (index < assembly.length)){
            index++;
          }

          if((assembly.charAt(index) =='(') || (assembly.charAt(index) == '[') || (assembly.charAt(index) == '{')){
            break;
          }

          if(assembly.charAt(index) == '#'){
            while((assembly.charAt(index) != '\n') && (index < assembly.length)){
              index++;
            }

            while(((assembly.charAt(index) == '(') || (assembly.charAt(index) ==')') || (assembly.charAt(index) == '[') || (assembly.charAt(index) == ']') || (assembly.charAt(index) == '{') || (assembly.charAt(index) == '}') || (assembly.charAt(index) == ':') || (assembly.charAt(index) == '\t') || (assembly.charAt(index) == '\n') || (assembly.charAt(index) == ' ') || (assembly.charAt(index) == '\r')) && (index < assembly.length)){
              index++;
            }
          }
        }
        tokenIndex = index;
      },
      /*Compile assembly code*/
      assembly_compiler(){



        show_loading();
        promise = new Promise((resolve, reject) => {
          setTimeout(function(){
            instructions = [];
            instructions_tag = [];
            pending_instructions = [];
            pending_tags = [];
            memory[memory_hash[0]] = [];
            data_tag = [];
            instructions_binary =[];
            memory[memory_hash[1]] = [];
            extern = [];
            memory[memory_hash[2]] = [];
            data = [];
            executionInit = 1;
            mutexRead = false;

            if(update_binary.instructions_binary != null){
              for(var i = 0; i < update_binary.instructions_binary.length; i++){
                instructions.push(update_binary.instructions_binary[i]);
                if(i == 0){
                  instructions[instructions.length-1].hide = false;
                  if(update_binary.instructions_binary[i].globl == false){
                    instructions[instructions.length-1].Label = "";
                  }
                }
                else if(update_binary.instructions_binary[i].globl == false){
                  instructions[instructions.length-1].Label = "";
                  instructions[instructions.length-1].hide = true;
                }
                else if(update_binary.instructions_binary[i].globl == null){
                  instructions[instructions.length-1].hide = true;
                }
                else{
                  instructions[instructions.length-1].hide = false;
                }

                address = parseInt(instructions[instructions.length-1].Address, 16) + 4;
              }
            }
            else{
              address = parseInt(architecture.memory_layout[0].value);
            }

            var numBinaries = instructions.length;


            /*Allocation of memory addresses*/
            architecture.memory_layout[4].value = backup_stack_address;
            architecture.memory_layout[3].value = backup_data_address;
            data_address = parseInt(architecture.memory_layout[2].value);
            stack_address = parseInt(architecture.memory_layout[4].value);

            architecture.components[1].elements[29].value = bigInt(stack_address).value;
            architecture.components[0].elements[0].value = bigInt(address).value;
            architecture.components[1].elements[29].default_value = bigInt(stack_address).value;
            architecture.components[0].elements[0].default_value = bigInt(address).value;

            /*Reset stats*/
            totalStats = 0;
            for (var i = 0; i < stats.length; i++){
              stats[i].percentage = 0;
              stats[i].number_instructions = 0;
            }

            align = 0;
            var empty = false;

            /*Save a backup in the cache memory*/
            if (typeof(Storage) !== "undefined") {
              var auxObject = jQuery.extend(true, {}, architecture);

              var auxArchitecture = bigInt_serialize(auxObject);
              var auxArch = JSON.stringify(auxArchitecture, null, 2);

              var date = new Date();
              var auxDate = date.getHours()+":"+date.getMinutes()+":"+date.getSeconds()+" - "+date.getDate()+"/"+(date.getMonth()+1)+"/"+date.getFullYear();
              console_log(app._data.architecture_name);
              localStorage.setItem("arch_name", app._data.architecture_name);
              localStorage.setItem("architecture_copy", auxArch);
              localStorage.setItem("assembly_copy", textarea_assembly_editor.getValue());
              localStorage.setItem("date_copy", auxDate);
            }

            /*Start of compilation*/
            app.first_token();

            if(app.get_token() == null){
              hide_loading();
              show_notification('Please enter the assembly code before compiling', 'danger') ;
              return -1;
            }

            token = app.get_token();
            console_log(token)

            while(!empty){
              token = app.get_token();
              console_log(token)

              if(token == null){
                empty = true;
                break;
              }

              var change = false;

              for(var i = 0; i < architecture.directives.length; i++){
                if(token == architecture.directives[i].name){
                  switch(architecture.directives[i].action){
                    case "data_segment":
                      console_log("data_segment")
                      var result = app.data_segment_compiler();
                      if(result == 0){
                        change = true;
                      }
                      if(result == -1){
                        tokenIndex = 0;
                        instructions = [];
                        pending_instructions = [];
                        pending_tags = [];
                        memory[memory_hash[0]] = [];
                        data_tag = [];
                        instructions_binary = [];
                        memory[memory_hash[1]] = [];
                        memory[memory_hash[2]] = [];
                        data = [];
                        extern = [];
                        app._data.memory[memory_hash[1]] = memory[memory_hash[1]];
                        app._data.memory[memory_hash[0]] = memory[memory_hash[0]];
                        app._data.memory[memory_hash[2]] = memory[memory_hash[2]];
                        app._data.instructions = instructions;
                        hide_loading();
                        return -1;
                      }
                      break;
                    case "code_segment":
                      console_log("code_segment")
                      var result = app.code_segment_compiler();
                      if(result == 0){
                        change = true;
                      }
                      if(result == -1){
                        tokenIndex = 0;
                        instructions = [];
                        pending_instructions = [];
                        pending_tags = [];
                        memory[memory_hash[0]] = [];
                        data_tag = [];
                        instructions_binary = [];
                        memory[memory_hash[1]] = [];
                        extern = [];
                        memory[memory_hash[2]] = [];
                        data = [];
                        app._data.instructions = instructions;
                        app._data.memory[memory_hash[1]] = memory[memory_hash[1]];
                        app._data.memory[memory_hash[0]] = memory[memory_hash[0]];
                        app._data.memory[memory_hash[2]] = memory[memory_hash[2]];
                        hide_loading();
                        return -1;
                      }
                      break;
                    case "global_symbol":

                      var isGlobl = true;
                      app.next_token();

                      while(isGlobl){
                        token = app.get_token();

                        re = new RegExp(",", "g");
                        token = token.replace(re, "");

                        console_log(token)
                        extern.push(token);
                        change = true;

                        app.next_token();
                        token = app.get_token();

                        console_log(token)

                        for(var z = 0; z < architecture.directives.length; z++){
                          if(token == architecture.directives[z].name || token == null || token.search(/\:$/) != -1){
                            isGlobl = false;
                          }
                        }
                      }

                      break;
                    default:
                      console_log("default")
                      empty = true;
                      break;
                  }
                }

                else if(i== architecture.directives.length-1 && token != architecture.directives[i].name && change == false && token != null){
                  empty = true;
                  app.compileError(15, token, textarea_assembly_editor.posFromIndex(tokenIndex).line);
                  hide_loading();
                  tokenIndex = 0;
                  return -1;
                } 
              }
            }

            var found = false;

            if(update_binary.instructions_binary != null){
              for(var j = 0; j<instructions.length; j++){
                if(instructions[j].Label != ""){
                  for(var i = 0; i<update_binary.instructions_tag.length; i++){
                    if(instructions[j].Label == update_binary.instructions_tag[i].tag){
                      update_binary.instructions_tag[i].addr = instructions[j].Address;
                    }
                  }
                }
              }
            }

            /*Check pending instructions*/
            for(var i = 0; i < pending_instructions.length; i++){
              var exit = 0;
              var signatureParts = pending_instructions[i].signature;
              var signatureRawParts = pending_instructions[i].signatureRaw;
              var instructionParts = (pending_instructions[i].instruction).split(' ');
              console_log(instructionParts);
              for (var j = 0; j < signatureParts.length && exit == 0; j++){
                if(signatureParts[j] == "inm-signed" || signatureParts[j] == "inm-unsigned" || signatureParts[j] == "address"){
                  for (var z = 0; z < instructions.length && exit == 0; z++){
                    if(instructions[z].Label == instructionParts[j]){
                      var addr = instructions[z].Address;
                      var bin = parseInt(addr, 16).toString(2);
                      var startbit = pending_instructions[i].startBit;
                      var stopbit = pending_instructions[i].stopBit;

                      instructionParts[j] = addr;
                      var newInstruction = "";
                      for (var w = 0; w < instructionParts.length; w++) {
                        if(w == instructionParts.length-1){
                          newInstruction = newInstruction + instructionParts[w];
                        }
                        else{
                          newInstruction = newInstruction + instructionParts[w] + " ";
                        }
                      }
                      for (var w = 0; w < instructions.length && exit == 0; w++) {
                        var aux = "0x" + (pending_instructions[i].address).toString(16);
                        if(aux == instructions[w].Address){
                          instructions[w].loaded = newInstruction;
                        }
                      }

                      for (var w = 0; w < instructions.length && exit == 0; w++) {
                        var aux = "0x" + (pending_instructions[i].address).toString(16);
                        if(aux == instructions[w].Address){
                          instructions[w].loaded = newInstruction;
                          var fieldsLength = startbit - stopbit + 1;
                          console_log(w)
                          console_log(numBinaries)
                          console_log(w - numBinaries)
                          instructions_binary[w - numBinaries].loaded = instructions_binary[w - numBinaries].loaded.substring(0, instructions_binary[w - numBinaries].loaded.length - (startbit + 1)) + bin.padStart(fieldsLength, "0") + instructions_binary[w - numBinaries].loaded.substring(instructions_binary[w - numBinaries].loaded.length - stopbit, instructions_binary[w - numBinaries].loaded.length);
                          exit = 1;
                        }
                      }
                    }
                  }

                  for (var z = 0; z < memory[memory_hash[0]].length && exit == 0; z++){
                    for (var p = 0; p < memory[memory_hash[0]][z].Binary.length && exit == 0; p++){
                      if(instructionParts[j] == memory[memory_hash[0]][z].Binary[p].Tag){
                        var addr = (memory[memory_hash[0]][z].Binary[p].Addr);
                        var bin = parseInt(addr, 16).toString(2);
                        var startbit = pending_instructions[i].startBit;
                        var stopbit = pending_instructions[i].stopBit;

                        instructionParts[j] = "0x" + addr.toString(16);
                        var newInstruction = "";
                        for (var w = 0; w < instructionParts.length; w++) {
                          if(w == instructionParts.length-1){
                            newInstruction = newInstruction + instructionParts[w];
                          }
                          else{
                            newInstruction = newInstruction + instructionParts[w] + " ";
                          }
                        }
                        for (var w = 0; w < instructions.length && exit == 0; w++) {
                          var aux = "0x" + (pending_instructions[i].address).toString(16);
                          if(aux == instructions[w].Address){
                            instructions[w].loaded = newInstruction;
                          }
                        }

                        for (var w = 0; w < instructions.length && exit == 0; w++) {
                          var aux = "0x" + (pending_instructions[i].address).toString(16);
                          if(aux == instructions[w].Address){
                            instructions[w].loaded = newInstruction;
                            var fieldsLength = startbit - stopbit + 1;
                            instructions_binary[w - numBinaries].loaded = instructions_binary[w - numBinaries].loaded.substring(0, instructions_binary[w - numBinaries].loaded.length - (startbit + 1)) + bin.padStart(fieldsLength, "0") + instructions_binary[w - numBinaries].loaded.substring(instructions_binary[w - numBinaries].loaded.length - stopbit, instructions_binary[w - numBinaries].loaded.length);
                            exit = 1;
                          }
                        }

                      }
                    }
                  }

                  if(exit == 0 && isNaN(instructionParts[j]) == true){
                    app.compileError(7, instructionParts[j], pending_instructions[i].line);
                    tokenIndex = 0;
                    instructions = [];
                    pending_instructions = [];
                    pending_tags = [];
                    memory[memory_hash[0]] = [];
                    data_tag = [];
                    instructions_binary = [];
                    memory[memory_hash[1]] = [];
                    memory[memory_hash[2]] = [];
                    data = [];
                    extern = [];
                    app._data.memory[memory_hash[1]] = memory[memory_hash[1]];
                    app._data.memory[memory_hash[0]] = memory[memory_hash[0]];
                    app._data.memory[memory_hash[2]] = memory[memory_hash[2]];
                    app._data.instructions = instructions;
                    hide_loading();
                    return -1;
                  }
                }

                if(signatureParts[j] == "offset_words"){
                  for (var z = 0; z < instructions.length && exit == 0; z++){
                    if(instructions[z].Label == instructionParts[j]){
                      var addr = instructions[z].Address;
                      //var bin = parseInt(addr, 16).toString(2);
                      var startbit = pending_instructions[i].startBit;
                      var stopbit = pending_instructions[i].stopBit;

                      addr = ((addr - pending_instructions[i].address)/4)-1;
                      console_log(instructionParts);
                      console_log(addr);
                      var bin = parseInt(addr).toString(2);
                      console_log(bin);

                      instructionParts[j] = addr;
                      var newInstruction = "";
                      for (var w = 0; w < instructionParts.length; w++) {
                        if(w == instructionParts.length-1){
                          newInstruction = newInstruction + instructionParts[w];
                        }
                        else{
                          newInstruction = newInstruction + instructionParts[w] + " ";
                        }
                      }
                      for (var w = 0; w < instructions.length && exit == 0; w++) {
                        var aux = "0x" + (pending_instructions[i].address).toString(16);
                        if(aux == instructions[w].Address){
                          instructions[w].loaded = newInstruction;
                        }
                      }

                      for (var w = 0; w < instructions.length && exit == 0; w++) {
                        var aux = "0x" + (pending_instructions[i].address).toString(16);
                        if(aux == instructions[w].Address){
                          instructions[w].loaded = newInstruction;
                          var fieldsLength = startbit - stopbit + 1;
                          console_log(w);
                          console_log(numBinaries);
                          console_log(w - numBinaries);
                          console_log(bin.padStart(fieldsLength, "0"));
                          instructions_binary[w - numBinaries].loaded = instructions_binary[w - numBinaries].loaded.substring(0, instructions_binary[w - numBinaries].loaded.length - (startbit + 1)) + bin.padStart(fieldsLength, "0") + instructions_binary[w - numBinaries].loaded.substring(instructions_binary[w - numBinaries].loaded.length - stopbit, instructions_binary[w - numBinaries].loaded.length);
                          exit = 1;
                        }
                      }
                    }
                  }

                  if(exit == 0){
                    app.compileError(7, instructionParts[j], pending_instructions[i].line);
                    tokenIndex = 0;
                    instructions = [];
                    pending_instructions = [];
                    pending_tags = [];
                    memory[memory_hash[0]] = [];
                    data_tag = [];
                    instructions_binary = [];
                    memory[memory_hash[1]] = [];
                    memory[memory_hash[2]] = [];
                    data = [];
                    extern = [];
                    app._data.memory[memory_hash[1]] = memory[memory_hash[1]];
                    app._data.memory[memory_hash[0]] = memory[memory_hash[0]];
                    app._data.memory[memory_hash[2]] = memory[memory_hash[2]];
                    app._data.instructions = instructions;
                    hide_loading();
                    return -1;
                  }
                }

                if(signatureParts[j] == "offset_bytes"){
                  for (var z = 0; z < instructions.length && exit == 0; z++){
                    if(instructions[z].Label == instructionParts[j]){
                      var addr = instructions[z].Address;
                      var bin = parseInt(addr, 16).toString(2);
                      var startbit = pending_instructions[i].startBit;
                      var stopbit = pending_instructions[i].stopBit;

                      addr = ((addr - pending_instructions[i].address))-1;

                      instructionParts[j] = addr;
                      var newInstruction = "";
                      for (var w = 0; w < instructionParts.length; w++) {
                        if(w == instructionParts.length-1){
                          newInstruction = newInstruction + instructionParts[w];
                        }
                        else{
                          newInstruction = newInstruction + instructionParts[w] + " ";
                        }
                      }
                      for (var w = 0; w < instructions.length && exit == 0; w++) {
                        var aux = "0x" + (pending_instructions[i].address).toString(16);
                        if(aux == instructions[w].Address){
                          instructions[w].loaded = newInstruction;
                        }
                      }

                      for (var w = 0; w < instructions.length && exit == 0; w++) {
                        var aux = "0x" + (pending_instructions[i].address).toString(16);
                        if(aux == instructions[w].Address){
                          instructions[w].loaded = newInstruction;
                          var fieldsLength = startbit - stopbit + 1;
                          console_log(w)
                          console_log(numBinaries)
                          console_log(w - numBinaries)
                          instructions_binary[w - numBinaries].loaded = instructions_binary[w - numBinaries].loaded.substring(0, instructions_binary[w - numBinaries].loaded.length - (startbit + 1)) + bin.padStart(fieldsLength, "0") + instructions_binary[w - numBinaries].loaded.substring(instructions_binary[w - numBinaries].loaded.length - stopbit, instructions_binary[w - numBinaries].loaded.length);
                          exit = 1;
                        }
                      }
                    }
                  }

                  if(exit == 0){
                    app.compileError(7, instructionParts[j], pending_instructions[i].line);
                    tokenIndex = 0;
                    instructions = [];
                    pending_instructions = [];
                    pending_tags = [];
                    memory[memory_hash[0]] = [];
                    data_tag = [];
                    instructions_binary = [];
                    memory[memory_hash[1]] = [];
                    memory[memory_hash[2]] = [];
                    data = [];
                    extern = [];
                    app._data.memory[memory_hash[1]] = memory[memory_hash[1]];
                    app._data.memory[memory_hash[0]] = memory[memory_hash[0]];
                    app._data.memory[memory_hash[2]] = memory[memory_hash[2]];
                    app._data.instructions = instructions;
                    hide_loading();
                    return -1;
                  }
                }









              }
            }

            /*Enter the binary in the text segment*/
            if(update_binary.instructions_binary != null){
              for (var i = 0; i < update_binary.instructions_binary.length; i++){
                var hex = app.bin2hex(update_binary.instructions_binary[i].loaded);
                var auxAddr = parseInt(update_binary.instructions_binary[i].Address, 16);
                var label = update_binary.instructions_binary[i].Label;
                var hide;

                if(i == 0){
                  hide = false;
                  if(update_binary.instructions_binary[i].globl == false){
                    label = "";
                  }
                }
                else if(update_binary.instructions_binary[i].globl == false){
                  label = "";
                  hide = true;
                }
                else if(update_binary.instructions_binary[i].globl == null){
                  hide = true;
                }
                else{
                  hide = false;
                }

                for(var a = 0; a < hex.length/2; a++){
                  if(auxAddr % 4 == 0){
                    memory[memory_hash[1]].push({Address: auxAddr, Binary: [], Value: "********", hide: hide});
                    if(label == ""){
                      label=null;
                    }

                    if(a == 0){
                      (memory[memory_hash[1]][memory[memory_hash[1]].length-1].Binary).push({Addr: (auxAddr), DefBin: "**", Bin: "**", Tag: label},);
                    }
                    else{
                      (memory[memory_hash[1]][memory[memory_hash[1]].length-1].Binary).push({Addr: (auxAddr), DefBin: "**", Bin: "**", Tag: null},);
                    }

                    auxAddr++;
                  }
                  else{
                    if(a == 0){
                      console_log(label);
                      (memory[memory_hash[1]][memory[memory_hash[1]].length-1].Binary).splice(auxAddr%4, 1, {Addr: (auxAddr), DefBin: "**", Bin: "**", Tag: label},);
                    }
                    else{
                      (memory[memory_hash[1]][memory[memory_hash[1]].length-1].Binary).splice(auxAddr%4, 1, {Addr: (auxAddr), DefBin: "**", Bin: "**", Tag: null},);
                    }

                    auxAddr++;
                  }
                }

                if(memory[memory_hash[1]][memory[memory_hash[1]].length-1].Binary.length < 4){
                  var num_iter = 4 - memory[memory_hash[1]][memory[memory_hash[1]].length-1].Binary.length;
                  for(var b = 0; b < num_iter; b++){
                    (memory[memory_hash[1]][memory[memory_hash[1]].length-1].Binary).push({Addr: (auxAddr + (b + 1)), DefBin: "**", Bin: "**", Tag: null},);
                  }
                }

                app._data.memory[memory_hash[1]] = memory[memory_hash[1]];
              }
            }

            /*Enter the compilated instructions in the text segment*/
            for (var i = 0; i < instructions_binary.length; i++){
              var hex = app.bin2hex(instructions_binary[i].loaded);
              var auxAddr = parseInt(instructions_binary[i].Address, 16);
              var label = instructions_binary[i].Label;
              var binNum = 0;

              if(update_binary.instructions_binary != null){
                binNum = update_binary.instructions_binary.length
              }

              for(var a = 0; a < hex.length/2; a++){
                if(auxAddr % 4 == 0){
                  memory[memory_hash[1]].push({Address: auxAddr, Binary: [], Value: instructions[i + binNum].loaded, hide: false});
                  if(label == ""){
                    label=null;
                  }
                  if(a == 0){
                    (memory[memory_hash[1]][memory[memory_hash[1]].length-1].Binary).push({Addr: (auxAddr), DefBin: hex.substring(hex.length-(2+(2*a)), hex.length-(2*a)), Bin: hex.substring(hex.length-(2+(2*a)), hex.length-(2*a)), Tag: label},);
                  }
                  else{
                    (memory[memory_hash[1]][memory[memory_hash[1]].length-1].Binary).push({Addr: (auxAddr), DefBin: hex.substring(hex.length-(2+(2*a)), hex.length-(2*a)), Bin: hex.substring(hex.length-(2+(2*a)), hex.length-(2*a)), Tag: null},);
                  }

                  auxAddr++;
                }
                else{
                  if(a == 0){
                    console_log(label);
                    (memory[memory_hash[1]][memory[memory_hash[1]].length-1].Binary).splice(auxAddr%4, 1, {Addr: (auxAddr), DefBin: hex.substring(hex.length-(2+(2*a)), hex.length-(2*a)), Bin: hex.substring(hex.length-(2+(2*a)), hex.length-(2*a)), Tag: label},);
                  }
                  else{
                    (memory[memory_hash[1]][memory[memory_hash[1]].length-1].Binary).splice(auxAddr%4, 1, {Addr: (auxAddr), DefBin: hex.substring(hex.length-(2+(2*a)), hex.length-(2*a)), Bin: hex.substring(hex.length-(2+(2*a)), hex.length-(2*a)), Tag: null},);
                  }

                  auxAddr++;
                }
              }

              if(memory[memory_hash[1]][memory[memory_hash[1]].length-1].Binary.length < 4){
                var num_iter = 4 - memory[memory_hash[1]][memory[memory_hash[1]].length-1].Binary.length;
                for(var b = 0; b < num_iter; b++){
                  (memory[memory_hash[1]][memory[memory_hash[1]].length-1].Binary).push({Addr: (auxAddr + (b + 1)), DefBin: "00", Bin: "00", Tag: null},);
                }
              }
              app._data.memory[memory_hash[1]] = memory[memory_hash[1]];
            }


            /*Check for overlap*/
            if(memory[memory_hash[0]].length > 0){
              if(memory[memory_hash[0]][memory[memory_hash[0]].length-1].Binary[3].Addr > architecture.memory_layout[3].value){
                tokenIndex = 0;
                instructions = [];
                pending_instructions = [];
                pending_tags = [];
                memory[memory_hash[0]] = [];
                data_tag = [];
                instructions_binary = [];
                memory[memory_hash[1]] = [];
                extern = [];
                memory[memory_hash[2]] = [];
                data = [];
                app._data.instructions = instructions;
                app._data.memory[memory_hash[1]] = memory[memory_hash[1]];
                app._data.memory[memory_hash[0]] = memory[memory_hash[0]];
                app._data.memory[memory_hash[2]] = memory[memory_hash[2]];

                show_notification('Data overflow', 'danger') ;
                hide_loading();
                return -1;
              }
            }

            if(memory[memory_hash[1]].length > 0){
              if(memory[memory_hash[1]][memory[memory_hash[1]].length-1].Binary[3].Addr > architecture.memory_layout[1].value){
                tokenIndex = 0;
                instructions = [];
                pending_instructions = [];
                pending_tags = [];
                memory[memory_hash[0]] = [];
                data_tag = [];
                instructions_binary = [];
                memory[memory_hash[1]] = [];
                extern = [];
                memory[memory_hash[2]] = [];
                data = [];
                app._data.instructions = instructions;
                app._data.memory[memory_hash[1]] = memory[memory_hash[1]];
                app._data.memory[memory_hash[0]] = memory[memory_hash[0]];
                app._data.memory[memory_hash[2]] = memory[memory_hash[2]];

                show_notification('Instruction overflow', 'danger') ;
                hide_loading();
                return -1;
              }
            }

            /*Save binary*/
            for(var i = 0; i < instructions_binary.length; i++){
              if(extern.length == 0 && instructions_binary[i].Label != ""){
                instructions_binary[i].Label = instructions_binary[i].Label + "_symbol";
                instructions_binary[i].globl = false;
              }
              else{
                for(var j = 0; j < extern.length; j++){
                  if(instructions_binary[i].Label != extern[j] && j == extern.length-1 && instructions_binary[i].Label != ""){
                    instructions_binary[i].Label = instructions_binary[i].Label + "_symbol";
                    instructions_binary[i].globl = false;
                    break;
                  }
                  else if(instructions_binary[i].Label == extern[j]){
                    instructions_binary[i].globl = true;
                    break;
                  }
                }
              } 
            }

            /*Save tags*/
            for(var i = 0; i < instructions_tag.length; i++){
              if(extern.length == 0 && instructions_tag[i].tag != ""){
                instructions_tag[i].tag = instructions_tag[i].tag + "_symbol";
                instructions_tag[i].globl = false;
                break;
              }
              else{
                for(var j = 0; j < extern.length; j++){
                  if(instructions_tag[i].tag != extern[j] && j == extern.length-1 && instructions_tag[i].tag != ""){
                    instructions_tag[i].tag = instructions_tag[i].tag + "_symbol";
                    instructions_tag[i].globl = false;
                    break;
                  }
                  else if(instructions_tag[i].tag == extern[j]){
                    instructions_tag[i].globl = true;
                    break;
                  }
                }
              } 
            }

            app._data.instructions = instructions;

            /*Initialize stack*/
            memory[memory_hash[2]].push({Address: stack_address, Binary: [], Value: null, DefValue: null, reset: false, unallocated: false});
            
            for(var i = 0; i<4; i++){
              (memory[memory_hash[2]][memory[memory_hash[2]].length-1].Binary).push({Addr: stack_address + i, DefBin: "00", Bin: "00", Tag: null},);
            }

            app._data.memory[memory_hash[2]] = memory[memory_hash[2]];

            show_notification('Compilation completed successfully', 'success') ;

            tokenIndex = 0;
            
            app.reset();

            address = architecture.memory_layout[0].value;
            data_address = architecture.memory_layout[2].value;
            stack_address = architecture.memory_layout[4].value;

            hide_loading();

            resolve("0");

          }, 25);
        });
      },
      /*Compile data segment*/
      data_segment_compiler(){
        var existsData = true;

        this.next_token();

        while(existsData){
          token = this.get_token();
          console_log(token);

          var label = "";

          if(token == null){
            break;
          }

          console_log(token)

          var found = false;

          if(token.search(/\:$/) != -1){
            if(token.length == 1){
              this.compileError(0, "", textarea_assembly_editor.posFromIndex(tokenIndex).line);
              hide_loading();
              return -1;
            }

            for(var i = 0; i < data_tag.length; i++){
              console_log(data_tag[i].tag);
              console_log(token.substring(0,token.length-1))
              if(data_tag[i].tag == token.substring(0,token.length-1)){
                this.compileError(1, token.substring(0,token.length-1), textarea_assembly_editor.posFromIndex(tokenIndex).line);
                hide_loading();
                return -1;
              }
            }

            for(var i = 0; i < instructions.length; i++){
              if(instructions[i].Label == token.substring(0,token.length-1)){
                this.compileError(1, token.substring(0,token.length-1), textarea_assembly_editor.posFromIndex(tokenIndex).line);
                hide_loading();
                return -1;
              } 
            }

            label = token.substring(0,token.length-1);
            this.next_token();
            token = this.get_token();
          }

          for(var j = 0; j < architecture.directives.length; j++){
            if(token == architecture.directives[j].name){
              switch(architecture.directives[j].action){
                case "byte":
                  var isByte = true;

                  this.next_token();

                  while(isByte){
                    token = this.get_token();

                    if(token == null){
                      this.compileError(23,"", textarea_assembly_editor.posFromIndex(tokenIndex).line);
                      hide_loading();
                      return -1;
                    }

                    re = new RegExp("([0-9A-Fa-f-]),([0-9A-Fa-f-])");
                    if(token.search(re) != -1){
                      this.compileError(24, token, textarea_assembly_editor.posFromIndex(tokenIndex).line);
                      hide_loading();
                      return -1;
                    }

                    re = new RegExp(",", "g");
                    token = token.replace(re, "");

                    console_log("byte")
                    console_log(token)

                    var auxToken;
                    var auxTokenString;

                    if(token.match(/^\'(.*?)\'$/)){
                      var re = /^\'(.*?)\'$/;
                      console_log(re);
                      var match = re.exec(token);
                      console_log(match);
                      var asciiCode;

                      console_log(match[1]);

                      if(token.search(/^\'\\n\'$/) != -1){
                        asciiCode = 10;
                      }
                      else if(token.search(/^\'\\t\'$/) != -1){
                        asciiCode = 9;
                      }
                      else{
                        asciiCode = match[1].charCodeAt(0);
                      }

                      console_log(asciiCode);
                      auxTokenString = asciiCode.toString(16);
                    }
                    else if(token.match(/^0x/)){
                      var value = token.split('x');

                      re = new RegExp("[0-9A-Fa-f]{"+value[1].length+"}","g");
                      if(value[1].search(re) == -1){
                        this.compileError(16, token, textarea_assembly_editor.posFromIndex(tokenIndex).line);
                        hide_loading();
                        return -1;
                      }

                      auxTokenString = value[1].padStart(2*architecture.directives[j].size, "0");
                      if(value[1].length == 0){
                        this.compileError(19, token, textarea_assembly_editor.posFromIndex(tokenIndex).line);
                        hide_loading();
                        return -1;
                      }

                      if(auxTokenString.length > 2*architecture.directives[j].size){
                        this.compileError(18, token, textarea_assembly_editor.posFromIndex(tokenIndex).line);
                        hide_loading();
                        return -1;
                      }
                      auxTokenString = auxTokenString.substring(auxTokenString.length-(2*architecture.directives[j].size), auxTokenString.length);
                    }
                    else{
                      var re = new RegExp("[0-9-]{"+token.length+"}","g");
                      if(token.search(re) == -1){
                        this.compileError(16, token, textarea_assembly_editor.posFromIndex(tokenIndex).line);
                        hide_loading();
                        return -1;
                      }
                      auxToken = parseInt(token) >>> 0;
                      auxTokenString = (auxToken.toString(16).substring(auxToken.toString(16).length-2*architecture.directives[j].size, auxToken.toString(16).length)).padStart(2*architecture.directives[j].size, "0");
                      if(auxTokenString.length > 2*architecture.directives[j].size){
                        this.compileError(18, token, textarea_assembly_editor.posFromIndex(tokenIndex).line);
                        hide_loading();
                        return -1;
                      }
                      auxTokenString = auxTokenString.substring(auxTokenString.length-(2*architecture.directives[j].size), auxTokenString.length);
                    }
                    
                    console_log(auxTokenString)

                    if(this.data_compiler(auxTokenString, architecture.directives[j].size, label, (parseInt(auxTokenString, 16) >> 0), "byte") == -1){
                      return -1;
                    }

                    label = null;

                    console_log(memory[memory_hash[0]]);
                    console_log("byte Terminado");

                    this.next_token();
                    token = this.get_token();

                    console_log(token);

                    for(var z = 0; z < architecture.directives.length; z++){
                      if(token == architecture.directives[z].name || token == null || token.search(/\:$/) != -1){
                        isByte = false;
                      }
                    }
                  }

                  j=0;

                  break;
                case "half_word":
                  console_log("half_word")

                  var ishalf = true;

                  this.next_token();

                  while(ishalf){
                    token = this.get_token();

                    if(token == null){
                      this.compileError(23,"", textarea_assembly_editor.posFromIndex(tokenIndex).line);
                      hide_loading();
                      return -1;
                    }

                    re = new RegExp("([0-9A-Fa-f-]),([0-9A-Fa-f-])");
                    if(token.search(re) != -1){
                      this.compileError(24, token, textarea_assembly_editor.posFromIndex(tokenIndex).line);
                      hide_loading();
                      return -1;
                    }

                    re = new RegExp(",", "g");
                    token = token.replace(re, "");

                    console_log("half_word");
                    console_log(token);

                    var auxToken;
                    var auxTokenString;
                    if(token.match(/^0x/)){
                      var value = token.split('x');

                      re = new RegExp("[0-9A-Fa-f]{"+value[1].length+"}","g");
                      if(value[1].search(re) == -1){
                        this.compileError(16, token, textarea_assembly_editor.posFromIndex(tokenIndex).line);
                        hide_loading();
                        return -1;
                      }

                      auxTokenString = value[1].padStart(2*architecture.directives[j].size, "0");

                      if(value[1].length == 0){
                        this.compileError(19, token, textarea_assembly_editor.posFromIndex(tokenIndex).line);
                        hide_loading();
                        return -1;
                      }
                      if(auxTokenString.length > 2*architecture.directives[j].size){
                        this.compileError(18, token, textarea_assembly_editor.posFromIndex(tokenIndex).line);
                        hide_loading();
                        return -1;
                      }
                      auxTokenString = auxTokenString.substring(auxTokenString.length-(2*architecture.directives[j].size), auxTokenString.length);
                    }
                    else{
                      var re = new RegExp("[0-9-]{"+token.length+"}","g");
                      if(token.search(re) == -1){
                        this.compileError(16, token, textarea_assembly_editor.posFromIndex(tokenIndex).line);
                        hide_loading();
                        return -1;
                      }
                      auxToken = parseInt(token) >>> 0;
                      auxTokenString = (auxToken.toString(16).substring(auxToken.toString(16).length-2*architecture.directives[j].size, auxToken.toString(16).length)).padStart(2*architecture.directives[j].size, "0");
                      if(auxTokenString.length > 2*architecture.directives[j].size){
                        this.compileError(18, token, textarea_assembly_editor.posFromIndex(tokenIndex).line);
                        hide_loading();
                        return -1;
                      }
                      auxTokenString = auxTokenString.substring(auxTokenString.length-(2*architecture.directives[j].size), auxTokenString.length);
                    }
                    
                    console_log(auxTokenString)

                    if(this.data_compiler(auxTokenString, architecture.directives[j].size, label, (parseInt(auxTokenString, 16) >> 0), "half") == -1){
                      return -1;
                    }

                    label = null;

                    console_log(memory[memory_hash[0]]);
                    console_log("half Terminado");

                    this.next_token();
                    token = this.get_token();

                    console_log(token);

                    for(var z = 0; z < architecture.directives.length; z++){
                      if(token == architecture.directives[z].name || token == null || token.search(/\:$/) != -1){
                        ishalf = false;
                      }
                    }
                  }

                  j=0;

                  break;
                case "word":
                  var isWord = true;

                  this.next_token();

                  while(isWord){
                    console_log("word")

                    token = this.get_token();

                    if(token == null){
                      this.compileError(23,"", textarea_assembly_editor.posFromIndex(tokenIndex).line);
                      hide_loading();
                      return -1;
                    }

                    re = new RegExp("([0-9A-Fa-f-]),([0-9A-Fa-f-])");
                    if(token.search(re) != -1){
                      this.compileError(24, token, textarea_assembly_editor.posFromIndex(tokenIndex).line);
                      hide_loading();
                      return -1;
                    }

                    re = new RegExp(",", "g");
                    token = token.replace(re, "");

                    console_log(token);

                    var auxToken;
                    var auxTokenString;
                    if(token.match(/^0x/)){
                      var value = token.split('x');

                      re = new RegExp("[0-9A-Fa-f]{"+value[1].length+"}","g");
                      if(value[1].search(re) == -1){
                        this.compileError(16, token, textarea_assembly_editor.posFromIndex(tokenIndex).line);
                        hide_loading();
                        return -1;
                      }

                      auxTokenString = value[1].padStart(2*architecture.directives[j].size, "0");
                      if(value[1].length == 0){
                        this.compileError(19, token, textarea_assembly_editor.posFromIndex(tokenIndex).line);
                        hide_loading();
                        return -1;
                      }
                      if(auxTokenString.length > 2*architecture.directives[j].size){
                        this.compileError(18, token, textarea_assembly_editor.posFromIndex(tokenIndex).line);
                        hide_loading();
                        return -1;
                      }
                      auxTokenString = auxTokenString.substring(auxTokenString.length-(2*architecture.directives[j].size), auxTokenString.length);
                    }
                    else{
                      var re = new RegExp("[0-9-]{"+token.length+"}","g");
                      if(token.search(re) == -1){
                        this.compileError(16, token, textarea_assembly_editor.posFromIndex(tokenIndex).line);
                        hide_loading();
                        return -1;
                      }
                      auxToken = parseInt(token) >>> 0;
                      auxTokenString = (auxToken.toString(16).substring(auxToken.toString(16).length-2*architecture.directives[j].size, auxToken.toString(16).length)).padStart(2*architecture.directives[j].size, "0");
                      if(auxTokenString.length > 2*architecture.directives[j].size){
                        this.compileError(18, token, textarea_assembly_editor.posFromIndex(tokenIndex).line);
                        hide_loading();
                        return -1;
                      }
                      auxTokenString = auxTokenString.substring(auxTokenString.length-(2*architecture.directives[j].size), auxTokenString.length);
                    }
                    
                    console_log(auxTokenString);

                    if(this.data_compiler(auxTokenString, architecture.directives[j].size, label, (parseInt(auxTokenString, 16)) >> 0, "word") == -1){
                      return -1;
                    }

                    label = null;

                    console_log(memory[memory_hash[0]]);
                    console_log("word Terminado");

                    this.next_token();
                    token = this.get_token();

                    console_log(token);

                    for(var z = 0; z < architecture.directives.length; z++){
                      if(token == architecture.directives[z].name || token == null || token.search(/\:$/) != -1){

                        isWord = false;
                      }
                    }
                    console_log(memory[memory_hash[0]]);
                  }

                  j=0;

                  break;
                case "double_word":
                  var isDoubleWord = true;

                  this.next_token();

                  while(isDoubleWord){
                    console_log("word");

                    token = this.get_token();

                    if(token == null){
                      this.compileError(23,"", textarea_assembly_editor.posFromIndex(tokenIndex).line);
                      hide_loading();
                      return -1;
                    }

                    re = new RegExp("([0-9A-Fa-f-]),([0-9A-Fa-f-])");
                    if(token.search(re) != -1){
                      this.compileError(24, token, textarea_assembly_editor.posFromIndex(tokenIndex).line);
                      hide_loading();
                      return -1;
                    }

                    re = new RegExp(",", "g");
                    token = token.replace(re, "");

                    console_log(token);

                    var auxToken;
                    var auxTokenString;
                    if(token.match(/^0x/)){
                      var value = token.split('x');

                      re = new RegExp("[0-9A-Fa-f]{"+value[1].length+"}","g");
                      if(value[1].search(re) == -1){
                        this.compileError(16, token, textarea_assembly_editor.posFromIndex(tokenIndex).line);
                        hide_loading();
                        return -1;
                      }

                      auxTokenString = value[1].padStart(2*architecture.directives[j].size, "0");
                      if(value[1].length == 0){
                        this.compileError(19, token, textarea_assembly_editor.posFromIndex(tokenIndex).line);
                        hide_loading();
                        return -1;
                      }
                      if(auxTokenString.length > 2*architecture.directives[j].size){
                        this.compileError(18, token, textarea_assembly_editor.posFromIndex(tokenIndex).line);
                        hide_loading();
                        return -1;
                      }
                      auxTokenString = auxTokenString.substring(auxTokenString.length-(2*architecture.directives[j].size), auxTokenString.length);
                    }
                    else{
                      var re = new RegExp("[0-9-]{"+token.length+"}","g");
                      if(token.search(re) == -1){
                        this.compileError(16, token, textarea_assembly_editor.posFromIndex(tokenIndex).line);
                        hide_loading();
                        return -1;
                      }
                      auxToken = parseInt(token) >>> 0;
                      auxTokenString = (auxToken.toString(16).substring(auxToken.toString(16).length-2*architecture.directives[j].size, auxToken.toString(16).length)).padStart(2*architecture.directives[j].size, "0");
                      if(auxTokenString.length > 2*architecture.directives[j].size){
                        this.compileError(18, token, textarea_assembly_editor.posFromIndex(tokenIndex).line);
                        hide_loading();
                        return -1;
                      }
                      auxTokenString = auxTokenString.substring(auxTokenString.length-(2*architecture.directives[j].size), auxTokenString.length);
                    }
                    
                    if(this.data_compiler(auxTokenString, architecture.directives[j].size, label, (parseInt(auxTokenString, 16) >> 0), "double_word") == -1){
                      return -1;
                    }

                    label = null;

                    console_log(memory[memory_hash[0]]);
                    console_log("double word Terminado");

                    this.next_token();
                    token = this.get_token();

                    console_log(token);

                    for(var z = 0; z < architecture.directives.length; z++){
                      if(token == architecture.directives[z].name || token == null || token.search(/\:$/) != -1){
                        isDoubleWord = false;
                      }
                    }
                    console_log(memory[memory_hash[0]]);
                  }

                  j=0;

                  break;
                case "float":
                  var isFloat = true;

                  this.next_token();

                  while(isFloat){
                    console_log("float");

                    token = this.get_token();

                    if(token == null){
                      this.compileError(23,"", textarea_assembly_editor.posFromIndex(tokenIndex).line);
                      hide_loading();
                      return -1;
                    }

                    re = new RegExp("([0-9A-Fa-f-]),([0-9A-Fa-f-])");
                    if(token.search(re) != -1){
                      this.compileError(24, token, textarea_assembly_editor.posFromIndex(tokenIndex).line);
                      hide_loading();
                      return -1;
                    }

                    re = new RegExp(",", "g");
                    token = token.replace(re, "");

                    console_log(token);

                    var auxToken;
                    var auxTokenString;
                    if(token == "-Inf" || token == "-inf" || token == "-Infinity" || token == "-infinity"){
                      token = "-Infinity";
                      auxTokenString = "FF800000";
                    }
                    else if(token == "Inf" || token == "+Inf" || token == "inf" || token == "+inf" || token == "Infinity" || token == "+Infinity" || token == "infinity" || token == "+infinity"){
                      token = "+Infinity";
                      auxTokenString = "7F800000";
                    }
                    else if(token == "NaN" || token == "nan"){
                      token = "NaN";
                      auxTokenString = "7FC00000";
                    }
                    else if(token.match(/^0x/)){
                      var value = token.split('x');

                      re = new RegExp("[0-9A-Fa-f]{"+value[1].length+"}","g");
                      if(value[1].search(re) == -1){
                        this.compileError(16, token, textarea_assembly_editor.posFromIndex(tokenIndex).line);
                        hide_loading();
                        return -1;
                      }

                      auxTokenString = value[1].padStart(2*architecture.directives[j].size, "0");
                      if(value[1].length == 0){
                        this.compileError(19, token, textarea_assembly_editor.posFromIndex(tokenIndex).line);
                        hide_loading();
                        return -1;
                      }
                      if(auxTokenString.length > 2*architecture.directives[j].size){
                        this.compileError(18, token, textarea_assembly_editor.posFromIndex(tokenIndex).line);
                        hide_loading();
                        return -1;
                      }
                      auxTokenString = auxTokenString.substring(auxTokenString.length-(2*architecture.directives[j].size), auxTokenString.length);
                      token = this.hex2float(token);
                    }
                    else{
                      var re = new RegExp("[\+e0-9.-]{"+token.length+"}","g");
                      if(token.search(re) == -1){
                        this.compileError(16, token, textarea_assembly_editor.posFromIndex(tokenIndex).line);
                        hide_loading();
                        return -1;
                      }
                      auxToken = parseFloat(token, 10);
                      auxTokenString = (this.bin2hex(this.float2bin(auxToken))).padStart(2*architecture.directives[j].size, "0");
                      if(auxTokenString.length > 2*architecture.directives[j].size){
                        this.compileError(18, token, textarea_assembly_editor.posFromIndex(tokenIndex).line);
                        hide_loading();
                        return -1;
                      }
                      auxTokenString = auxTokenString.substring(auxTokenString.length-(2*architecture.directives[j].size), auxTokenString.length);
                    }
                    
                    console_log(auxTokenString);

                    if(this.data_compiler(auxTokenString, architecture.directives[j].size, label, token, "float") == -1){
                      return -1;
                    }

                    label = null;

                    console_log(memory[memory_hash[0]]);
                    console_log("float Terminado");

                    this.next_token();
                    token = this.get_token();

                    console_log(token);

                    for(var z = 0; z < architecture.directives.length; z++){
                      if(token == architecture.directives[z].name || token == null || token.search(/\:$/) != -1){
                        isFloat = false;
                      }
                    }
                    console_log(memory[memory_hash[0]]);
                  }

                  j=0;

                  break;
                case "double":
                  var isDouble = true;

                  this.next_token();

                  while(isDouble){
                    console_log("double");

                    token = this.get_token();

                    if(token == null){
                      this.compileError(23,"", textarea_assembly_editor.posFromIndex(tokenIndex).line);
                      hide_loading();
                      return -1;
                    }

                    re = new RegExp("([0-9A-Fa-f-]),([0-9A-Fa-f-])");
                    if(token.search(re) != -1){
                      this.compileError(24, token, textarea_assembly_editor.posFromIndex(tokenIndex).line);
                      hide_loading();
                      return -1;
                    }

                    re = new RegExp(",", "g")
                    token = token.replace(re, "");

                    console_log(token);

                    var auxToken;
                    var auxTokenString;
                    if(token == "-Inf" || token == "-inf" || token == "-Infinity" || token == "-infinity"){
                      token = "-Infinity";
                      auxTokenString = "FFF0000000000000";
                    }
                    else if(token == "Inf" || token == "+Inf" || token == "inf" || token == "+inf" || token == "Infinity" || token == "+Infinity" || token == "infinity" || token == "+infinity"){
                      token = "+Infinity";
                      auxTokenString = "7FF0000000000000";
                    }
                    else if(token == "NaN" || token == "nan"){
                      token = "NaN";
                      auxTokenString = "7FF8000000000000";
                    }
                    else if(token.match(/^0x/)){
                      var value = token.split('x');

                      re = new RegExp("[0-9A-Fa-f]{"+value[1].length+"}","g");
                      if(value[1].search(re) == -1){
                        this.compileError(16, token, textarea_assembly_editor.posFromIndex(tokenIndex).line);
                        hide_loading();
                        return -1;
                      }

                      auxTokenString = value[1].padStart(2*architecture.directives[j].size, "0");
                      if(value[1].length == 0){
                        this.compileError(19, token, textarea_assembly_editor.posFromIndex(tokenIndex).line);
                        hide_loading();
                        return -1;
                      }
                      if(auxTokenString.length > 2*architecture.directives[j].size){
                        this.compileError(18, token, textarea_assembly_editor.posFromIndex(tokenIndex).line);
                        hide_loading();
                        return -1;
                      }
                      auxTokenString = auxTokenString.substring(auxTokenString.length-(2*architecture.directives[j].size), auxTokenString.length);
                      token = this.hex2double(token);
                    }
                    else{
                      var re = new RegExp("[\+e0-9.-]{"+token.length+"}","g");
                      if(token.search(re) == -1){
                        this.compileError(16, token, textarea_assembly_editor.posFromIndex(tokenIndex).line);
                        hide_loading();
                        return -1;
                      }
                      auxToken = parseFloat(token, 10);console_log(auxTokenString);
                      auxTokenString = (this.bin2hex(this.double2bin(auxToken))).padStart(2*architecture.directives[j].size, "0");
                      if(auxTokenString.length > 2*architecture.directives[j].size){
                        this.compileError(18, token, textarea_assembly_editor.posFromIndex(tokenIndex).line);
                        hide_loading();
                        return -1;
                      }
                      auxTokenString = auxTokenString.substring(auxTokenString.length-(2*architecture.directives[j].size), auxTokenString.length);
                    }
                    
                    console_log(auxTokenString);

                    if(this.data_compiler(auxTokenString, architecture.directives[j].size, label, token, "float") == -1){
                      return -1;
                    }

                    label = null;

                    console_log(memory[memory_hash[0]]);
                    console_log("double Terminado");

                    this.next_token();
                    token = this.get_token();

                    console_log(token);

                    for(var z = 0; z < architecture.directives.length; z++){
                      if(token == architecture.directives[z].name || token == null || token.search(/\:$/) != -1){
                        isDouble = false;
                      }
                    }
                    console_log(memory[memory_hash[0]]);
                  }

                  j=0;

                  break;
                case "ascii_not_null_end":
                  console_log("ascii_not_null_end");

                  var isAscii = true;
                  var nextToken = 1;

                  this.next_token();

                  while(isAscii){
                    console_log("ascii_not_null_end");

                    token = this.get_token();
                    console_log(token);

                    string = token;

                    re = new RegExp('^"');
                    string = string.replace(re, "");
                    console_log(string);
                    re = new RegExp('"$');
                    string = string.replace(re, "");
                    console_log(string);

                    if(token == null){
                      break;
                    }

                    /*re = new RegExp('(.)","(.)');
                    if(token.search(re) != -1){
                      this.compileError(24, token, textarea_assembly_editor.posFromIndex(tokenIndex).line);
                      hide_loading();
                      return -1;
                    }

                    console_log(token);

                    re = new RegExp(",", "g");
                    token = token.replace(re, "");

                    re = new RegExp('^"');
                    console_log(re);
                    if(token.search(re) == -1){
                      this.compileError(17, "", textarea_assembly_editor.posFromIndex(tokenIndex).line);
                      hide_loading();
                      return -1;
                    }

                    var string = "";
                    var final = false;

                    re = new RegExp('"$');
                    console_log(re);
                    console_log(token);
                    if(token.search(re) == -1){
                      string = token.substring(1, token.length);
                    }
                    else{
                      string = token.substring(1, token.length-1);
                      final = true;
                    }
                    
                    while(final == false){
                      this.next_token();
                      token = this.get_token();
                      console_log(token);

                      if(token == null){
                        break;
                      }

                      re = new RegExp('(.)","(.)');
                      console_log(re);
                      if(token.search(re) != -1){
                        this.compileError(24, token, textarea_assembly_editor.posFromIndex(tokenIndex).line);
                        hide_loading();
                        return -1;
                      }

                      console_log(token);

                      re = new RegExp(",", "g")
                      token = token.replace(re, "");

                      re = new RegExp('^"');
                      console_log(re);
                      if(token.search(re) != -1 && final == false){
                        string = string + " ";
                        final = true;
                      }

                      re = new RegExp('"$');
                      console_log(re);
                      if(token.search(re) != -1 && final == false){
                        final = true;
                        string = string + " " + token.substring(0, token.length-1);
                      }

                      if(final == false){
                        string = string + " " + token;
                        final = false;
                      }
                    }*/

                    console_log(string);

                    for(var i = 0; i < string.length; i++){
                      console_log(string.length);
                      if((data_address % align) != 0 && i == 0 && align != 0){
                        while((data_address % align) != 0){
                          if(data_address % 4 == 0){
                            memory[memory_hash[0]].push({Address: data_address, Binary: [], Value: null, DefValue: null, reset: false, type: "ascii"});
                            (memory[memory_hash[0]][memory[memory_hash[0]].length-1].Binary).push({Addr: data_address, DefBin: "00", Bin: "00", Tag: null},);
                            data_address++;
                          }
                          else if(memory[memory_hash[0]][memory[memory_hash[0]].length-1].Binary.length == 4){
                            data_address++;
                          }
                          else{
                            (memory[memory_hash[0]][memory[memory_hash[0]].length-1].Binary).push({Addr: data_address, DefBin: "00", Bin: "00", Tag: null},);
                            data_address++;
                          }
                        }
                      }

                      if(data_address % 4 == 0){
                        memory[memory_hash[0]].push({Address: data_address, Binary: [], Value: string.charAt(i), DefValue: string.charAt(i), reset: false, type: "ascii"});

                        if(i == 0){
                          (memory[memory_hash[0]][memory[memory_hash[0]].length-1].Binary).push({Addr: (data_address), DefBin: (string.charCodeAt(i).toString(16)).padStart(2, "0"), Bin: (string.charCodeAt(i).toString(16)).padStart(2, "0"), Tag: label},);
                          if(label != null){
                            data_tag.push({tag: label, addr: data_address});
                          }
                          label = null;
                        }
                        else{
                          (memory[memory_hash[0]][memory[memory_hash[0]].length-1].Binary).push({Addr: (data_address), DefBin: (string.charCodeAt(i).toString(16)).padStart(2, "0"), Bin: (string.charCodeAt(i).toString(16)).padStart(2, "0"), Tag: null},);
                        }

                        data_address++;
                      
                      }
                      else{
                        if(i == 0){
                          (memory[memory_hash[0]][memory[memory_hash[0]].length-1].Binary).splice(data_address%4, 1, {Addr: (data_address), DefBin: (string.charCodeAt(i).toString(16)).padStart(2, "0"), Bin: (string.charCodeAt(i).toString(16)).padStart(2, "0"), Tag: label},);
                          memory[memory_hash[0]][memory[memory_hash[0]].length-1].Value = string.charAt(i) + " " + memory[memory_hash[0]][memory[memory_hash[0]].length-1].Value;
                          memory[memory_hash[0]][memory[memory_hash[0]].length-1].DefValue = string.charAt(i) + " " + memory[memory_hash[0]][memory[memory_hash[0]].length-1].DefValue;
                          if(label != null){
                            data_tag.push({tag: label, addr: data_address});
                          }
                          label = null;
                        }
                        else{
                          (memory[memory_hash[0]][memory[memory_hash[0]].length-1].Binary).splice(data_address%4, 1, {Addr: (data_address), DefBin: (string.charCodeAt(i).toString(16)).padStart(2, "0"), Bin: (string.charCodeAt(i).toString(16)).padStart(2, "0"), Tag: null},);
                          memory[memory_hash[0]][memory[memory_hash[0]].length-1].Value = string.charAt(i) + " " + memory[memory_hash[0]][memory[memory_hash[0]].length-1].Value;
                          memory[memory_hash[0]][memory[memory_hash[0]].length-1].DefValue = string.charAt(i) + " " + memory[memory_hash[0]][memory[memory_hash[0]].length-1].DefValue;
                        }
                        data_address++;
                      }
                    }
                    console_log(memory[memory_hash[0]]);

                    if(memory[memory_hash[0]][memory[memory_hash[0]].length-1].Binary.length < 4){
                      var num_iter = 4 - memory[memory_hash[0]][memory[memory_hash[0]].length-1].Binary.length;
                      for(var i = 0; i < num_iter; i++){
                        (memory[memory_hash[0]][memory[memory_hash[0]].length-1].Binary).push({Addr: (data_address + (i)), DefBin: "00", Bin: "00", Tag: null},);
                      }
                    }

                    console_log("ascii_not_null_end Terminado");

                    if(nextToken == 1){
                      this.next_token();
                      token = this.get_token();
                    }

                    nextToken = 1;

                    console_log(token);

                    for(var z = 0; z < architecture.directives.length; z++){
                      if(token == architecture.directives[z].name || token == null || token.search(/\:$/) != -1){
                        isAscii = false;
                      }
                    }
                    console_log(memory[memory_hash[0]]);
                  }

                  j=0;

                  break;
                case "ascii_null_end":
                  console_log("ascii_null_end");
                  
                  var isAscii = true;
                  var nextToken = 1;

                  this.next_token();

                  while(isAscii){
                    console_log("ascii_null_end")

                    token = this.get_token();
                    console_log(token);

                    if(token == null){
                      break;
                    }

                    string = token;

                    re = new RegExp('^"');
                    string = string.replace(re, "");
                    console_log(string);
                    re = new RegExp('"$');
                    string = string.replace(re, "");
                    console_log(string);

                    /*re = new RegExp('(.)","(.)');
                    if(token.search(re) != -1){
                      this.compileError(24, token, textarea_assembly_editor.posFromIndex(tokenIndex).line);
                      hide_loading();
                      return -1;
                    }

                    re = new RegExp(",", "g")
                    token = token.replace(re, "");

                    re = new RegExp('^"');
                    console_log(re)
                    if(token.search(re) == -1){
                      this.compileError(17, "", textarea_assembly_editor.posFromIndex(tokenIndex).line);
                      hide_loading();
                      return -1;
                    }

                    var string = "";
                    var final = false;
                    
                    re = new RegExp('"$');
                    console_log(re);
                    console_log(token);
                    if(token.search(re) == -1){
                      string = token.substring(1, token.length);
                    }
                    else{
                      string = token.substring(1, token.length-1);
                      final = true;
                    }
                    
                    while(final == false){
                      this.next_token();
                      token = this.get_token();
                      console_log(token);
                      if(token == null){
                        break;
                      }

                      re = new RegExp('(.)","(.)');
                      console_log(re);
                      if(token.search(re) != -1){
                        this.compileError(24, token, textarea_assembly_editor.posFromIndex(tokenIndex).line);
                        hide_loading();
                        return -1;
                      }

                      re = new RegExp(",", "g")
                      token = token.replace(re, "");

                      re = new RegExp('^"');
                      console_log(re);
                      if(token.search(re) != -1 && final == false){
                        string = string + " ";
                        final = true;
                      }

                      re = new RegExp('"$');
                      console_log(re);
                      if(token.search(re) != -1 && final == false){
                        final = true;
                        string = string + " " + token.substring(0, token.length-1);
                      }

                      if(final == false){
                        string = string + " " + token;
                        final = false;
                      }
                    }

                    string = string;*/

                    console_log(string);

                    for(var i = 0; i < string.length + 1; i++){
                      console_log(string.length);
                      if((data_address % align) != 0 && i == 0 && align != 0){
                        while((data_address % align) != 0){
                          if(data_address % 4 == 0){
                            memory[memory_hash[0]].push({Address: data_address, Binary: [], Value: null, DefValue: null, reset: false, type: "ascii"});
                            (memory[memory_hash[0]][memory[memory_hash[0]].length-1].Binary).push({Addr: data_address, DefBin: "00", Bin: "00", Tag: null},);
                            data_address++;
                          }
                          else if(memory[memory_hash[0]][memory[memory_hash[0]].length-1].Binary.length == 4){
                            data_address++;
                          }
                          else{
                            (memory[memory_hash[0]][memory[memory_hash[0]].length-1].Binary).push({Addr: data_address, DefBin: "00", Bin: "00", Tag: null},);
                            data_address++;
                          }
                        }
                      }

                      if(data_address % 4 == 0){
                        memory[memory_hash[0]].push({Address: data_address, Binary: [], Value: string.charAt(i), DefValue: string.charAt(i), reset: false, type: "ascii"});

                        if(i < string.length){
                          if(i == 0){
                            (memory[memory_hash[0]][memory[memory_hash[0]].length-1].Binary).push({Addr: (data_address), DefBin: (string.charCodeAt(i).toString(16)).padStart(2, "0"), Bin: (string.charCodeAt(i).toString(16)).padStart(2, "0"), Tag: label},);
                            if(label != null){
                              data_tag.push({tag: label, addr: data_address});
                            }
                            label = null;
                          }
                          else{
                            (memory[memory_hash[0]][memory[memory_hash[0]].length-1].Binary).push({Addr: (data_address), DefBin: (string.charCodeAt(i).toString(16)).padStart(2, "0"), Bin: (string.charCodeAt(i).toString(16)).padStart(2, "0"), Tag: null},);
                          }
                        }
                        else{
                          (memory[memory_hash[0]][memory[memory_hash[0]].length-1].Binary).push({Addr: (data_address), DefBin: "00", Bin: "00", Tag: null},);
                        }

                        data_address++;
                      }
                      else{
                        if(i < string.length){
                          if(i == 0){
                            (memory[memory_hash[0]][memory[memory_hash[0]].length-1].Binary).splice(data_address%4, 1, {Addr: (data_address), DefBin: (string.charCodeAt(i).toString(16)).padStart(2, "0"), Bin: (string.charCodeAt(i).toString(16)).padStart(2, "0"), Tag: label},);
                            memory[memory_hash[0]][memory[memory_hash[0]].length-1].Value = string.charAt(i) + " " + memory[memory_hash[0]][memory[memory_hash[0]].length-1].Value;
                            memory[memory_hash[0]][memory[memory_hash[0]].length-1].DefValue = string.charAt(i) + " " + memory[memory_hash[0]][memory[memory_hash[0]].length-1].DefValue;
                            if(label != null){
                              data_tag.push({tag: label, addr: data_address});
                            }
                            label = null;
                          }
                          else{
                            (memory[memory_hash[0]][memory[memory_hash[0]].length-1].Binary).splice(data_address%4, 1, {Addr: (data_address), DefBin: (string.charCodeAt(i).toString(16)).padStart(2, "0"), Bin: (string.charCodeAt(i).toString(16)).padStart(2, "0"), Tag: null},);
                            memory[memory_hash[0]][memory[memory_hash[0]].length-1].Value = string.charAt(i) + " " + memory[memory_hash[0]][memory[memory_hash[0]].length-1].Value;
                            memory[memory_hash[0]][memory[memory_hash[0]].length-1].DefValue = string.charAt(i) + " " + memory[memory_hash[0]][memory[memory_hash[0]].length-1].DefValue;
                          }
                        }
                        else{
                          (memory[memory_hash[0]][memory[memory_hash[0]].length-1].Binary).splice(data_address%4, 1, {Addr: (data_address), DefBin: "00", Bin: "00", Tag: null},);
                        }

                        data_address++;
                      }
                    }

                    console_log(memory[memory_hash[0]]);

                    if(memory[memory_hash[0]][memory[memory_hash[0]].length-1].Binary.length < 4){
                      var num_iter = 4 - memory[memory_hash[0]][memory[memory_hash[0]].length-1].Binary.length;
                      for(var i = 0; i < num_iter; i++){
                        (memory[memory_hash[0]][memory[memory_hash[0]].length-1].Binary).push({Addr: (data_address + (i)), DefBin: "00", Bin: "00", Tag: null},);
                      }
                    }

                    console_log("ascii_null_end Terminado");

                    if(nextToken == 1){
                      this.next_token();
                      token = this.get_token();
                    }

                    nextToken = 1;

                    console_log(token);

                    for(var z = 0; z < architecture.directives.length; z++){
                      if(token == architecture.directives[z].name || token == null || token.search(/\:$/) != -1){
                        isAscii = false;
                      }
                    }
                    console_log(memory[memory_hash[0]]);
                  }

                  j=0;

                  break;
                case "space":
                  console_log("space");

                  var string = "";

                  this.next_token();
                  token = this.get_token();
                  console_log(token);
                  console_log(label);

                  if(token == null){
                    this.compileError(23,"", textarea_assembly_editor.posFromIndex(tokenIndex).line);
                    hide_loading();
                    return -1;
                  }

                  var re = new RegExp("[0-9-]{"+token.length+"}","g");
                  if(token.search(re) == -1){
                    this.compileError(16, token, textarea_assembly_editor.posFromIndex(tokenIndex).line);
                    hide_loading();
                    return -1;
                  }

                  if(parseInt(token) < 0){
                    this.compileError(22, token, textarea_assembly_editor.posFromIndex(tokenIndex).line);
                    hide_loading();
                    return -1;
                  }

                  var auxToken = parseInt(token) * architecture.directives[j].size;

                  for(var i = 0; i < auxToken; i++){
                    if((data_address % align) != 0 && i == 0 && align != 0){
                      while((data_address % align) != 0){
                        if(data_address % 4 == 0){
                          memory[memory_hash[0]].push({Address: data_address, Binary: [], Value: null, DefValue: null, reset: false, type: "space"});
                          (memory[memory_hash[0]][memory[memory_hash[0]].length-1].Binary).push({Addr: data_address, DefBin: "00", Bin: "00", Tag: null},);
                          data_address++;
                        }
                        else if(memory[memory_hash[0]][memory[memory_hash[0]].length-1].Binary.length == 4){
                          data_address++;
                        }
                        else{
                          (memory[memory_hash[0]][memory[memory_hash[0]].length-1].Binary).push({Addr: data_address, DefBin: "00", Bin: "00", Tag: null},);
                          data_address++;
                        }
                      }
                    }

                    if(data_address % 4 == 0){
                      memory[memory_hash[0]].push({Address: data_address, Binary: [], Value: string, DefValue: "", reset: false, type: "space"});

                      if(i == 0){
                        (memory[memory_hash[0]][memory[memory_hash[0]].length-1].Binary).push({Addr: (data_address), DefBin: "00", Bin: "00", Tag: label},);
                        if(label != null){
                          data_tag.push({tag: label, addr: data_address});
                        }
                        label = null;
                      }
                      else{
                        (memory[memory_hash[0]][memory[memory_hash[0]].length-1].Binary).push({Addr: (data_address), DefBin: "00", Bin: "00", Tag: null},);
                      }

                      data_address++;
                    }
                    else{
                      if(i == 0){
                        (memory[memory_hash[0]][memory[memory_hash[0]].length-1].Binary).splice(data_address%4, 1, {Addr: (data_address), DefBin: "00", Bin: "00", Tag: label},);
                        if(label != null){
                          data_tag.push({tag: label, addr: data_address});
                        }
                        label = null;
                      }
                      else{
                        (memory[memory_hash[0]][memory[memory_hash[0]].length-1].Binary).splice(data_address%4, 1, {Addr: (data_address), DefBin: "00", Bin: "00", Tag: null},);
                      }

                      data_address++;
                    }
                  }

                  console_log(memory[memory_hash[0]]);

                  if(memory[memory_hash[0]][memory[memory_hash[0]].length-1].Binary.length < 4){
                    var num_iter = 4 - memory[memory_hash[0]][memory[memory_hash[0]].length-1].Binary.length;
                    for(var i = 0; i < num_iter; i++){
                      (memory[memory_hash[0]][memory[memory_hash[0]].length-1].Binary).push({Addr: (data_address + (i)), DefBin: "00", Bin: "00", Tag: null},);
                    }
                  }

                  this.next_token();
                  token = this.get_token();

                  console_log("space Terminado");

                  break;
                case "align":
                case "balign":
                  console_log("[b]align");
                  let pow_mode = token == "align";

                  this.next_token();
                  token = this.get_token();
                  console_log(token);

                  if(token == null){
                    this.compileError(23,"", textarea_assembly_editor.posFromIndex(tokenIndex).line);
                    hide_loading();
                    return -1;
                  }

                  var re = new RegExp("[0-9-]{"+token.length+"}","g");
                  if(token.search(re) == -1){
                    this.compileError(16, token, textarea_assembly_editor.posFromIndex(tokenIndex).line);
                    hide_loading();
                    return -1;
                  }

                  if(parseInt(token) < 0){
                    this.compileError(22, token, textarea_assembly_editor.posFromIndex(tokenIndex).line);
                    hide_loading();
                    return -1;
                  }

                  console_log(align);
                  align = pow_mode ? Math.pow(2, parseInt(token)) : token;
                  console_log(align);

                  this.next_token();
                  token = this.get_token();

                  console_log("align Terminado");

                  break;
                default:
                  console_log("Default");
                  existsData = false;
                  break;
              }
            }

            else if(j== architecture.directives.length-1 && token != architecture.directives[j].name && token != null && token.search(/\:$/) == -1){
              app._data.memory[memory_hash[0]] = memory[memory_hash[0]];
              return 0;
            }
          
          }
        }
        app._data.memory[memory_hash[0]] = memory[memory_hash[0]];
        return 0;
      },
      /*Stores a data in data memory*/
      data_compiler(value, size, dataLabel, DefValue, type){
        for(var i = 0; i < (value.length/2); i++){
          if((data_address % align) != 0 && i == 0 && align != 0){
            while((data_address % align) != 0){
              if(data_address % 4 == 0){
                memory[memory_hash[0]].push({Address: data_address, Binary: [], Value: null, DefValue: null, reset: false, type: type});
                (memory[memory_hash[0]][memory[memory_hash[0]].length-1].Binary).push({Addr: data_address, DefBin: "00", Bin: "00", Tag: null},);
                data_address++;
              }
              else if(memory[memory_hash[0]][memory[memory_hash[0]].length-1].Binary.length == 4){
                data_address++;
              }
              else{
                (memory[memory_hash[0]][memory[memory_hash[0]].length-1].Binary).push({Addr: data_address, DefBin: "00", Bin: "00", Tag: null},);
                data_address++;
              }
            }
          }

          if(data_address % size != 0 && i == 0){
            this.compileError(21, "", textarea_assembly_editor.posFromIndex(tokenIndex).line);
            hide_loading();
            return -1;
          }

          if(data_address % 4 == 0){
            console_log(DefValue);
            memory[memory_hash[0]].push({Address: data_address, Binary: [], Value: DefValue, DefValue: DefValue, reset: false, type: type});

            if(i == 0){
              (memory[memory_hash[0]][memory[memory_hash[0]].length-1].Binary).push({Addr: (data_address), DefBin: value.substring(value.length-(2+(2*i)), value.length-(2*i)), Bin: value.substring(value.length-(2+(2*i)), value.length-(2*i)), Tag: dataLabel},);
              if(dataLabel != null){
                data_tag.push({tag: dataLabel, addr: data_address});
              }
              dataLabel = null;
            }
            else{
              (memory[memory_hash[0]][memory[memory_hash[0]].length-1].Binary).push({Addr: (data_address), DefBin: value.substring(value.length-(2+(2*i)), value.length-(2*i)), Bin: value.substring(value.length-(2+(2*i)), value.length-(2*i)), Tag: null},);
            }

            data_address++;
          }
          else{
            if(value.length <= 4 && i == 0){
              console_log(DefValue);
              memory[memory_hash[0]][memory[memory_hash[0]].length-1].Value = DefValue + " " + memory[memory_hash[0]][memory[memory_hash[0]].length-1].Value;
              memory[memory_hash[0]][memory[memory_hash[0]].length-1].DefValue = DefValue + " " + memory[memory_hash[0]][memory[memory_hash[0]].length-1].DefValue;
            }

            if(i == 0){
              (memory[memory_hash[0]][memory[memory_hash[0]].length-1].Binary).splice(data_address%4, 1, {Addr: (data_address), DefBin: value.substring(value.length-(2+(2*i)), value.length-(2*i)), Bin: value.substring(value.length-(2+(2*i)), value.length-(2*i)), Tag: dataLabel},);
              if(dataLabel != null){
                data_tag.push({tag: dataLabel, addr: data_address});
              }
              dataLabel = null;
            }
            else{
              (memory[memory_hash[0]][memory[memory_hash[0]].length-1].Binary).splice(data_address%4, 1, {Addr: (data_address), DefBin: value.substring(value.length-(2+(2*i)), value.length-(2*i)), Bin: value.substring(value.length-(2+(2*i)), value.length-(2*i)), Tag: null},);
              console_log(memory[memory_hash[0]][memory[memory_hash[0]].length-1].Binary[data_address%4]);
            }
            data_address++;
          }
        }
        console_log(memory[memory_hash[0]])

        if(memory[memory_hash[0]][memory[memory_hash[0]].length-1].Binary.length < 4){
          var num_iter = 4 - memory[memory_hash[0]][memory[memory_hash[0]].length-1].Binary.length;
          for(var i = 0; i < num_iter; i++){
            (memory[memory_hash[0]][memory[memory_hash[0]].length-1].Binary).push({Addr: (data_address + i), DefBin: "00", Bin: "00", Tag: null},);
          }
        }
      },
      /*Compile text segment*/
      code_segment_compiler(){
        var existsInstruction = true;

        this.next_token();
        var instInit = tokenIndex;

        while(existsInstruction){
          token = this.get_token();

          for(var i = 0; i < architecture.directives.length; i++){
            if(token == architecture.directives[i].name && architecture.directives[i].action == "global_symbol"){
              this.next_token(); // .globl *main* 
              this.next_token(); 
              token = this.get_token();
            }
            else if(token == architecture.directives[i].name){
              app._data.instructions = instructions;
              console_log(token);
              for(var i = 0; i < instructions.length; i++){
                if(instructions[i].Label != ""){
                  instructions_tag.push({tag: instructions[i].Label, addr: parseInt(instructions[i].Address, 16)});
                }
              }

              return 0;
            }
          }

          var label = "";
          var validTagPC = true;

          if(token == null){
            break;
          }

          console_log(token);

          var found = false;
          var end = false;

          if(token.search(/\:$/) != -1){
            if(token.length == 1){
              this.compileError(0, "", textarea_assembly_editor.posFromIndex(tokenIndex).line);
              hide_loading();
              return -1;
            }

            for(var i = 0; i < memory[memory_hash[0]].length; i++){
              for(var j = 0; j < memory[memory_hash[0]][i].Binary.length; j++){
                if(memory[memory_hash[0]][i].Binary[j].Tag == token.substring(0,token.length-1)){
                  this.compileError(1, token.substring(0,token.length-1), textarea_assembly_editor.posFromIndex(tokenIndex).line);
                  hide_loading();
                  return -1;
                }
              }
            }

            for(var i = 0; i < instructions.length; i++){
              if(instructions[i].Label == token.substring(0,token.length-1)){
                this.compileError(1, token.substring(0,token.length-1), textarea_assembly_editor.posFromIndex(tokenIndex).line);
                hide_loading();
                return -1;
              } 
            }

            label = token.substring(0,token.length-1);
            this.next_token();
            instInit = tokenIndex;
            token = this.get_token();

            if(token != null){
              var re = new RegExp(",+$");
              token = token.replace(re, "");
            }
            else{
              var instIndex;
              for (var i = 0; i < architecture.instructions.length; i++) {
                if(architecture.instructions[i].name == "nop"){
                  instIndex = i;
                }
              }
              this.instruction_compiler("nop", "nop", label, textarea_assembly_editor.posFromIndex(tokenIndex).line, false, 0, instInit, instIndex, false);
              end = true;
              found = true;
            }
          }

          var re = new RegExp(",+$");

          if(token != null){
            token = token.replace(re, "");
            console_log(token)
            var stopFor = false;
          }
          

          for(var i = 0; i < architecture.instructions.length && stopFor == false && end == false; i++){
            if(architecture.instructions[i].name != token){
              continue;
            }

            else{
              var instruction = "";
              var userInstruction = "";

              var numFields = 0;
              found = true;

              for (var j = 0; j < architecture.instructions[i].fields.length; j++){
                if(architecture.instructions[i].fields[j].type != "cop"){
                  numFields++;
                }
              }
              console_log(numFields);

              instruction = instruction + token;
              userInstruction = userInstruction + token;

              //var new_ins = 0;

              for (var j = 0; j < numFields - 1; j++){
                this.next_token();
                token = this.get_token();
                console_log(token);

                if(token != null){
                  var re = new RegExp(",+$");
                  token = token.replace(re, "");
                  /*for(var a = 0; a < architecture.instructions.length; a++){
                    if(architecture.instructions[a].name == token){
                      new_ins = 1;
                    }
                  }
                  if(new_ins == 0){
                    instruction = instruction + " " + token;
                    userInstruction = userInstruction + " " + token;
                  }*/
                  instruction = instruction + " " + token;
                  userInstruction = userInstruction + " " + token;
                }  

                /*if(new_ins == 1){
                  break;
                }*/
              }

              console_log(instruction);
              console_log(label);

              var result = this.instruction_compiler(instruction, userInstruction, label, textarea_assembly_editor.posFromIndex(tokenIndex).line, false, 0, instInit, i, false);

              if(result == -1){
                hide_loading();
                return -1;
              }

              /*if (new_ins == 0){
                this.next_token();
              }
              new_ins = 0;*/
              this.next_token();
              instInit = tokenIndex; //PRUEBA
              stopFor = true;
            }
          }

          if(!found){
            var resultPseudo = -3;
            var instruction = "";
            var numToken = 0;
            var exists = false;
            var inst = token;

            console_log(token)

            for (var i = 0; i < architecture.pseudoinstructions.length && exists == false; i++){
              if(architecture.pseudoinstructions[i].name == token){
                numToken = architecture.pseudoinstructions[i].fields.length;
                console_log(numToken)
                exists = true;
                instruction = instruction + token;

                for (var i = 0; i < numToken; i++){
                  this.next_token();
                  token = this.get_token();

                  if(token != null){
                    var re = new RegExp(",+$");
                    token = token.replace(re, "");
                  }

                  instruction = instruction + " " + token;
                }
                resultPseudo = this.pseudoinstruction_compiler(instruction, label, textarea_assembly_editor.posFromIndex(tokenIndex).line);
                console_log(resultPseudo);
              }
            }

            if(resultPseudo == -3){
              for (var i = 0; i < architecture.components.length; i++){
                for (var j = 0; j < architecture.components[i].elements.length; j++){
                  var re = new RegExp(architecture.components[i].elements[j].name);
                  if(token.search(re) != -1){
                    this.compileError(26, (textarea_assembly_editor.posFromIndex(tokenIndex).line) + 1, textarea_assembly_editor.posFromIndex(tokenIndex).line);

                    existsInstruction = false;
                    tokenIndex = 0;
                    instructions = [];
                    pending_instructions = [];
                    pending_tags = [];
                    memory[memory_hash[0]] = [];
                    data_tag = [];
                    instructions_binary = [];
                    memory[memory_hash[1]] = [];
                    extern = [];
                    memory[memory_hash[2]] = [];
                    data = [];
                    app._data.memory[memory_hash[0]] = memory[memory_hash[0]];
                    memory[memory_hash[1]] = memory[memory_hash[1]];
                    memory[memory_hash[2]] = memory[memory_hash[2]];
                    app._data.instructions = instructions;
                    hide_loading();
                    return -1;
                  }
                }          
              }


              this.compileError(2, token, textarea_assembly_editor.posFromIndex(tokenIndex).line); //PRUEBA para dar error con mas detalle

              existsInstruction = false;
              tokenIndex = 0;
              instructions = [];
              pending_instructions = [];
              pending_tags = [];
              memory[memory_hash[0]] = [];
              data_tag = [];
              instructions_binary = [];
              memory[memory_hash[1]] = [];
              extern = [];
              memory[memory_hash[2]] = [];
              data = [];
              app._data.memory[memory_hash[0]] = memory[memory_hash[0]];
              memory[memory_hash[1]] = memory[memory_hash[1]];
              memory[memory_hash[2]] = memory[memory_hash[2]];
              app._data.instructions = instructions;
              hide_loading();
              return -1;
            }

            if(resultPseudo == -2){
              //this.compileError(2, token, textarea_assembly_editor.posFromIndex(tokenIndex).line); //PRUEBA para dar error con mas detalle

              existsInstruction = false;
              tokenIndex = 0;
              instructions = [];
              pending_instructions = [];
              pending_tags = [];
              memory[memory_hash[0]] = [];
              data_tag = [];
              instructions_binary = [];
              memory[memory_hash[1]] = [];
              extern = [];
              memory[memory_hash[2]] = [];
              data = [];
              app._data.memory[memory_hash[0]] = memory[memory_hash[0]];
              memory[memory_hash[1]] = memory[memory_hash[1]];
              memory[memory_hash[2]] = memory[memory_hash[2]];
              app._data.instructions = instructions;
              hide_loading();
              return -1;
            }

            if(resultPseudo == -1){
              this.compileError(25, "", textarea_assembly_editor.posFromIndex(tokenIndex).line);
              existsInstruction = false;
              tokenIndex = 0;
              instructions = [];
              pending_instructions = [];
              pending_tags = [];
              memory[memory_hash[0]] = [];
              data_tag = [];
              instructions_binary = [];
              memory[memory_hash[1]] = [];
              extern = [];
              memory[memory_hash[2]] = [];
              data = [];
              app._data.memory[memory_hash[0]] = memory[memory_hash[0]];
              memory[memory_hash[1]] = memory[memory_hash[1]];
              memory[memory_hash[2]] = memory[memory_hash[2]];
              app._data.instructions = instructions;
              hide_loading();
              return -1;
            }

            this.next_token();
            instInit = tokenIndex; //PRUEBA

          }
        }

        token = this.get_token();
        console_log(token);

        app._data.instructions = instructions;

        for(var i = 0; i < instructions.length; i++){
          if(instructions[i].Label != ""){
            instructions_tag.push({tag: instructions[i].Label, addr: parseInt(instructions[i].Address, 16)});
          }
        }

        return 0;
      },
      /*Compile pseudoinstructions*/
      pseudoinstruction_compiler(instruction, label, line){
        var re = /\' \'/;
        instruction = instruction.replace(re, "'\0'");
        var re = /\'\\n\'/;
        instruction = instruction.replace(re, "10");
        console_log(instruction);
        var re = /\'\\t\'/;
        instruction = instruction.replace(re, "9");
        console_log(instruction);

        var instructionParts = instruction.split(' ');
        var found = false;

        var re = /\'\0\'/;
        instruction = instruction.replace(re, "' '");
        console_log(instruction);


        for (var i = 0; i < instructionParts.length; i++) {
          instructionParts[i] = instructionParts[i].replace(re, "' '");
        }

        console_log(instructionParts);

        for (var i = 0; i < architecture.pseudoinstructions.length; i++){
          console_log(architecture.pseudoinstructions[i].name);
          if(architecture.pseudoinstructions[i].name != instructionParts[0]){
            continue;
          }

          else{
            found = true;

            var signatureDef = architecture.pseudoinstructions[i].signature_definition;
            signatureDef = signatureDef.replace(/[.*+?^${}()|[\]\\]/g, '\\$&');
            re = new RegExp("[fF][0-9]+", "g");
            signatureDef = signatureDef.replace(re, "(.*?)");


            var signatureParts = architecture.pseudoinstructions[i].signature.split(',');
            var signatureRawParts = architecture.pseudoinstructions[i].signatureRaw.split(' ');
            var definition = architecture.pseudoinstructions[i].definition;

            console_log(signatureDef);
            console_log(instruction);
            console_log(instructionParts);

            if(instructionParts.length < (architecture.pseudoinstructions[i].fields.length + 1)){
              for (var j = 0; j < ((architecture.pseudoinstructions[i].fields.length + 1)-instructionParts.length ); j++){
                this.next_token();
                token = this.get_token();

                console_log(token);

                if(token != null){
                  var re = new RegExp(",+$");
                  token = token.replace(re, "");
                }

                instruction = instruction + " " + token;
              }

              instructionParts = instruction.split(' ');
            }

            console_log(instruction);

            re = new RegExp(signatureDef+"$");
            console_log(re)
            if(instruction.search(re) == -1 && i == architecture.pseudoinstructions.length-1){
              return -1;
            }

            if(instruction.search(re) == -1 && i < architecture.pseudoinstructions.length-1){
              found = false;
            }

            if(found == true){
              re = /aliasDouble\((.*)\)/;
              for(var a = 0; a < architecture.pseudoinstructions[i].fields.length && definition.search(re) != -1; a++){
                re = new RegExp(architecture.pseudoinstructions[i].fields[a].name,"g");
                console_log(instructionParts[a+1]);
                instructionParts[a+1] = instructionParts[a+1].replace("$","");
                definition = definition.replace(re, instructionParts[a+1]);
              }

              /*Replace DFP of SPF*/
              re = /aliasDouble\((.*)\)/;
              console_log(re);
              while (definition.search(re) != -1){
                var match = re.exec(definition);
                var args = match[1].split(";");
                var aux = "";

                for(var b = 0; b < architecture.components[3].elements.length; b++){
                  console_log(architecture.components[3].elements[b].name); 
                  if(architecture.components[3].elements[b].name == args[0]){
                    aux = architecture.components[3].elements[b].simple_reg[args[1]];
                    console_log(aux);
                    break;
                  }
                }
                console_log(aux);

                definition = definition.replace(re, aux);
                console_log(definition);

              }

              for (var j = 1; j < signatureRawParts.length; j++){
                var aux = signatureRawParts[j].replace(/[.*+?^${}()|[\]\\]/g, '\\$&');
                re = new RegExp(aux,"g");
                definition = definition.replace(re, instructionParts[j]);
              }

              re = new RegExp("\n","g");
              definition = definition.replace(re, "");

              console_log(definition);
              console_log(signatureParts);

              re = /Field.(\d).\((.*?)\).(.*?)[=<>;\s]/;
              while (definition.search(re) != -1){
                var match = re.exec(definition);
                console_log(match);

                var code;

                if(instructionParts[match[1]].match(/^\'(.*?)\'$/)){
                  var re = /^\'(.*?)\'$/;
                  console_log(re);
                  var match2 = re.exec(instructionParts[match[1]]);
                  console_log(match2);
                  var asciiCode = match2[1].charCodeAt(0);
                  console_log(asciiCode);
                  console_log("value = this.field('" + asciiCode +"', '(" + match[2] + ")', '" + match[3] + "')");
                  code = "value = this.field('" + asciiCode +"', '(" + match[2] + ")', '" + match[3] + "')";
                }
                else{
                  console_log("value = this.field('" + instructionParts[match[1]] +"', '(" + match[2] + ")', '" + match[3] + "')");
                  code = "value = this.field('" + instructionParts[match[1]] +"', '(" + match[2] + ")', '" + match[3] + "')";
                }

                var value;
                try{
                  //eval("value = this.field('" + instructionParts[match[1]] +"', '(" + match[2] + ")', '" + match[3] + "')");
                  eval(code);
                }
                catch(e){
                  if (e instanceof SyntaxError){
                    return -1;
                  }
                }

                if(value == -1){
                  return -1;
                }

                definition = definition.replace("Field." + match[1] + ".(" + match[2]+ ")." + match[3], value);
                
                re = /Field.(\d).\((.*?)\).(.*?)[;\s]/;
              }


              re = /Field.(\d).SIZE[=<>;\s]/g;
              if (definition.search(re) != -1){
                var match = re.exec(definition);
                console_log(match);

                var code;

                if(instructionParts[match[1]].match(/^\'(.*?)\'$/)){
                  var re = /^\'(.*?)\'$/;
                  console_log(re);
                  var match2 = re.exec(instructionParts[match[1]]);
                  console_log(match2);
                  var asciiCode = match2[1].charCodeAt(0);
                  console_log(asciiCode);
                  console_log("value = this.field('" + asciiCode +"', 'SIZE', null)");
                  code = "value = this.field('" + asciiCode +"', 'SIZE', null)";
                }
                else{
                  console_log("value = this.field('" + instructionParts[match[1]] +"', 'SIZE', null)");
                  code = "value = this.field('" + instructionParts[match[1]] +"', 'SIZE', null)";
                }

                var value;
                try{
                  //eval("value = this.field('" + instructionParts[match[1]] +"', 'SIZE', null)");
                  eval(code);
                }
                catch(e){
                  if (e instanceof SyntaxError){
                    return -1;
                  }
                }

                if(value == -1){
                  return -1;
                }

                console_log(value);
                console_log("Field." + match[1] + ".SIZE");

                definition = definition.replace("Field." + match[1] + ".SIZE", value);
              }

              console_log(definition);

              re = /op\((.*)\)/;
              console_log(re);
              while (definition.search(re) != -1){
                var match = re.exec(definition);
                var result;

                console_log(match[1]);

                eval("result=" + match[1]);

                definition = definition.replace(re, result);
                console_log(definition);
              }

              while(definition.match(/\'(.*?)\'/)){
                var re = /\'(.*?)\'/;
                console_log(re);
                var match2 = re.exec(instructionParts[match[1]]);
                console_log(match2);
                var asciiCode = match2[1].charCodeAt(0);
                console_log(asciiCode);
                definition = definition.replace(re, asciiCode)
              }

              console_log(definition);

              console_log(instruction);
              var re = new RegExp("'","g");
              instruction = instruction.replace(re, '"');
              console_log(instruction);

              var re = /{([^}]*)}/g;
              var code = re.exec(definition);

              if(code != null){
                while(code != null){
                  var instructions = code[1].split(";");
                  console_log(instructions);

                  for (var j = 0; j < instructions.length-1; j++){
                    var aux;
                    if(j == 0){
                      aux = "if(this.instruction_compiler('" + instructions[j] + "','" + instruction + "','" + label + "'," + line + ", false, 0, null, null, true) == -1){error = true}";
                    }
                    else{
                      aux = "if(this.instruction_compiler('" + instructions[j] + "','', ''," + line + ", false, 0, null, null, true) == -1){error = true}";
                    }
                    definition = definition.replace(instructions[j]+";", aux+";\n");
                  }
                  code = re.exec(definition);
                }
              }
              else{
                var instructions = definition.split(";");

                for (var j = 0; j < instructions.length-1; j++){
                  var aux;
                  if(j == 0){
                    aux = "if(this.instruction_compiler('" + instructions[j] + "','" + instruction + "','" + label + "'," + line + ", false, 0, null, null, true) == -1){error = true}";
                  }
                  else{
                    aux = "if(this.instruction_compiler('" + instructions[j] + "','', ''," + line + ", false, 0, null, null, true) == -1){error = true}";
                  }
                  definition = definition.replace(instructions[j]+";", aux+";\n");
                }
              }

              try{
                var error = false;
                console_log(definition);
                eval(definition);
                if(error == true){
                  console_log("Error pseudo");
                  return -2;
                }
                console_log("Fin pseudo");
                return 0;
              }
              catch(e){
                if (e instanceof SyntaxError) {
                  return -2;
                }
              }
            }

          }
        }

        if(!found){
          return -1;
        }
      },
      /*Get pseudoinstruction fields*/
      field(field, action, type){
        console_log(field);
        console_log(action);
        console_log(type);
        
        if(action == "SIZE"){
          console_log("SIZE");

          if(field.match(/^0x/)){
            var value = field.split("x");
            return value[1].length*4;
          }
          else if (field.match(/^(\d)+\.(\d)+/)){
            return this.float2bin(parseFloat(field)).length;
          }
          else {
            var numAux = parseInt(field, 10);
            return (numAux.toString(2)).length;
          }
        }

        re = /\((.*?)\)/;
        if (action.search(re) != -1){
          var match = re.exec(action);
          var bits = match[1].split(",");
          var startBit = parseInt(bits[0]);
          var endBit = parseInt(bits[1]);

          if(field.match(/^0x/) && (type == "int" || type == "float")){
            var binNum = (parseInt(field, 16).toString(2));
            binNum = binNum.padStart(32, '0');
            binNum = binNum.substring(31-startBit, 32-endBit);
            var hexNum = "0x" + this.bin2hex(binNum);
            return hexNum;
          }
          else if(field.match(/^0x/) && (type == "double")){
            var binNum = this.double2bin(this.hex2double(field));
            binNum = binNum.padStart(64, '0');
            binNum = binNum.substring(63-startBit, 64-endBit);
            var hexNum = "0x" + this.bin2hex(binNum);
            return hexNum;
          }
          else if(type == "int"){
            var binNum = (parseInt(field, 10) >>> 0).toString(2);
            binNum = binNum.padStart(32, '0');
            binNum = binNum.substring(31-startBit, 32-endBit);
            var hexNum = "0x" + this.bin2hex(binNum);
            return hexNum;
          }
          else if (type == "float"){
            var binNum = this.float2bin(parseFloat(field));
            console_log(binNum);
            binNum = binNum.padStart(32, '0');
            binNum = binNum.substring(31-startBit, 32-endBit);
            var hexNum = "0x" + this.bin2hex(binNum);
            return hexNum;
          }
          else if (type == "double"){
            var binNum = this.double2bin(parseFloat(field));
            console_log(binNum);
            binNum = binNum.padStart(64, '0');
            binNum = binNum.substring(63-startBit, 64-endBit);
            var hexNum = "0x" + this.bin2hex(binNum);
            return hexNum;
          }

        }
        return -1;
      },
      /*Compile instruction*/
      instruction_compiler(instruction, userInstruction, label, line, pending, pendingAddress, instInit, instIndex, isPseudo){
        if(instIndex == null){
          instIndex = 0;
        }
        console_log(instruction);
        console_log(instIndex);
        var re = new RegExp("^ +");
        var oriInstruction = instruction.replace(re, "");

        re = new RegExp(" +", "g");
        oriInstruction = oriInstruction.replace(re, " ");

        var instructionParts = oriInstruction.split(' ');
        var validTagPC = true;
        var startBit;
        var stopBit;
        var resultPseudo = -3;

        console_log(label);
        console_log(line);

        var stopFor = false;

        for(var i = instIndex; i < architecture.instructions.length && stopFor == false; i++){
          if(architecture.instructions[i].name != instructionParts[0]){
            continue;
          }
          else{
            var auxSignature = architecture.instructions[i].signatureRaw;

            var tag = "";

            var binary = "";
            binary = binary.padStart(architecture.instructions[i].nwords * 32, "0");

            var instruction = architecture.instructions[i].signature_definition;
            var userInstruction = userInstruction;

            var signatureDef = architecture.instructions[i].signature_definition;
            signatureDef = signatureDef.replace(/[.*+?^${}()|[\]\\]/g, '\\$&');
            re = new RegExp("[fF][0-9]+", "g");
            signatureDef = signatureDef.replace(re, "(.*?)");

            re = new RegExp(",", "g");
            var signature = architecture.instructions[i].signature.replace(re, " ");

            re = new RegExp(signatureDef+"$");
            var match = re.exec(signature);
            var signatureParts = [];
            for(var j = 1; j < match.length; j++){
              signatureParts.push(match[j]);
            }

            match = re.exec(architecture.instructions[i].signatureRaw);
            var signatureRawParts = [];
            for(var j = 1; j < match.length; j++){
              signatureRawParts.push(match[j]);
            }

            console_log(signatureParts);
            console_log(signatureRawParts);

            re = new RegExp(signatureDef+"$");
            if(oriInstruction.search(re) == -1){

              if(isPseudo == false){
                console_log(this.get_token())

                tokenIndex =  instInit;
                token = this.get_token();

                console_log(token);
              }
              else{
                token = instructionParts[0];
              }

              var resultPseudo = null;
              var instruction = "";
              var numToken = 0;

              console_log(token)

              for(var i = i + 1; i < architecture.instructions.length; i++){
                if(architecture.instructions[i].name == token){

                  var index = i;
                  numToken = architecture.instructions[i].fields.length;
                  instruction = instruction + token;

                  for (var a = 1; a < numToken; a++){
                    if(architecture.instructions[i].fields[a].type != "cop"){
                      if(isPseudo == false){
                        this.next_token();
                        token = this.get_token();

                        if(token != null){
                          var re = new RegExp(",+$");
                          token = token.replace(re, "");
                        }
                      }
                      else{
                        token = instructionParts[a];
                      }

                      instruction = instruction + " " + token;
                      console_log(instruction);
                    }
                  }
                  if(isPseudo == false){
                    this.instruction_compiler(instruction, instruction, label, line, pending, pendingAddress, instInit, index, false);
                  }
                  else{
                    this.instruction_compiler(instruction, userInstruction, label, line, pending, pendingAddress, instInit, index, false);
                  }
                  return;
                }
              }
              



              for (var i = 0; i < architecture.pseudoinstructions.length; i++){
                if(architecture.pseudoinstructions[i].name == token){
                  numToken = architecture.pseudoinstructions[i].fields.length;

                  instruction = instruction + token;

                  for (var i = 0; i < numToken; i++){
                    this.next_token();
                    token = this.get_token();

                    if(token != null){
                      var re = new RegExp(",+$");
                      token = token.replace(re, "");
                    }

                    instruction = instruction + " " + token;
                  }
                  console_log(instruction)
                  resultPseudo = this.pseudoinstruction_compiler(instruction, label, textarea_assembly_editor.posFromIndex(tokenIndex).line);
                
                  console_log(resultPseudo)

                  if(resultPseudo == 0){
                    return;
                  }

                  if(resultPseudo == -1){
                    this.compileError(3, auxSignature, textarea_assembly_editor.posFromIndex(tokenIndex).line);
                    return -1;
                  }
                }
              }

              //var resultPseudo = this.pseudoinstruction_compiler(oriInstruction, label, textarea_assembly_editor.posFromIndex(tokenIndex).line);

              /*console_log(resultPseudo)

              if(resultPseudo == 0){
                return;
              }

              if(resultPseudo == -1){
                this.compileError(3, architecture.instructions[i].signatureRaw, textarea_assembly_editor.posFromIndex(tokenIndex).line);
                return -1;
              }*/
            }

            if(resultPseudo == null){
              this.compileError(3, auxSignature, textarea_assembly_editor.posFromIndex(tokenIndex).line);
              return -1;
            }
            console_log(oriInstruction);
            match = re.exec(oriInstruction);
            instructionParts = [];
            if(match != null){
              for(var j = 1; j < match.length; j++){
                instructionParts.push(match[j]);
              }
            }
            else{
              return -2;
            }
            
            console_log(instructionParts);

            //PRUEBA
            re = new RegExp("[fF][0-9]+");
            while(instruction.search(re) != -1){
              re = new RegExp("[fF]([0-9]+)");
              var match = re.exec(instruction);
              re = new RegExp("[fF][0-9]+");
              instruction = instruction.replace(re, "Field"+match[1]);
            }


            for(var j = 0; j < signatureParts.length; j++){
              console_log(signatureParts[j]);
              switch(signatureParts[j]) {
                case "INT-Reg":
                  token = instructionParts[j];

                  console_log(token);

                  var id = -1;
                  re = new RegExp("[0-9]+");
                  if(token.search(re) != -1){
                    re = new RegExp("(.*?)$");
                    match = re.exec(token);
                    id = match[1];
                  }

                  var validReg = false;
                  var regNum = 0;

                  for(var a = 0; a < architecture.instructions[i].fields.length; a++){
                    if(architecture.instructions[i].fields[a].name == signatureRawParts[j]){
                      for(var z = 0; z < architecture_hash.length; z++){
                        for(var w = 0; w < architecture.components[z].elements.length; w++){
                          if(token == architecture.components[z].elements[w].name && architecture.components[z].type == "integer"){
                            validReg = true;
                            regNum++;

                            fieldsLength = architecture.instructions[i].fields[a].startbit - architecture.instructions[i].fields[a].stopbit + 1;
                            var reg = w;

                            if(reg.toString(2).length > fieldsLength){
                              this.compileError(12, token, textarea_assembly_editor.posFromIndex(tokenIndex).line);
                              return -1;
                            }

                            console_log(reg)
                            console_log((reg.toString(2)).padStart(fieldsLength, "0"))
                            console_log(binary)
                            console_log(binary.length)
                            console_log(architecture.instructions[i].fields[a].startbit + 1)
                            console_log(binary.length - (architecture.instructions[i].fields[a].startbit + 1))

                            binary = binary.substring(0, binary.length - (architecture.instructions[i].fields[a].startbit + 1)) + (reg.toString(2)).padStart(fieldsLength, "0") + binary.substring(binary.length - (architecture.instructions[i].fields[a].stopbit ), binary.length);
                            
                            console_log(binary);

                            //re = RegExp("[fF][0-9]+");
                            re = RegExp("Field[0-9]+");
                            instruction = instruction.replace(re, token);
                          }
                          else if(id == regNum){
                            validReg = true;

                            fieldsLength = architecture.instructions[i].fields[a].startbit - architecture.instructions[i].fields[a].stopbit + 1;
                            var reg = regNum;

                            if(reg.toString(2).length > fieldsLength){
                              this.compileError(12, token, textarea_assembly_editor.posFromIndex(tokenIndex).line);
                              return -1;
                            }

                            binary = binary.substring(0, binary.length - (architecture.instructions[i].fields[a].startbit + 1)) + (reg.toString(2)).padStart(fieldsLength, "0") + binary.substring(binary.length - (architecture.instructions[i].fields[a].stopbit ), binary.length);
                            //re = RegExp("[fF][0-9]+");
                            re = RegExp("Field[0-9]+");
                            instruction = instruction.replace(re, token);
                          }
                          else if(z == architecture_hash.length-1 && w == architecture.components[z].elements.length-1 && validReg == false){
                            this.compileError(4, token, textarea_assembly_editor.posFromIndex(tokenIndex).line);
                            return -1;
                          }
                          regNum++;
                        }
                      }
                    }
                  }

                  break;

                case "SFP-Reg":
                  token = instructionParts[j];

                  console_log(token);

                  var validReg = false;
                  var regNum = 0;

                  for(var a = 0; a < architecture.instructions[i].fields.length; a++){
                    if(architecture.instructions[i].fields[a].name == signatureRawParts[j]){
                      for(var z = 0; z < architecture_hash.length; z++){
                        for(var w = 0; w < architecture.components[z].elements.length; w++){
                          if(token == architecture.components[z].elements[w].name && architecture.components[z].type == "floating point" && architecture.components[z].double_precision == false){
                            validReg = true;
                            regNum++;

                            fieldsLength = architecture.instructions[i].fields[a].startbit - architecture.instructions[i].fields[a].stopbit + 1;
                            var reg = regNum;

                            if(reg.toString(2).length > fieldsLength){
                              this.compileError(12, token, textarea_assembly_editor.posFromIndex(tokenIndex).line);
                              return -1;
                            }

                            binary = binary.substring(0, binary.length - (architecture.instructions[i].fields[a].startbit + 1)) + (reg.toString(2)).padStart(fieldsLength, "0") + binary.substring(binary.length - (architecture.instructions[i].fields[a].stopbit ), binary.length);
                            //re = RegExp("[fF][0-9]+");
                            re = RegExp("Field[0-9]+");
                            console_log(instruction);
                            instruction = instruction.replace(re, token);
                            console_log(instruction);
                          }
                          else if(z == architecture_hash.length-1 && w == architecture.components[z].elements.length-1 && validReg == false){
                            this.compileError(4, token, textarea_assembly_editor.posFromIndex(tokenIndex).line);
                            return -1;
                          }
                          if(architecture.components[z].type == "floating point" && architecture.components[z].double_precision == false){
                            regNum++;
                          }
                        }
                      }
                    }
                  }

                  break;

                case "DFP-Reg":
                  token = instructionParts[j];

                  console_log(token);

                  var validReg = false;
                  var regNum = 0;

                  for(var a = 0; a < architecture.instructions[i].fields.length; a++){
                    if(architecture.instructions[i].fields[a].name == signatureRawParts[j]){
                      for(var z = 0; z < architecture_hash.length; z++){
                        for(var w = 0; w < architecture.components[z].elements.length; w++){
                          if(token == architecture.components[z].elements[w].name && architecture.components[z].type == "floating point" && architecture.components[z].double_precision == true){
                            validReg = true;
                            regNum++;

                            fieldsLength = architecture.instructions[i].fields[a].startbit - architecture.instructions[i].fields[a].stopbit + 1;
                            var reg = regNum;

                            if(reg.toString(2).length > fieldsLength){
                              this.compileError(12, token, textarea_assembly_editor.posFromIndex(tokenIndex).line);
                              return -1;
                            }

                            binary = binary.substring(0, binary.length - (architecture.instructions[i].fields[a].startbit + 1)) + (reg.toString(2)).padStart(fieldsLength, "0") + binary.substring(binary.length - (architecture.instructions[i].fields[a].stopbit ), binary.length);
                            //re = RegExp("[fF][0-9]+");
                            re = RegExp("Field[0-9]+");
                            instruction = instruction.replace(re, token);
                          }
                          else if(z == architecture_hash.length-1 && w == architecture.components[z].elements.length-1 && validReg == false){
                            this.compileError(4, token, textarea_assembly_editor.posFromIndex(tokenIndex).line);
                            return -1;
                          }
                          if(architecture.components[z].type == "floating point" && architecture.components[z].double_precision == true){
                            regNum++;
                          }
                        }
                      }
                    }
                  }

                  break;

                case "Ctrl-Reg":
                  token = instructionParts[j];

                  console_log(token)

                  var validReg = false;
                  var regNum = 0;

                  for(var a = 0; a < architecture.instructions[i].fields.length; a++){
                    if(architecture.instructions[i].fields[a].name == signatureRawParts[j]){
                      for(var z = 0; z < architecture_hash.length; z++){
                        for(var w = 0; w < architecture.components[z].elements.length; w++){
                          if(token == architecture.components[z].elements[w].name && architecture.components[z].type == "control"){
                            validReg = true;
                            regNum++;

                            fieldsLength = architecture.instructions[i].fields[a].startbit - architecture.instructions[i].fields[a].stopbit + 1;
                            var reg = regNum;

                            if(reg.toString(2).length > fieldsLength){
                              this.compileError(12, token, textarea_assembly_editor.posFromIndex(tokenIndex).line);
                              return -1;
                            }

                            binary = binary.substring(0, binary.length - (architecture.instructions[i].fields[a].startbit + 1)) + (reg.toString(2)).padStart(fieldsLength, "0") + binary.substring(binary.length - (architecture.instructions[i].fields[a].stopbit ), binary.length);
                            //re = RegExp("[fF][0-9]+");
                            re = RegExp("Field[0-9]+");
                            instruction = instruction.replace(re, token);
                          }
                          else if(z == architecture_hash.length-1 && w == architecture.components[z].elements.length-1 && validReg == false){
                            this.compileError(4, token, textarea_assembly_editor.posFromIndex(tokenIndex).line);
                            return -1;
                          }
                          if(architecture.components[z].type == "control"){
                            regNum++;
                          }
                        }
                      }
                    }
                  }

                  break;

                case "inm-signed":
                  token = instructionParts[j];
                  var token_user = "";

                  console_log(token);

                  for(var a = 0; a < architecture.instructions[i].fields.length; a++){
                    if(architecture.instructions[i].fields[a].name == signatureRawParts[j]){
			//aqui
			fieldsLength = getFieldLength(architecture.instructions[i].separated, architecture.instructions[i].fields[a].startbit, architecture.instructions[i].fields[a].stopbit, a);
			/*
                      if (!architecture.instructions[i].separated || !architecture.instructions[i].separated[a])
                        fieldsLength = architecture.instructions[i].fields[a].startbit - architecture.instructions[i].fields[a].stopbit + 1;
                      else 
                        fieldsLength = architecture.instructions[i].fields[a].startbit
                          .map((b, iii) => b - architecture.instructions[i].fields[a].stopbit[iii]+1)
                          .reduce((old, newV) => old+newV);
			*/
                      
                      var inm;

                      if(token.match(/^0x/)){
                        var value = token.split("x");
                        if(value[1].length*4 > fieldsLength){
                          resultPseudo = this.pseudoinstruction_compiler(oriInstruction, label, line);

                          console_log(resultPseudo);

                          if(resultPseudo == -1){
                            this.compileError(5, token, textarea_assembly_editor.posFromIndex(tokenIndex).line);
                            return -1;
                          }

                          if(resultPseudo == -2){
                            this.compileError(14, "", textarea_assembly_editor.posFromIndex(tokenIndex).line);
                            return -1;
                          }

                        }

                        if(isNaN(parseInt(token, 16)) == true){
                          this.compileError(6, token, textarea_assembly_editor.posFromIndex(tokenIndex).line);
                          return -1;
                        }

                        inm = (parseInt(token, 16)).toString(2);
                      }
                      else if (token.match(/^(\d)+\.(\d)+/)){
                        if(this.float2bin(parseFloat(token)).length > fieldsLength){
                          resultPseudo = this.pseudoinstruction_compiler(oriInstruction, label, line);

                          console_log(resultPseudo);

                          if(resultPseudo == -1){
                            this.compileError(5, token, textarea_assembly_editor.posFromIndex(tokenIndex).line);
                            return -1;
                          }

                          if(resultPseudo == -2){
                            this.compileError(14, "", textarea_assembly_editor.posFromIndex(tokenIndex).line);
                            return -1;
                          }
                        }

                        if(isNaN(parseFloat(token)) == true){
                          this.compileError(6, token, textarea_assembly_editor.posFromIndex(tokenIndex).line);
                          return -1;
                        }

                        inm = this.float2bin(parseFloat(token, 16));
                      }
                      else if(token.match(/^\'(.*?)\'$/)){
                        var re = /^\'(.*?)\'$/;
                        console_log(re);
                        var match = re.exec(token);
                        console_log(match);
                        var asciiCode = match[1].charCodeAt(0);
                        console_log(asciiCode);

                        re = RegExp("Field[0-9]+");
                        instruction = instruction.replace(re, asciiCode);

                        inm = (asciiCode >>> 0).toString(2);
                      }
                      else if(isNaN(parseInt(token))){
                        validTagPC = false;
                        startBit = architecture.instructions[i].fields[a].startbit;
                        stopBit = architecture.instructions[i].fields[a].stopbit;
                      }
                      else {

                        var comNumPos = Math.pow(2, fieldsLength-1);
                        var comNumNeg = comNumPos * (-1);
                        comNumPos = comNumPos -1;

                        console_log(comNumPos);
                        console_log(comNumNeg);

                        /*var numAux = parseInt(token, 10) >>> 0;

                        if((numAux.toString(2)).length > fieldsLength){
                          console_log(oriInstruction)
                          console_log(label)
                          console_log(line)
                          resultPseudo = this.pseudoinstruction_compiler(oriInstruction, label, line);

                          console_log(resultPseudo);

                          if(resultPseudo == -1){
                            this.compileError(5, token, textarea_assembly_editor.posFromIndex(tokenIndex).line);
                            return -1;
                          }

                          if(resultPseudo == -2){
                            this.compileError(14, "", textarea_assembly_editor.posFromIndex(tokenIndex).line);
                            return -1;
                          }
                        }*/

                        if(parseInt(token, 10) > comNumPos || parseInt(token, 10) < comNumNeg){
                          console_log(oriInstruction)
                          console_log(label)
                          console_log(line)
                          resultPseudo = this.pseudoinstruction_compiler(oriInstruction, label, line);

                          if(resultPseudo == -1){
                            this.compileError(5, token, textarea_assembly_editor.posFromIndex(tokenIndex).line);
                            return -1;
                          }

                          if(resultPseudo == -2){
                            this.compileError(14, "", textarea_assembly_editor.posFromIndex(tokenIndex).line);
                            return -1;
                          }
                        }

                        if(isNaN(parseInt(token)) == true && resultPseudo == -3){
                          this.compileError(6, token, textarea_assembly_editor.posFromIndex(tokenIndex).line);
                          return -1;
                        }

                        inm = (parseInt(token, 10) >>> 0).toString(2);
                        inm = inm.substring(inm.length - fieldsLength ,inm.length);
                      }
                      if(validTagPC == true){
                        console_log(inm.length);
                        if(inm.length > (architecture.instructions[i].fields[a].startbit - architecture.instructions[i].fields[a].stopbit + 1)){
                          this.compileError(12, token, textarea_assembly_editor.posFromIndex(tokenIndex).line);
                          return -1;
                        }

			binary = generateBinary(architecture.instructions[i].separated, architecture.instructions[i].fields[a].startbit,architecture.instructions[i].fields[a].stopbit,binary, inm,fieldsLength, a);
			/*
                        if (!architecture.instructions[i].separated || !architecture.instructions[i].separated[a])
                            binary = binary.substring(0, binary.length - (architecture.instructions[i].fields[a].startbit + 1)) + inm.padStart(fieldsLength, "0") + binary.substring(binary.length - (architecture.instructions[i].fields[a].stopbit ), binary.length);
                        else {                            
                            // check if the value fit on the first segment
                            let myInm = inm; //it is created to evit edit the global variable
                            for (let index = architecture.instructions[i].fields[a].startbit.length-1; index >= 0;  index--) {
                                let sb = architecture.instructions[i].fields[a].startbit[index],
                                    stb = architecture.instructions[i].fields[a].stopbit[index],
                                    diff = sb - stb+1;
                                if (myInm.length <= diff) {
                                    binary = binary.substring(0, binary.length - (sb+1)) +
                                        myInm.padStart(diff, "0") +
                                        binary.substring((binary.length - stb), binary.length);
                                    break;
                                } else {
                                    let tmpinm = inm.substring(myInm.length - diff, myInm.length);
                                    binary = binary.substring(0, binary.length - (sb+1)) + tmpinm.padStart(diff, "0") + binary.substring(binary.length - stb, binary.length);
                                    myInm = myInm.substring(0,(myInm.length-diff));
                                } 
                            }
                        }
			*/
                      }
                      
                      //re = RegExp("[fF][0-9]+");
                      re = RegExp("Field[0-9]+");
                      instruction = instruction.replace(re, token);
                    }
                  }

                  break;

                case "inm-unsigned":
                  token = instructionParts[j];
                  var token_user = "";

                  console_log(token);

                  for(var a = 0; a < architecture.instructions[i].fields.length; a++){
                    if(architecture.instructions[i].fields[a].name == signatureRawParts[j]){

                      if (!architecture.instructions[i].separated || !architecture.instructions[i].separated[a])
                        fieldsLength = architecture.instructions[i].fields[a].startbit - architecture.instructions[i].fields[a].stopbit + 1;
                      else {
                        fieldsLength = architecture.instructions[i].fields[a].startbit
                          .map((b, iii) => b - architecture.instructions[i].fields[a].stopbit[iii]+1)
                          .reduce((old, newV) => old+newV);
                      }

                      //fieldsLength = architecture.instructions[i].fields[a].startbit - architecture.instructions[i].fields[a].stopbit + 1;
			fieldsLength = getFieldLength(architecture.instructions[i].separated, architecture.instructions[i].fields[a].startbit, architecture.instructions[i].fields[a].stopbit, a);
                  
                      var inm;

                      if(token.match(/^0x/)){
                        var value = token.split("x");
                        if(value[1].length*4 > fieldsLength){
                          resultPseudo = this.pseudoinstruction_compiler(oriInstruction, label, line);

                          console_log(resultPseudo);

                          if(resultPseudo == -1){
                            this.compileError(5, token, textarea_assembly_editor.posFromIndex(tokenIndex).line);
                            return -1;
                          }

                          if(resultPseudo == -2){
                            this.compileError(14, "", textarea_assembly_editor.posFromIndex(tokenIndex).line);
                            return -1;
                          }

                        }

                        if(isNaN(parseInt(token, 16)) == true){
                          this.compileError(6, token, textarea_assembly_editor.posFromIndex(tokenIndex).line);
                          return -1;
                        }

                        inm = (parseInt(token, 16)).toString(2);
                      }
                      else if (token.match(/^(\d)+\.(\d)+/)){
                        if(this.float2bin(parseFloat(token)).length > fieldsLength){
                          resultPseudo = this.pseudoinstruction_compiler(oriInstruction, label, line);

                          console_log(resultPseudo);

                          if(resultPseudo == -1){
                            this.compileError(5, token, textarea_assembly_editor.posFromIndex(tokenIndex).line);
                            return -1;
                          }

                          if(resultPseudo == -2){
                            this.compileError(14, "", textarea_assembly_editor.posFromIndex(tokenIndex).line);
                            return -1;
                          }
                        }

                        if(isNaN(parseFloat(token)) == true){
                          this.compileError(6, token, textarea_assembly_editor.posFromIndex(tokenIndex).line);
                          return -1;
                        }

                        inm = this.float2bin(parseFloat(token, 16));
                      }
                      else if(token.match(/^\'(.*?)\'$/)){
                        var re = /^\'(.*?)\'$/;
                        console_log(re);
                        var match = re.exec(token);
                        console_log(match);
                        var asciiCode = match[1].charCodeAt(0);
                        console_log(asciiCode);

                        re = RegExp("Field[0-9]+");
                        instruction = instruction.replace(re, asciiCode);

                        inm = (asciiCode >>> 0).toString(2);
                      }
                      else if(isNaN(parseInt(token))){
                        validTagPC = false;
                        startBit = architecture.instructions[i].fields[a].startbit;
                        stopBit = architecture.instructions[i].fields[a].stopbit;
                      }
                      else {

                        var comNumPos = Math.pow(2, fieldsLength);

                        console_log(comNumPos);

                        if(parseInt(token, 10) > comNumPos){
                          console_log(oriInstruction)
                          console_log(label)
                          console_log(line)
                          resultPseudo = this.pseudoinstruction_compiler(oriInstruction, label, line);

                          console_log(resultPseudo);

                          if(resultPseudo == -1){
                            this.compileError(5, token, textarea_assembly_editor.posFromIndex(tokenIndex).line);
                            return -1;
                          }

                          if(resultPseudo == -2){
                            this.compileError(14, "", textarea_assembly_editor.posFromIndex(tokenIndex).line);
                            return -1;
                          }
                        }

                        if(isNaN(parseInt(token)) == true && resultPseudo == -3){
                          this.compileError(6, token, textarea_assembly_editor.posFromIndex(tokenIndex).line);
                          return -1;
                        }

                        inm = (parseInt(token, 10) >>> 0).toString(2);
                        inm = inm.substring(inm.length - fieldsLength ,inm.length);
                      }
                      if(validTagPC == true){
                        console_log(inm.length);
                        if(inm.length > (architecture.instructions[i].fields[a].startbit - architecture.instructions[i].fields[a].stopbit + 1)){
                          this.compileError(12, token, textarea_assembly_editor.posFromIndex(tokenIndex).line);
                          return -1;
                        }

                        //binary = binary.substring(0, binary.length - (architecture.instructions[i].fields[a].startbit + 1)) + inm.padStart(fieldsLength, "0") + binary.substring(binary.length - (architecture.instructions[i].fields[a].stopbit ), binary.length);

			binary = generateBinary(architecture.instructions[i].separated, architecture.instructions[i].fields[a].startbit,architecture.instructions[i].fields[a].stopbit,binary, inm,fieldsLength, a);
			/*
                        if (!architecture.instructions[i].separated[a])
                            binary = binary.substring(0, binary.length - (architecture.instructions[i].fields[a].startbit + 1)) + inm.padStart(fieldsLength, "0") + binary.substring(binary.length - (architecture.instructions[i].fields[a].stopbit ), binary.length);
                        else {
                            // check if the value fit on the first segment
                            let myInm = inm; //it is created to evit edit the global variable
                            for (let index = architecture.instructions[i].fields[a].startbit.length-1; index >= 0;  index--) {
                                let sb = architecture.instructions[i].fields[a].startbit[index],
                                    stb = architecture.instructions[i].fields[a].stopbit[index],
                                    diff = sb - stb+1;
                                if (myInm.length <= diff) {
                                    binary = binary.substring(0, binary.length - (sb+1)) +
                                        myInm.padStart(diff, "0") +
                                        binary.substring((binary.length - stb), binary.length);
                                    break;
                                } else {
                                    let tmpinm = inm.substring(myInm.length - diff, myInm.length);
                                    binary = binary.substring(0, binary.length - (sb+1)) + tmpinm.padStart(diff, "0") + binary.substring(binary.length - stb, binary.length);
                                    myInm = myInm.substring(0,(myInm.length-diff));
                                } 
                            }
                        }
			*/
                      }
                  
                      
                      //re = RegExp("[fF][0-9]+");
                      re = RegExp("Field[0-9]+");
                      instruction = instruction.replace(re, token);
                    }
                  }

                  break;

                case "address":
                  token = instructionParts[j];

                  console_log(token)

                  for(var a = 0; a < architecture.instructions[i].fields.length; a++){
                    if(architecture.instructions[i].fields[a].name == signatureRawParts[j]){
			//aqui
			fieldsLength = getFieldLength(architecture.instructions[i].separated, architecture.instructions[i].fields[a].startbit, architecture.instructions[i].fields[a].stopbit, a);

                      if(token.match(/^0x/)){
                        var value = token.split("x");

                        if(value[1].length*4 > fieldsLength){
                          this.compileError(8, token, textarea_assembly_editor.posFromIndex(tokenIndex).line);
                          return -1;
                        }

                        if(isNaN(parseInt(token, 16)) == true){
                          this.compileError(9, token, textarea_assembly_editor.posFromIndex(tokenIndex).line);
                          return -1;
                        }

                        addr = (parseInt(token, 16)).toString(2);
                        //binary = binary.substring(0, binary.length - (architecture.instructions[i].fields[a].startbit + 1)) + addr.padStart(fieldsLength, "0") + binary.substring(binary.length - (architecture.instructions[i].fields[a].stopbit ), binary.length);
			binary = generateBinary(architecture.instructions[i].separated, architecture.instructions[i].fields[a].startbit,architecture.instructions[i].fields[a].stopbit,binary, inm,fieldsLength, a);
                        //re = RegExp("[fF][0-9]+");
                        re = RegExp("Field[0-9]+");
                        instruction = instruction.replace(re, token);
                      }
                      else{
                        var validTag = false;
                        startBit = architecture.instructions[i].fields[a].startbit;
                        stopBit = architecture.instructions[i].fields[a].stopbit;
                      }
                    }
                  }

                  break;

                case "offset_bytes":
                  token = instructionParts[j];
                  var token_user = "";

                  console_log(token);

                  for(var a = 0; a < architecture.instructions[i].fields.length; a++){
                    if(architecture.instructions[i].fields[a].name == signatureRawParts[j]){
                        fieldsLength = getFieldLength(architecture.instructions[i].separated, architecture.instructions[i].fields[a].startbit, architecture.instructions[i].fields[a].stopbit, a);
                  
                      var inm;

                      if(token.match(/^0x/)){
                        var value = token.split("x");
                        if(value[1].length*4 > fieldsLength){
                          resultPseudo = this.pseudoinstruction_compiler(oriInstruction, label, line);

                          console_log(resultPseudo);

                          if(resultPseudo == -1){
                            this.compileError(5, token, textarea_assembly_editor.posFromIndex(tokenIndex).line);
                            return -1;
                          }

                          if(resultPseudo == -2){
                            this.compileError(14, "", textarea_assembly_editor.posFromIndex(tokenIndex).line);
                            return -1;
                          }

                        }

                        if(isNaN(parseInt(token, 16)) == true){
                          this.compileError(6, token, textarea_assembly_editor.posFromIndex(tokenIndex).line);
                          return -1;
                        }

                        inm = (parseInt(token, 16)).toString(2);
                      }
                      else if (token.match(/^(\d)+\.(\d)+/)){
                        if(this.float2bin(parseFloat(token)).length > fieldsLength){
                          resultPseudo = this.pseudoinstruction_compiler(oriInstruction, label, line);

                          console_log(resultPseudo);

                          if(resultPseudo == -1){
                            this.compileError(5, token, textarea_assembly_editor.posFromIndex(tokenIndex).line);
                            return -1;
                          }

                          if(resultPseudo == -2){
                            this.compileError(14, "", textarea_assembly_editor.posFromIndex(tokenIndex).line);
                            return -1;
                          }
                        }

                        if(isNaN(parseFloat(token)) == true){
                          this.compileError(6, token, textarea_assembly_editor.posFromIndex(tokenIndex).line);
                          return -1;
                        }

                        inm = this.float2bin(parseFloat(token, 16));
                      }
                      else if(isNaN(parseInt(token))){
                        validTagPC = false;
                        startBit = architecture.instructions[i].fields[a].startbit;
                        stopBit = architecture.instructions[i].fields[a].stopbit;
                      }
                      else {

                        var comNumPos = Math.pow(2, fieldsLength-1);
                        var comNumNeg = comNumPos * (-1);
                        comNumPos = comNumPos -1;

                        console_log(comNumPos);
                        console_log(comNumNeg);






                        /*var numAux = parseInt(token, 10) >>> 0;

                        if((numAux.toString(2)).length > fieldsLength){
                          console_log(oriInstruction)
                          console_log(label)
                          console_log(line)
                          resultPseudo = this.pseudoinstruction_compiler(oriInstruction, label, line);

                          console_log(resultPseudo);

                          if(resultPseudo == -1){
                            this.compileError(5, token, textarea_assembly_editor.posFromIndex(tokenIndex).line);
                            return -1;
                          }

                          if(resultPseudo == -2){
                            this.compileError(14, "", textarea_assembly_editor.posFromIndex(tokenIndex).line);
                            return -1;
                          }
                        }

                        if(isNaN(parseInt(token)) == true && resultPseudo == -3){
                          this.compileError(6, token, textarea_assembly_editor.posFromIndex(tokenIndex).line);
                          return -1;
                        }

                        inm = (parseInt(token, 10) >>> 0).toString(2);*/

                        if(parseInt(token, 10) > comNumPos || parseInt(token, 10) < comNumNeg){
                          console_log(oriInstruction)
                          console_log(label)
                          console_log(line)
                          resultPseudo = this.pseudoinstruction_compiler(oriInstruction, label, line);

                          console_log(resultPseudo);

                          if(resultPseudo == -1){
                            this.compileError(5, token, textarea_assembly_editor.posFromIndex(tokenIndex).line);
                            return -1;
                          }

                          if(resultPseudo == -2){
                            this.compileError(14, "", textarea_assembly_editor.posFromIndex(tokenIndex).line);
                            return -1;
                          }
                        }

                        if(isNaN(parseInt(token)) == true && resultPseudo == -3){
                          this.compileError(6, token, textarea_assembly_editor.posFromIndex(tokenIndex).line);
                          return -1;
                        }

                        inm = (parseInt(token, 10) >>> 0).toString(2);
                        inm = inm.substring(inm.length - fieldsLength ,inm.length);
                      }
                      if(validTagPC == true){
                        if(inm.length > (architecture.instructions[i].fields[a].startbit - architecture.instructions[i].fields[a].stopbit + 1)){
                          this.compileError(12, token, textarea_assembly_editor.posFromIndex(tokenIndex).line);
                          return -1;
                        }

                        //binary = binary.substring(0, binary.length - (architecture.instructions[i].fields[a].startbit + 1)) + inm.padStart(fieldsLength, "0") + binary.substring(binary.length - (architecture.instructions[i].fields[a].stopbit ), binary.length);
                        binary = generateBinary(architecture.instructions[i].separated, architecture.instructions[i].fields[a].startbit,architecture.instructions[i].fields[a].stopbit,binary, inm,fieldsLength, a);
                      }
                      
                      //re = RegExp("[fF][0-9]+");
                      re = RegExp("Field[0-9]+");
                      console_log(instruction);
                      instruction = instruction.replace(re, token);
                      console_log(instruction);
                    }
                  }

                  break;

                case "offset_words":
                  token = instructionParts[j];
                  var token_user = "";

                  console_log(token);

                  for(var a = 0; a < architecture.instructions[i].fields.length; a++){
                    if(architecture.instructions[i].fields[a].name == signatureRawParts[j]){
			fieldsLength = getFieldLength(architecture.instructions[i].separated, architecture.instructions[i].fields[a].startbit, architecture.instructions[i].fields[a].stopbit, a);
                  
                      var inm;

                      if(token.match(/^0x/)){
                        var value = token.split("x");
                        if(value[1].length*4 > fieldsLength){
                          resultPseudo = this.pseudoinstruction_compiler(oriInstruction, label, line);

                          console_log(resultPseudo);

                          if(resultPseudo == -1){
                            this.compileError(5, token, textarea_assembly_editor.posFromIndex(tokenIndex).line);
                            return -1;
                          }

                          if(resultPseudo == -2){
                            this.compileError(14, "", textarea_assembly_editor.posFromIndex(tokenIndex).line);
                            return -1;
                          }

                        }

                        if(isNaN(parseInt(token, 16)) == true){
                          this.compileError(6, token, textarea_assembly_editor.posFromIndex(tokenIndex).line);
                          return -1;
                        }

                        inm = (parseInt(token, 16)).toString(2);
                      }
                      else if (token.match(/^(\d)+\.(\d)+/)){
                        if(this.float2bin(parseFloat(token)).length > fieldsLength){
                          resultPseudo = this.pseudoinstruction_compiler(oriInstruction, label, line);

                          console_log(resultPseudo);

                          if(resultPseudo == -1){
                            this.compileError(5, token, textarea_assembly_editor.posFromIndex(tokenIndex).line);
                            return -1;
                          }

                          if(resultPseudo == -2){
                            this.compileError(14, "", textarea_assembly_editor.posFromIndex(tokenIndex).line);
                            return -1;
                          }
                        }

                        if(isNaN(parseFloat(token)) == true){
                          this.compileError(6, token, textarea_assembly_editor.posFromIndex(tokenIndex).line);
                          return -1;
                        }

                        inm = this.float2bin(parseFloat(token, 16));
                      }
                      else if(isNaN(parseInt(token))){
                        validTagPC = false;
                        startBit = architecture.instructions[i].fields[a].startbit;
                        stopBit = architecture.instructions[i].fields[a].stopbit;
                      }
                      else{

                        var comNumPos = Math.pow(2, fieldsLength-1);
                        var comNumNeg = comNumPos * (-1);
                        comNumPos = comNumPos -1;

                        console_log(comNumPos);
                        console_log(comNumNeg);


                        /*var numAux = parseInt(token, 10) >>> 0;

                        if((numAux.toString(2)).length > fieldsLength){
                          console_log(oriInstruction)
                          console_log(label)
                          console_log(line)
                          resultPseudo = this.pseudoinstruction_compiler(oriInstruction, label, line);

                          console_log(resultPseudo);

                          if(resultPseudo == -1){
                            this.compileError(5, token, textarea_assembly_editor.posFromIndex(tokenIndex).line);
                            return -1;
                          }

                          if(resultPseudo == -2){
                            this.compileError(14, "", textarea_assembly_editor.posFromIndex(tokenIndex).line);
                            return -1;
                          }
                        }*/

                        if(parseInt(token, 10) > comNumPos || parseInt(token, 10) < comNumNeg){
                          console_log(oriInstruction)
                          console_log(label)
                          console_log(line)
                          resultPseudo = this.pseudoinstruction_compiler(oriInstruction, label, line);

                          console_log(resultPseudo);

                          if(resultPseudo == -1){
                            this.compileError(5, token, textarea_assembly_editor.posFromIndex(tokenIndex).line);
                            return -1;
                          }

                          if(resultPseudo == -2){
                            this.compileError(14, "", textarea_assembly_editor.posFromIndex(tokenIndex).line);
                            return -1;
                          }
                        }

                        if(isNaN(parseInt(token)) == true && resultPseudo == -3){
                          this.compileError(6, token, textarea_assembly_editor.posFromIndex(tokenIndex).line);
                          return -1;
                        }

                        inm = (parseInt(token, 10) >>> 0).toString(2);
                        inm = inm.substring(inm.length - fieldsLength ,inm.length);

                      }
                      if(validTagPC == true){
                        if(inm.length > (architecture.instructions[i].fields[a].startbit - architecture.instructions[i].fields[a].stopbit + 1)){
                          this.compileError(12, token, textarea_assembly_editor.posFromIndex(tokenIndex).line);
                          return -1;
                        }

                        //binary = binary.substring(0, binary.length - (architecture.instructions[i].fields[a].startbit + 1)) + inm.padStart(fieldsLength, "0") + binary.substring(binary.length - (architecture.instructions[i].fields[a].stopbit ), binary.length);
			binary = generateBinary(architecture.instructions[i].separated, architecture.instructions[i].fields[a].startbit,architecture.instructions[i].fields[a].stopbit,binary, inm,fieldsLength, a);
                      }
                      
                      //re = RegExp("[fF][0-9]+");
                      re = RegExp("Field[0-9]+");
                      console_log(instruction);
                      instruction = instruction.replace(re, token);
                      console_log(instruction);
                    }
                  }

                  break;

                default:
                  token = instructionParts[j];

                  console_log(token);

                  for(var a = 0; a < architecture.instructions[i].fields.length; a++){
                    console_log(architecture.instructions[i].fields[a].name);
                    if(architecture.instructions[i].fields[a].name == signatureRawParts[j]){
                      // Si el co es un array hay que separarlo
                      /**/
                      if (typeof(architecture.instructions[i].fields[a].startbit) == 'object') {
                          fieldsLength = architecture.instructions[i].fields[a].startbit.reduce((t, cv, ind) => {
                            t = !ind ? 0 : t;
                            t+(cv-architecture.instructions[i].fields[a].stopbit[ind]+1)
                          }); 
                          console_log(architecture.instructions[i].co.join("").padStart(fieldsLength, "0"));
                          // aqui_ahora
                      } else {
                        fieldsLength = architecture.instructions[i].fields[a].startbit - architecture.instructions[i].fields[a].stopbit + 1;
			console_log((architecture.instructions[i].co).padStart(fieldsLength, "0"));
                        binary = binary.substring(0, binary.length - (architecture.instructions[i].fields[a].startbit + 1)) + (architecture.instructions[i].co).padStart(fieldsLength, "0") + binary.substring(binary.length - (architecture.instructions[i].fields[a].stopbit), binary.length);
                      }
                      /*
                      fieldsLength = getFieldLength(architecture.instructions[i].separated, architecture.instructions[i].fields[a].startbit, architecture.instructions[i].fields[a].stopbit, a);
                      let co =typeof(architecture.instructions[i].fields[a].startbit) == 'object' ?
                        architecture.instructions[i].co.join("").padStart(fieldsLength, "0") :
                        (architecture.instructions[i].co).padStart(fieldsLength, "0");
                      binary = generateBinary(architecture.instructions[i].separated, architecture.instructions[i].fields[a].startbit,architecture.instructions[i].fields[a].stopbit,binary, inm, fieldsLength, a);
                      */

                      
                      console_log(binary);

                      //re = RegExp("[fF][0-9]+");
                      re = RegExp("Field[0-9]+");
                      console_log(instruction);
                      instruction = instruction.replace(re, token);
                      console_log(instruction);
                    }
                    if(architecture.instructions[i].fields[a].type == "cop"){
                      fieldsLength = architecture.instructions[i].fields[a].startbit - architecture.instructions[i].fields[a].stopbit + 1;

                      binary = binary.substring(0, binary.length - (architecture.instructions[i].fields[a].startbit + 1)) + (architecture.instructions[i].fields[a].valueField).padStart(fieldsLength, "0") + binary.substring(binary.length - (architecture.instructions[i].fields[a].stopbit ), binary.length);
                    }
                  }

                break;
              }
            }

            if(validTagPC == false && resultPseudo == -3){
              console_log("pendiente");

              var padding = "";
              padding = padding.padStart((architecture.instructions[i].nwords*32)-(binary.length), "0");
              binary = binary + padding;

              var hex = this.bin2hex(binary);
              var auxAddr = address;

              console_log(binary);
              console_log(this.bin2hex(binary));

              pending_instructions.push({address: address, instruction: instruction, signature: signatureParts, signatureRaw: signatureRawParts, Label: label, binary: binary, startBit: startBit, stopBit: stopBit, visible: true, line: textarea_assembly_editor.posFromIndex(tokenIndex).line});

              if(pending == false){
                instructions.push({ Break: null, Address: "0x" + address.toString(16), Label: label , loaded: instruction, user: userInstruction, _rowVariant: '', visible: true, hide: false});
                instructions_binary.push({ Break: null, Address: "0x" + address.toString(16), Label: label , loaded: binary, user: null, _rowVariant: '', visible: false});

                address = address + (4*architecture.instructions[i].nwords);
              }
              else{
                for(var pos = 0; pos < instructions.length; pos++){
                  if(parseInt(instructions[pos].Address, 16) > pendingAddress){
                    instructions.splice(pos, 0, { Break: null, Address: "0x" + pendingAddress.toString(16), Label: label , loaded: instruction, user: userInstruction, _rowVariant: '', visible: true, hide: false});
                    instructions_binary.splice(pos, 0, { Break: null, Address: "0x" + pendingAddress.toString(16), Label: label , loaded: binary, user: null, _rowVariant: '', visible: false});

                    auxAddr = pendingAddress;
                    break;
                  }
                }
              }

              console_log(address.toString(16));
              console_log(instructions);

              stopFor = true;
              break;
            }

            else{
              if(resultPseudo == -3){
                console_log("no pendiente")

                var padding = "";
                padding = padding.padStart((architecture.instructions[i].nwords*32)-(binary.length), "0");

                binary = binary + padding;
                var hex = this.bin2hex(binary);
                var auxAddr = address;

                console_log(binary);
                console_log(this.bin2hex(binary));

                if(pending == false){
                  instructions.push({ Break: null, Address: "0x" + address.toString(16), Label: label , loaded: instruction, user: userInstruction, _rowVariant: '', visible: true, hide: false});
                  instructions_binary.push({ Break: null, Address: "0x" + address.toString(16), Label: label , loaded: binary, user: null, _rowVariant: '', visible: false});

                  address = address + (4*architecture.instructions[i].nwords);
                }
                else{
                  for(var pos = 0; pos < instructions.length; pos++){
                    if(parseInt(instructions[pos].Address, 16) > pendingAddress){
                      instructions.splice(pos, 0, { Break: null, Address: "0x" + pendingAddress.toString(16), Label: label , loaded: instruction, user: userInstruction, _rowVariant: '', visible: true, hide: false});
                      instructions_binary.splice(pos, 0, { Break: null, Address: "0x" + pendingAddress.toString(16), Label: label , loaded: binary, user: null, _rowVariant: '', visible: false});

                      auxAddr = pendingAddress;
                      break;
                    }
                  }
                }

                stopFor = true;

                console_log(address.toString(16));
                console_log(instructions);
              }
            }
          }
        }
      },
      /*Show error message in the compilation*/
      compileError(error, token, line){
        this.$root.$emit('bv::show::modal', 'modalAssemblyError');

        if (line > 0){
          this.modalAssemblyError.code1 = line + "  " + textarea_assembly_editor.getLine(line - 1);
        }
        else{
          this.modalAssemblyError.code1 = "";
        }

        this.modalAssemblyError.code2 = (line + 1) + "  " + textarea_assembly_editor.getLine(line);

        if(line < textarea_assembly_editor.lineCount() - 1){
          this.modalAssemblyError.code3 = (line + 2) + "  " + textarea_assembly_editor.getLine(line + 1);
        }
        else{
          this.modalAssemblyError.code3 = "";
        }

        this.modalAssemblyError.error = compileError[error].mess1 + token + compileError[error].mess2;
      },



      /*Simulator*/

      /*Detects the browser being used*/
      detectNavigator(){
        if(navigator.appVersion.indexOf("Mac")!=-1) {
          this.navigator = "Mac";
          return;
        }
    
        if (navigator.userAgent.search("Chrome") >= 0) {
          this.navigator = "Chrome";
        }
        else if (navigator.userAgent.search("Firefox") >= 0) {
          this.navigator = "Firefox";
        }
        else if (navigator.userAgent.search("Safari") >= 0 && navigator.userAgent.search("Chrome") < 0) {
          this.navigator = "Chrome";
        }
      },

      /*Change bits of calculator*/
      changeBitsCalculator(index){
        if(index == 0){
          this.calculator.bits = 32;
          this.calculator.variant32 = "primary";
          this.calculator.variant64 = "outline-primary";
          this.calculator.lengthHexadecimal = 8;
          this.calculator.lengthSign = 1;
          this.calculator.lengthExponent = 8;
          this.calculator.lengthMantissa = 23;
        }
        if(index == 1){
          this.calculator.bits = 64;
          this.calculator.variant64 = "primary";
          this.calculator.variant32 = "outline-primary";
          this.calculator.lengthHexadecimal = 16;
          this.calculator.lengthSign = 1;
          this.calculator.lengthExponent = 11;
          this.calculator.lengthMantissa = 52;
        }
        this.calculator.hexadecimal = "";
        this.calculator.sign = "";
        this.calculator.exponent = "";
        this.calculator.mantissa = "";
        this.calculator.decimal = "";
        this.calculator.sign = "";
        this.calculator.exponentDec = "";
        this.calculator.mantissaDec = "";
      },
      /*Calculator functionality*/
      calculatorFunct(index){
        switch(index){
          case 0:
            console_log(this.calculator.hexadecimal.padStart((this.calculator.bits/4), "0"));
            var hex = this.calculator.hexadecimal.padStart((this.calculator.bits/4), "0");
            var float;
            var binary;

            if(this.calculator.bits == 32){
              var re = /[0-9A-Fa-f]{8}/g;
              if(!re.test(hex)){
                show_notification('Character not allowed', 'danger') ;

                this.calculator.sign = "";
                this.calculator.exponent = "";
                this.calculator.mantissa = "";
                this.calculator.exponentDec = "";
                this.calculator.mantissaDec = 0;
                this.calculator.decimal = "";

                return;
              }

              float = this.hex2float("0x" + hex);
              console_log(this.hex2float("0x" + hex));
              binary = this.float2bin(float).padStart(this.calculator.bits, "0");

              this.calculator.decimal = float;
              this.calculator.sign = binary.substring(0, 1);
              this.calculator.exponent = binary.substring(1, 9);
              this.calculator.mantissa = binary.substring(9, 32);
              this.calculator.exponentDec = parseInt(this.bin2hex(this.calculator.exponent), 16);
              this.calculator.mantissaDec = 0;

              var j = 0;
              for (var i = 0; i < this.calculator.mantissa.length; i++) {
                j--;
                this.calculator.mantissaDec = this.calculator.mantissaDec + (parseInt(this.calculator.mantissa.charAt(i)) * Math.pow(2, j))
              }
            }
            if(this.calculator.bits == 64){
              var re = /[0-9A-Fa-f]{16}/g;
              if(!re.test(hex)){
                show_notification('Character not allowed', 'danger') ;

                this.calculator.sign = "";
                this.calculator.exponent = "";
                this.calculator.mantissa = "";
                this.calculator.exponentDec = "";
                this.calculator.mantissaDec = 0;
                this.calculator.decimal = "";

                return;
              }

              float = this.hex2double("0x"+hex);
              binary = this.double2bin(float);

              this.calculator.decimal = float;
              this.calculator.sign = binary.substring(0, 1);
              this.calculator.exponent = binary.substring(1, 12);
              this.calculator.mantissa = binary.substring(12, 64);
              this.calculator.exponentDec = parseInt(this.bin2hex(this.calculator.exponent), 16);
              this.calculator.mantissaDec = 0;

              var j = 0;
              for (var i = 0; i < this.calculator.mantissa.length; i++) {
                j--;
                this.calculator.mantissaDec = this.calculator.mantissaDec + (parseInt(this.calculator.mantissa.charAt(i)) * Math.pow(2, j))
              }
            }

            break;
          case 1:
            if(this.calculator.bits == 32){
              this.calculator.sign = this.calculator.sign.padStart(1, "0");
              this.calculator.exponent = this.calculator.exponent.padStart(8, "0");
              this.calculator.mantissa = this.calculator.mantissa.padStart(23, "0");

              var binary = this.calculator.sign + this.calculator.exponent + this.calculator.mantissa;
              console_log(binary);

              var re = /[0-1]{32}/g;
              if(!re.test(binary)){
                show_notification('Character not allowed', 'danger') ;

                this.calculator.hexadecimal = "";
                this.calculator.decimal = "";
                this.calculator.exponentDec = "";
                this.calculator.mantissaDec = 0;
                return;
              }

              float = this.hex2float("0x" + this.bin2hex(binary));
              hexadecimal = this.bin2hex(binary);

              this.calculator.decimal = float;
              this.calculator.hexadecimal = hexadecimal.padStart((this.calculator.bits/4), "0");
              this.calculator.exponentDec = parseInt(this.bin2hex(this.calculator.exponent), 16);
              this.calculator.mantissaDec = 0;

              var j = 0;
              for (var i = 0; i < this.calculator.mantissa.length; i++) {
                j--;
                this.calculator.mantissaDec = this.calculator.mantissaDec + (parseInt(this.calculator.mantissa.charAt(i)) * Math.pow(2, j))
              }
            }
            if(this.calculator.bits == 64){
              this.calculator.sign = this.calculator.sign.padStart(1, "0");
              this.calculator.exponent = this.calculator.exponent.padStart(11, "0");
              this.calculator.mantissa = this.calculator.mantissa.padStart(52, "0");

              var binary = this.calculator.sign + this.calculator.exponent + this.calculator.mantissa;

              var re = /[0-1]{64}/g;
              if(!re.test(binary)){
                show_notification('Character not allowed', 'danger') ;

                this.calculator.hexadecimal = "";
                this.calculator.decimal = "";
                this.calculator.exponentDec = parseInt(this.bin2hex(this.calculator.exponent), 16);
                this.calculator.mantissaDec = 0;

                var j = 0;
                for (var i = 0; i < this.calculator.mantissa.length; i++) {
                  j--;
                  this.calculator.mantissaDec = this.calculator.mantissaDec + (parseInt(this.calculator.mantissa.charAt(i)) * Math.pow(2, j))
                }
                return;
              }

              double = this.hex2double("0x" + this.bin2hex(binary));
              hexadecimal = this.bin2hex(binary);

              this.calculator.decimal = double;
              this.calculator.hexadecimal = hexadecimal.padStart((this.calculator.bits/4), "0");
            }

            break;
          case 2:
            var float = parseFloat(this.calculator.decimal, 10);
            var binary;
            var hexadecimal;

            if(this.calculator.bits == 32){
              hexadecimal = this.bin2hex(this.float2bin(float));
              binary = this.float2bin(float);

              console_log(hexadecimal);

              this.calculator.hexadecimal = hexadecimal.padStart((this.calculator.bits/4), "0");
              this.calculator.sign = binary.substring(0, 1);
              this.calculator.exponent = binary.substring(1, 9);
              this.calculator.mantissa = binary.substring(9, 32);
              this.calculator.exponentDec = parseInt(this.bin2hex(this.calculator.exponent), 16);
              this.calculator.mantissaDec = 0;

              var j = 0;
              for (var i = 0; i < this.calculator.mantissa.length; i++) {
                j--;
                this.calculator.mantissaDec = this.calculator.mantissaDec + (parseInt(this.calculator.mantissa.charAt(i)) * Math.pow(2, j))
              }
            }

            if(this.calculator.bits == 64){
              hexadecimal = this.bin2hex(this.double2bin(float));
              binary = this.double2bin(float);

              this.calculator.hexadecimal = hexadecimal.padStart((this.calculator.bits/4), "0");
              this.calculator.sign = binary.substring(0, 1);
              this.calculator.exponent = binary.substring(1, 12);
              this.calculator.mantissa = binary.substring(12, 64);
              this.calculator.exponentDec = parseInt(this.bin2hex(this.calculator.exponent), 16);
              this.calculator.mantissaDec = 0;

              var j = 0;
              for (var i = 0; i < this.calculator.mantissa.length; i++) {
                j--;
                this.calculator.mantissaDec = this.calculator.mantissaDec + (parseInt(this.calculator.mantissa.charAt(i)) * Math.pow(2, j))
              }
            }
            break;
        }
      },
      /*Update a new register value*/
      updateReg(comp, elem, type, precision){
        for (var i = 0; i < architecture.components[comp].elements.length; i++) {
          if(type == "integer" || type == "control"){
            if(architecture.components[comp].elements[i].name == elem && this.newValue.match(/^0x/)){
              var value = this.newValue.split("x");
              if(value[1].length * 4 > architecture.components[comp].elements[i].nbits){
                value[1] = value[1].substring(((value[1].length * 4) - architecture.components[comp].elements[i].nbits)/4, value[1].length)
              }
              architecture.components[comp].elements[i].value = bigInt(value[1], 16).value;
            }
            else if(architecture.components[comp].elements[i].name == elem && this.newValue.match(/^(\d)+/)){
              architecture.components[comp].elements[i].value = bigInt(parseInt(this.newValue) >>> 0, 10).value;
            }
            else if(architecture.components[comp].elements[i].name == elem && this.newValue.match(/^-/)){
              architecture.components[comp].elements[i].value = bigInt(parseInt(this.newValue) >>> 0, 10).value;
            }
          }
          else if(type =="floating point"){
            if(precision == false){
              if(architecture.components[comp].elements[i].name == elem && this.newValue.match(/^0x/)){
                architecture.components[comp].elements[i].value = this.hex2float(this.newValue);
                this.updateDouble(comp, i);
              }
              else if(architecture.components[comp].elements[i].name == elem && this.newValue.match(/^(\d)+/)){
                architecture.components[comp].elements[i].value = parseFloat(this.newValue, 10);
                this.updateDouble(comp, i);
              }
              else if(architecture.components[comp].elements[i].name == elem && this.newValue.match(/^-/)){
                architecture.components[comp].elements[i].value = parseFloat(this.newValue, 10);
                this.updateDouble(comp, i);
              }
            }

            else if(precision == true){
              if(architecture.components[comp].elements[i].name == elem && this.newValue.match(/^0x/)){
                architecture.components[comp].elements[i].value = this.hex2double(this.newValue);
                this.updateSimple(comp, i);
              }
              else if(architecture.components[comp].elements[i].name == elem && this.newValue.match(/^(\d)+/)){
                architecture.components[comp].elements[i].value = parseFloat(this.newValue, 10);
                this.updateSimple(comp, i);
              }
              else if(architecture.components[comp].elements[i].name == elem && this.newValue.match(/^-/)){
                architecture.components[comp].elements[i].value = parseFloat(this.newValue, 10);
                this.updateSimple(comp, i)
              }
            }
          }
        }
        this.newValue = '';
      },

      /*Execute one instruction*/
      executeInstruction() 
      {
        console_log(mutexRead);
        newExecution = false;

        do{
          console_log(executionIndex);
          console_log(architecture.components[0].elements[0].value);

          if(instructions.length == 0){
            show_notification('No instructions in memory', 'danger');
            return;
          }

          if(executionIndex < -1){
            show_notification('The program has finished', app._data.type ='danger') ;
            return;
          }
          else if(executionIndex == -1){
            show_notification('The program has finished with errors', 'danger') ;
            return;
          }
          else if(mutexRead == true){
            return;
          }

          /*Search a main tag*/
          if(executionInit == 1){
            for (var i = 0; i < instructions.length; i++) {
              if(instructions[i].Label == "main"){
                instructions[executionIndex]._rowVariant = 'success';
                architecture.components[0].elements[0].value = bigInt(parseInt(instructions[i].Address, 16)).value;
                executionInit = 0;
                break;
              }
              else if(i == instructions.length-1){
                show_notification('Label "main" not found', 'danger') ;
                executionIndex = -1;
                return;
              }
            }
          }

          var error = 0;
          var index;

          for (var i = 0; i < instructions.length; i++){
            if(parseInt(instructions[i].Address, 16) == architecture.components[0].elements[0].value){
              executionIndex = i;

              console_log(instructions[executionIndex].hide)
              console_log(executionIndex)
              console_log(instructions[i].Address)

              if(instructions[executionIndex].hide == false){
                instructions[executionIndex]._rowVariant = 'info';
              }
            }
            else{
              if(instructions[executionIndex].hide == false){
                instructions[i]._rowVariant = '';
              }
            }
          }

          var instructionExec = instructions[executionIndex].loaded;
          var instructionExecParts = instructionExec.split(' ');

          var signatureDef;
          var signatureParts;
          var signatureRawParts;
          var nwords;
          var auxDef;
          var binary;

          /*Search the instruction to execute*/
          for (var i = 0; i < architecture.instructions.length; i++) {
            var auxSig = architecture.instructions[i].signatureRaw.split(' ');
            var type;
            var auxIndex;

            var numCop = 0;
            var numCopCorrect = 0;

            if(architecture.instructions[i].co == instructionExecParts[0].substring(0,6)){
              if(architecture.instructions[i].cop != null && architecture.instructions[i].cop != ''){
                for (var j = 0; j < architecture.instructions[i].fields.length; j++){
                  if (architecture.instructions[i].fields[j].type == "cop") {
                    numCop++;
                    if(architecture.instructions[i].fields[j].valueField == instructionExecParts[0].substring(((architecture.instructions[i].nwords*31) - architecture.instructions[i].fields[j].startbit), ((architecture.instructions[i].nwords*32) - architecture.instructions[i].fields[j].stopbit))){
                      numCopCorrect++;
                    }
                  }
                }
                if(numCop == numCopCorrect){
                  auxDef = architecture.instructions[i].definition;
                  nwords = architecture.instructions[i].nwords;
                  binary = true;
                  auxIndex = i;
                  break;
                }
              }
              else{
                auxDef = architecture.instructions[i].definition;
                nwords = architecture.instructions[i].nwords;
                binary = true;
                type = architecture.instructions[i].type;
                auxIndex = i;
                break;
              }
            }

            if(architecture.instructions[i].name == instructionExecParts[0] && instructionExecParts.length == auxSig.length){
              type = architecture.instructions[i].type;
              signatureDef = architecture.instructions[i].signature_definition;
              signatureDef = signatureDef.replace(/[.*+?^${}()|[\]\\]/g, '\\$&');

              re = new RegExp("[fF][0-9]+", "g");
              signatureDef = signatureDef.replace(re, "(.*?)");

              re = new RegExp(",", "g");
              var signature = architecture.instructions[i].signature.replace(re, " ");

              re = new RegExp(signatureDef+"$");
              var match = re.exec(signature);
              var signatureParts = [];
              for(var j = 1; j < match.length; j++){
                signatureParts.push(match[j]);
              }

              match = re.exec(architecture.instructions[i].signatureRaw);
              var signatureRawParts = [];
              for(var j = 1; j < match.length; j++){
                signatureRawParts.push(match[j]);
              }
              
              console_log(signatureParts);
              console_log(signatureRawParts);

              auxDef = architecture.instructions[i].definition;
              nwords = architecture.instructions[i].nwords;
              binary = false;
              break;
            }
          }

          /*Increase PC*/
          architecture.components[0].elements[0].value = architecture.components[0].elements[0].value + bigInt((nwords * 4)).value;

          console_log(auxDef);

          // preload
          if (typeof instructions[executionIndex].preload === "undefined"){

            if(binary == false){
              re = new RegExp(signatureDef+"$");
              var match = re.exec(instructionExec);
              instructionExecParts = [];

              for(var j = 1; j < match.length; j++){
                instructionExecParts.push(match[j]);
              }

              console_log(instructionExecParts);

              /*Replace the value with the name of the register*/
              for (var i = 1; i < signatureRawParts.length; i++){
                /*if(signatureParts[i] == "inm"){
                  var re = new RegExp(signatureRawParts[i],"g");
                  auxDef = auxDef.replace(re, "bigInt(" + instructionExecParts[i] + ").value");
                }
                else{
                  var re = new RegExp(signatureRawParts[i],"g");
                  auxDef = auxDef.replace(re, instructionExecParts[i]);
                }*/

                var re1 = new RegExp('([^A-Za-z])'+signatureRawParts[i]+'([^A-Za-z])');
                var re2 = new RegExp('^'+signatureRawParts[i]+'([^A-Za-z])');
                var re3 = new RegExp('([^A-Za-z])'+signatureRawParts[i]+'$');

                var prevSearchIndex;

                console_log(re1);
                console_log(re2);
                console_log(re3);

                while(auxDef.search(re1) != -1 || auxDef.search(re2) != -1 || auxDef.search(re3) != -1 && (auxDef.search(re1) != prevSearchIndex || auxDef.search(re2) != prevSearchIndex || auxDef.search(re3) != prevSearchIndex)){
                  console_log(signatureRawParts[i])
                  if(signatureParts[i] == "INT-Reg" || signatureParts[i] == "SFP-Reg" || signatureParts[i] == "DFP-Reg" || signatureParts[i] == "Ctrl-Reg"){
                    re = new RegExp("[0-9]{" + instructionExecParts[i].length + "}");
                    if(instructionExecParts[i].search(re) != -1){
                      var re = new RegExp('([^A-Za-z])'+signatureRawParts[i]+'([^A-Za-z])');

                      if (auxDef.search(re) != -1){
                        match = re.exec(auxDef);
                        console_log(match)
                        auxDef = auxDef.replace(re, match[1] + "R" + instructionExecParts[i] + match[2]);
                      }

                      var re = new RegExp('^'+signatureRawParts[i]+'([^A-Za-z])');

                      if (auxDef.search(re) != -1){
                        match = re.exec(auxDef);
                        console_log(match)
                        auxDef = auxDef.replace(re,"R" + instructionExecParts[i] + match[1]);
                      }

                      var re = new RegExp('([^A-Za-z])'+signatureRawParts[i]+'$');

                      if (auxDef.search(re) != -1){
                        match = re.exec(auxDef);
                        console_log(match)
                        auxDef = auxDef.replace(re, match[1] + "R" + instructionExecParts[i]);
                      }
                    }
                    else{
                      var re = new RegExp('([^A-Za-z])'+signatureRawParts[i]+'([^A-Za-z])');

                      if (auxDef.search(re) != -1){
                        match = re.exec(auxDef);
                        console_log(match)
                        auxDef = auxDef.replace(re, match[1] + instructionExecParts[i] + match[2]);
                      }

                      var re = new RegExp('^'+signatureRawParts[i]+'([^A-Za-z])');

                      if (auxDef.search(re) != -1){
                        match = re.exec(auxDef);
                        console_log(match)
                        auxDef = auxDef.replace(re, instructionExecParts[i] + match[1]);
                      }

                      var re = new RegExp('([^A-Za-z])'+signatureRawParts[i]+'$');

                      if (auxDef.search(re) != -1){
                        match = re.exec(auxDef);
                        console_log(match)
                        auxDef = auxDef.replace(re, match[1] + instructionExecParts[i]);
                      }
                    }
                  }
                  else{
                    var re = new RegExp('([^A-Za-z])'+signatureRawParts[i]+'([^A-Za-z])');

                    if (auxDef.search(re) != -1){
                      prevSearchIndex = auxDef.search(re);
                      match = re.exec(auxDef);
                      console_log(match)
                      auxDef = auxDef.replace(re, match[1] + instructionExecParts[i] + match[2]);
                    }

                    var re = new RegExp('^'+signatureRawParts[i]+'([^A-Za-z])');

                    if (auxDef.search(re) != -1){
                      prevSearchIndex = auxDef.search(re);
                      match = re.exec(auxDef);
                      console_log(match)
                      auxDef = auxDef.replace(re, instructionExecParts[i] + match[1]);
                    }

                    var re = new RegExp('([^A-Za-z])'+signatureRawParts[i]+'$');

                    if (auxDef.search(re) != -1){
                      prevSearchIndex = auxDef.search(re);
                      match = re.exec(auxDef);
                      console_log(match)
                      auxDef = auxDef.replace(re, match[1] + instructionExecParts[i]);
                    }
                  }
                  var re1 = new RegExp('([^A-Za-z])'+signatureRawParts[i]+'([^A-Za-z])');
                  var re2 = new RegExp('^'+signatureRawParts[i]+'([^A-Za-z])');
                  var re3 = new RegExp('([^A-Za-z])'+signatureRawParts[i]+'$');
                }
              }
            }

            if(binary == true){
              console_log("Binary");

              for (var j = 0; j < architecture.instructions[auxIndex].fields.length; j++){
                console_log(instructionExecParts[0]);
                console_log(architecture.instructions[auxIndex].fields.length);
                if(architecture.instructions[auxIndex].fields[j].type == "INT-Reg" || architecture.instructions[auxIndex].fields[j].type == "SFP-Reg" || architecture.instructions[auxIndex].fields[j].type == "DFP-Reg" || architecture.instructions[auxIndex].fields[j].type == "Ctrl-Reg") {
                  console_log(instructionExecParts[0].substring(((architecture.instructions[auxIndex].nwords*31) - architecture.instructions[auxIndex].fields[j].startbit), ((architecture.instructions[auxIndex].nwords*32) - architecture.instructions[auxIndex].fields[j].stopbit)));

                  for (var z = 0; z < architecture.components.length; z++){
                    console_log(architecture.components[z].type)
                    if(architecture.components[z].type == "control" && architecture.instructions[auxIndex].fields[j].type == "Ctrl-Reg"){
                      for (var w = 0; w < architecture.components[z].elements.length; w++){
                        var auxLength = ((architecture.instructions[auxIndex].nwords*32) - architecture.instructions[auxIndex].fields[j].stopbit) - ((architecture.instructions[auxIndex].nwords*31) - architecture.instructions[auxIndex].fields[j].startbit);
                        console_log(auxLength);
                        console_log((w.toString(2)).padStart(auxLength, "0"));
                        if((w.toString(2)).padStart(auxLength, "0") == instructionExecParts[0].substring(((architecture.instructions[auxIndex].nwords*31) - architecture.instructions[auxIndex].fields[j].startbit), ((architecture.instructions[auxIndex].nwords*32) - architecture.instructions[auxIndex].fields[j].stopbit))){
                        
                        }
                      }
                    }
                    if(architecture.components[z].type == "integer" && architecture.instructions[auxIndex].fields[j].type == "INT-Reg"){
                      for (var w = 0; w < architecture.components[z].elements.length; w++){
                        var auxLength = ((architecture.instructions[auxIndex].nwords*32) - architecture.instructions[auxIndex].fields[j].stopbit) - ((architecture.instructions[auxIndex].nwords*31) - architecture.instructions[auxIndex].fields[j].startbit);
                        console_log(auxLength);
                        console_log((w.toString(2)).padStart(auxLength, "0"));
                        if((w.toString(2)).padStart(auxLength, "0") == instructionExecParts[0].substring(((architecture.instructions[auxIndex].nwords*31) - architecture.instructions[auxIndex].fields[j].startbit), ((architecture.instructions[auxIndex].nwords*32) - architecture.instructions[auxIndex].fields[j].stopbit))){
                          var re = new RegExp(architecture.instructions[auxIndex].fields[j].name,"g");
                          auxDef = auxDef.replace(re, architecture.components[z].elements[w].name);
                        }
                      }
                    }
                    if(architecture.components[z].type == "floating point" && architecture.components[z].double_precision == false && architecture.instructions[auxIndex].fields[j].type == "SFP-Reg"){
                      for (var w = 0; w < architecture.components[z].elements.length; w++){
                        var auxLength = ((architecture.instructions[auxIndex].nwords*32) - architecture.instructions[auxIndex].fields[j].stopbit) - ((architecture.instructions[auxIndex].nwords*31) - architecture.instructions[auxIndex].fields[j].startbit);
                        console_log(auxLength);
                        console_log((w.toString(2)).padStart(auxLength, "0"));
                        if((w.toString(2)).padStart(auxLength, "0") == instructionExecParts[0].substring(((architecture.instructions[auxIndex].nwords*31) - architecture.instructions[auxIndex].fields[j].startbit), ((architecture.instructions[auxIndex].nwords*32) - architecture.instructions[auxIndex].fields[j].stopbit))){
                          var re = new RegExp(architecture.instructions[auxIndex].fields[j].name,"g");
                          auxDef = auxDef.replace(re, architecture.components[z].elements[w].name);
                        }
                      }
                    }
                    if(architecture.components[z].type == "floating point" && architecture.components[z].double_precision == true && architecture.instructions[auxIndex].fields[j].type == "DFP-Reg"){
                      for (var w = 0; w < architecture.components[z].elements.length; w++){
                        var auxLength = ((architecture.instructions[auxIndex].nwords*32) - architecture.instructions[auxIndex].fields[j].stopbit) - ((architecture.instructions[auxIndex].nwords*31) - architecture.instructions[auxIndex].fields[j].startbit);
                        console_log(auxLength);
                        console_log((w.toString(2)).padStart(auxLength, "0"));
                        if((w.toString(2)).padStart(auxLength, "0") == instructionExecParts[0].substring(((architecture.instructions[auxIndex].nwords*31) - architecture.instructions[auxIndex].fields[j].startbit), ((architecture.instructions[auxIndex].nwords*32) - architecture.instructions[auxIndex].fields[j].stopbit))){
                          var re = new RegExp(architecture.instructions[auxIndex].fields[j].name,"g");
                          auxDef = auxDef.replace(re, architecture.components[z].elements[w].name);
                        }
                      }
                    }
                  }
                }
                /*if(architecture.instructions[auxIndex].fields[j].type == "inm-signed"){
                  var value = instructionExecParts[0].substring(((architecture.instructions[auxIndex].nwords*31) - architecture.instructions[auxIndex].fields[j].startbit), ((architecture.instructions[auxIndex].nwords*32) - architecture.instructions[auxIndex].fields[j].stopbit))
                  var valueSign = value.charAt(0);
                  var newValue =  value.padStart(32, valueSign) ;
                  newValue = parseInt(newValue, 2) ;
                  var re = new RegExp(architecture.instructions[auxIndex].fields[j].name,"g");
                  auxDef = auxDef.replace(re, newValue >> 0);
                }*/
                if(architecture.instructions[auxIndex].fields[j].type == "inm-signed"){
                	var value = "";
                	if(architecture.instructions[auxIndex].separated && architecture.instructions[auxIndex].separated[j] == true){
                		for (var sep_index = 0; sep_index < architecture.instructions[auxIndex].fields[j].startbit.length; sep_index++) {
                			value = value + instructionExecParts[0].substring(((architecture.instructions[auxIndex].nwords*31) - architecture.instructions[auxIndex].fields[j].startbit[sep_index]), ((architecture.instructions[auxIndex].nwords*32) - architecture.instructions[auxIndex].fields[j].stopbit[sep_index]))
                		}
                	}
                	else{
                		value = instructionExecParts[0].substring(((architecture.instructions[auxIndex].nwords*31) - architecture.instructions[auxIndex].fields[j].startbit), ((architecture.instructions[auxIndex].nwords*32) - architecture.instructions[auxIndex].fields[j].stopbit))
                	}
                	var valueSign = value.charAt(0);
                  var newValue =  value.padStart(32, valueSign) ;
                  newValue = parseInt(newValue, 2) ;
                  var re = new RegExp(architecture.instructions[auxIndex].fields[j].name,"g");
                  auxDef = auxDef.replace(re, newValue >> 0);
                }
                /*if(architecture.instructions[auxIndex].fields[j].type == "inm-unsigned"){
                  var value = instructionExecParts[0].substring(((architecture.instructions[auxIndex].nwords*31) - architecture.instructions[auxIndex].fields[j].startbit), ((architecture.instructions[auxIndex].nwords*32) - architecture.instructions[auxIndex].fields[j].stopbit))
                  newValue = parseInt(newValue, 2) ;
                  var re = new RegExp(architecture.instructions[auxIndex].fields[j].name,"g");
                  auxDef = auxDef.replace(re, newValue >> 0);
                }*/
                if(architecture.instructions[auxIndex].fields[j].type == "inm-unsigned"){
                	var value = "";
                	if(architecture.instructions[auxIndex].separated && architecture.instructions[auxIndex].separated[j] == true){
                		for (var sep_index = 0; sep_index < architecture.instructions[auxIndex].fields[j].startbit.length; sep_index++) {
                			value = value + instructionExecParts[0].substring(((architecture.instructions[auxIndex].nwords*31) - architecture.instructions[auxIndex].fields[j].startbit[sep_index]), ((architecture.instructions[auxIndex].nwords*32) - architecture.instructions[auxIndex].fields[j].stopbit[sep_index]))
                		}
                	}
                	else{
                		value = instructionExecParts[0].substring(((architecture.instructions[auxIndex].nwords*31) - architecture.instructions[auxIndex].fields[j].startbit), ((architecture.instructions[auxIndex].nwords*32) - architecture.instructions[auxIndex].fields[j].stopbit))
                	}
                  newValue = parseInt(newValue, 2) ;
                  var re = new RegExp(architecture.instructions[auxIndex].fields[j].name,"g");
                  auxDef = auxDef.replace(re, newValue >> 0);
                }
                /*if(architecture.instructions[auxIndex].fields[j].type == "address"){
                  var value = instructionExecParts[0].substring(((architecture.instructions[auxIndex].nwords*31) - architecture.instructions[auxIndex].fields[j].startbit), ((architecture.instructions[auxIndex].nwords*32) - architecture.instructions[auxIndex].fields[j].stopbit))
                  var re = new RegExp(architecture.instructions[auxIndex].fields[j].name,"g");
                  auxDef = auxDef.replace(re, parseInt(value, 2));
                }*/
                if(architecture.instructions[auxIndex].fields[j].type == "address"){
									var value = "";
                	if(architecture.instructions[auxIndex].separated && architecture.instructions[auxIndex].separated[j] == true){
                		for (var sep_index = 0; sep_index < architecture.instructions[auxIndex].fields[j].startbit.length; sep_index++) {
                			value = value + instructionExecParts[0].substring(((architecture.instructions[auxIndex].nwords*31) - architecture.instructions[auxIndex].fields[j].startbit[sep_index]), ((architecture.instructions[auxIndex].nwords*32) - architecture.instructions[auxIndex].fields[j].stopbit[sep_index]))
                		}
                	}
                	else{
                		value = instructionExecParts[0].substring(((architecture.instructions[auxIndex].nwords*31) - architecture.instructions[auxIndex].fields[j].startbit), ((architecture.instructions[auxIndex].nwords*32) - architecture.instructions[auxIndex].fields[j].stopbit))
                	}
                	var re = new RegExp(architecture.instructions[auxIndex].fields[j].name,"g");
                  auxDef = auxDef.replace(re, parseInt(value, 2));
                }
                /*if(architecture.instructions[auxIndex].fields[j].type == "offset_words"){
                  var value = instructionExecParts[0].substring(((architecture.instructions[auxIndex].nwords*31) - architecture.instructions[auxIndex].fields[j].startbit), ((architecture.instructions[auxIndex].nwords*32) - architecture.instructions[auxIndex].fields[j].stopbit))
                  var valueSign = value.charAt(0);
                  var newValue =  value.padStart(32, valueSign) ;
                  newValue = parseInt(newValue, 2) ;
//danger
                  var re = new RegExp(architecture.instructions[auxIndex].fields[j].name,"g");
                  auxDef = auxDef.replace(re, newValue >> 0);
                }*/
								if(architecture.instructions[auxIndex].fields[j].type == "offset_words"){
									var value = "";
                	if(architecture.instructions[auxIndex].separated && architecture.instructions[auxIndex].separated[j] == true){
                		for (var sep_index = 0; sep_index < architecture.instructions[auxIndex].fields[j].startbit.length; sep_index++) {
                			value = value + instructionExecParts[0].substring(((architecture.instructions[auxIndex].nwords*31) - architecture.instructions[auxIndex].fields[j].startbit[sep_index]), ((architecture.instructions[auxIndex].nwords*32) - architecture.instructions[auxIndex].fields[j].stopbit[sep_index]))
                		}
                	}
                	else{
                		value = instructionExecParts[0].substring(((architecture.instructions[auxIndex].nwords*31) - architecture.instructions[auxIndex].fields[j].startbit), ((architecture.instructions[auxIndex].nwords*32) - architecture.instructions[auxIndex].fields[j].stopbit))
                	}                  
                	var valueSign = value.charAt(0);
                  var newValue =  value.padStart(32, valueSign) ;
                  newValue = parseInt(newValue, 2) ;
//danger
                  var re = new RegExp(architecture.instructions[auxIndex].fields[j].name,"g");
                  auxDef = auxDef.replace(re, newValue >> 0);
                }
                /*if(architecture.instructions[auxIndex].fields[j].type == "offset_bytes"){
                  var value = instructionExecParts[0].substring(((architecture.instructions[auxIndex].nwords*31) - architecture.instructions[auxIndex].fields[j].startbit), ((architecture.instructions[auxIndex].nwords*32) - architecture.instructions[auxIndex].fields[j].stopbit))
                  var valueSign = value.charAt(0);
                  var newValue =  value.padStart(32, valueSign) ;
                  newValue = parseInt(newValue, 2) ;
//danger
                  var re = new RegExp(architecture.instructions[auxIndex].fields[j].name,"g");
                  auxDef = auxDef.replace(re, newValue >> 0);
                }*/
                if(architecture.instructions[auxIndex].fields[j].type == "offset_bytes"){
                  var value = "";
                	if(architecture.instructions[auxIndex].separated &&  architecture.instructions[auxIndex].separated[j] == true){
                		for (var sep_index = 0; sep_index < architecture.instructions[auxIndex].fields[j].startbit.length; sep_index++) {
                			value = value + instructionExecParts[0].substring(((architecture.instructions[auxIndex].nwords*31) - architecture.instructions[auxIndex].fields[j].startbit[sep_index]), ((architecture.instructions[auxIndex].nwords*32) - architecture.instructions[auxIndex].fields[j].stopbit[sep_index]))
                		}
                	}
                	else{
                		value = instructionExecParts[0].substring(((architecture.instructions[auxIndex].nwords*31) - architecture.instructions[auxIndex].fields[j].startbit), ((architecture.instructions[auxIndex].nwords*32) - architecture.instructions[auxIndex].fields[j].stopbit))
                	} 
                	var valueSign = value.charAt(0);
                  var newValue =  value.padStart(32, valueSign) ;
                  newValue = parseInt(newValue, 2) ;
//danger
                  var re = new RegExp(architecture.instructions[auxIndex].fields[j].name,"g");
                  auxDef = auxDef.replace(re, newValue >> 0);
                }
              }
            }

            console_log(auxDef);

            /*Syscall*/
            var compIndex;
            var elemIndex;
            var compIndex2;
            var elemIndex2;

            console_log(auxDef);
            
            re = /print_int\((.*?)\)/;
            if (auxDef.search(re) != -1){
              match = re.exec(auxDef);
              for (var i = 0; i < architecture.components.length; i++){
                for (var j = 0; j < architecture.components[i].elements.length; j++){
                  if(match[1] == architecture.components[i].elements[j].name){
                    compIndex = i;
                    elemIndex = j;
                  }
                }
              }
              auxDef = auxDef.replace(re, "this.syscall('print_int',"+compIndex+" , "+elemIndex+", null, null)");
            }

            re = /print_float\((.*?)\)/;
            if (auxDef.search(re) != -1){
              match = re.exec(auxDef);
              for (var i = 0; i < architecture.components.length; i++){
                for (var j = 0; j < architecture.components[i].elements.length; j++){
                  if(match[1] == architecture.components[i].elements[j].name){
                    compIndex = i;
                    elemIndex = j;
                  }
                }
              }
              auxDef = auxDef.replace(re, "this.syscall('print_float',"+compIndex+" , "+elemIndex+", null, null)");
            }


            re = /print_double\((.*?)\)/;
            if (auxDef.search(re) != -1){
              match = re.exec(auxDef);
              for (var i = 0; i < architecture.components.length; i++){
                for (var j = 0; j < architecture.components[i].elements.length; j++){
                  if(match[1] == architecture.components[i].elements[j].name){
                    compIndex = i;
                    elemIndex = j;
                  }
                }
              }
              auxDef = auxDef.replace(re, "this.syscall('print_double',"+compIndex+" , "+elemIndex+", null, null)");
            }

            re = /print_string\((.*?)\)/;
            if (auxDef.search(re) != -1){
              match = re.exec(auxDef);
              for (var i = 0; i < architecture.components.length; i++){
                for (var j = 0; j < architecture.components[i].elements.length; j++){
                  if(match[1] == architecture.components[i].elements[j].name){
                    compIndex = i;
                    elemIndex = j;
                  }
                }
              }
              auxDef = auxDef.replace(re, "this.syscall('print_string',"+compIndex+" , "+elemIndex+", null, null)");
            }

            re = /read_int\((.*?)\)/;
            if (auxDef.search(re) != -1){
              match = re.exec(auxDef);
              for (var i = 0; i < architecture.components.length; i++){
                for (var j = 0; j < architecture.components[i].elements.length; j++){
                  if(match[1] == architecture.components[i].elements[j].name){
                    compIndex = i;
                    elemIndex = j;
                  }
                }
              }
              auxDef = auxDef.replace(re, "this.syscall('read_int',"+compIndex+" , "+elemIndex+", null, null)");
            }

            re = /read_float\((.*?)\)/;
            if (auxDef.search(re) != -1){
              match = re.exec(auxDef);
              for (var i = 0; i < architecture.components.length; i++){
                for (var j = 0; j < architecture.components[i].elements.length; j++){
                  if(match[1] == architecture.components[i].elements[j].name){
                    compIndex = i;
                    elemIndex = j;
                  }
                }
              }
              auxDef = auxDef.replace(re, "this.syscall('read_float',"+compIndex+" , "+elemIndex+", null, null)");
            }

            re = /read_double\((.*?)\)/;
            if (auxDef.search(re) != -1){
              match = re.exec(auxDef);
              for (var i = 0; i < architecture.components.length; i++){
                for (var j = 0; j < architecture.components[i].elements.length; j++){
                  if(match[1] == architecture.components[i].elements[j].name){
                    compIndex = i;
                    elemIndex = j;
                  }
                }
              }
              auxDef = auxDef.replace(re, "this.syscall('read_double',"+compIndex+" , "+elemIndex+", null, null)");
            }

            re = /read_string\((.*?)\)/;
            if (auxDef.search(re) != -1){
              match = re.exec(auxDef);
              re = new RegExp(" ", "g");
              match[1] = match[1].replace(re, "");


              var auxMatch = match[1].split(',');

              for (var i = 0; i < architecture.components.length; i++){
                for (var j = 0; j < architecture.components[i].elements.length; j++){
                  if(auxMatch[0] == architecture.components[i].elements[j].name){
                    compIndex = i;
                    elemIndex = j;
                  }
                }
              }

              for (var i = 0; i < architecture.components.length; i++){
                for (var j = 0; j < architecture.components[i].elements.length; j++){
                  if(auxMatch[1] == architecture.components[i].elements[j].name){
                    compIndex2 = i;
                    elemIndex2 = j;
                  }
                }
              }
              re = /read_string\((.*?)\)/
              auxDef = auxDef.replace(re, "this.syscall('read_string',"+compIndex+" , "+elemIndex+","+compIndex2+" , "+elemIndex2+")");
            }

            re = /sbrk\((.*?)\)/
            if (auxDef.search(re) != -1){
              match = re.exec(auxDef);
              for (var i = 0; i < architecture.components.length; i++){
                for (var j = 0; j < architecture.components[i].elements.length; j++){
                  if(match[1] == architecture.components[i].elements[j].name){
                    compIndex = i;
                    elemIndex = j;
                  }
                }
              }
              auxDef = auxDef.replace(re, "this.syscall('sbrk',"+compIndex+" , "+elemIndex+", null, null)");
            }

            re = /exit\((.*?)\)/;
            auxDef = auxDef.replace(re, "this.syscall('exit', null, null, null, null)");

            re = /print_char\((.*?)\)/;
            if (auxDef.search(re) != -1){
              match = re.exec(auxDef);
              for (var i = 0; i < architecture.components.length; i++){
                for (var j = 0; j < architecture.components[i].elements.length; j++){
                  if(match[1] == architecture.components[i].elements[j].name){
                    compIndex = i;
                    elemIndex = j;
                  }
                }
              }
              auxDef = auxDef.replace(re, "this.syscall('print_char',"+compIndex+" , "+elemIndex+", null, null)");
            }

            re = /read_char\((.*?)\)/
            if (auxDef.search(re) != -1){
              match = re.exec(auxDef);
              for (var i = 0; i < architecture.components.length; i++){
                for (var j = 0; j < architecture.components[i].elements.length; j++){
                  if(match[1] == architecture.components[i].elements[j].name){
                    compIndex = i;
                    elemIndex = j;
                  }
                }
              }
              auxDef = auxDef.replace(re, "this.syscall('read_char',"+compIndex+" , "+elemIndex+", null, null)");
            }

            console_log(auxDef);

            /*Divides a double into two parts*/
            re = /splitDouble\((.*)\)/;
            while (auxDef.search(re) != -1){
              var match = re.exec(auxDef);
              match[1] = match[1].replace(";", ",");
              auxDef = auxDef.replace(re, "this.divDouble(" + match [1] + ")");
            }

            console_log(auxDef);

            /*Replaces the name of the register with its variable*/
            var regIndex = 0;
            var regNum = 0;

            for (var i = 0; i < architecture.components.length; i++){
              if(architecture.components[i].type == "integer"){
                regNum = architecture.components[i].elements.length-1;
              }
              for (var j = architecture.components[i].elements.length-1; j >= 0; j--){
                var re;

                /*Write in the register*/
                re = new RegExp(architecture.components[i].elements[j].name+" *=[^=]");
                if (auxDef.search(re) != -1){
                  re = new RegExp(architecture.components[i].elements[j].name+" *=","g");

                  auxDef = auxDef.replace(re, "reg"+ regIndex+"=");
                  auxDef = "var reg" + regIndex + "=null;\n" + auxDef;
                  auxDef = auxDef + "\n this.writeRegister(reg"+regIndex+","+i+" ,"+j+");"
                  regIndex++;
                }

                if(architecture.components[i].type == "integer"){
                  re = new RegExp("R"+regNum+" *=[^=]");
                  if (auxDef.search(re) != -1){
                    re = new RegExp("R"+regNum+" *=","g");
                    auxDef = auxDef.replace(re, "var reg"+ regIndex+"=");
                    auxDef = "var reg" + regIndex + "=null\n" + auxDef;
                    auxDef = auxDef + "\n this.writeRegister(reg"+regIndex+","+i+" ,"+j+");"
                    regIndex++;
                  }
                }

                /*Read in the register*/
                re = new RegExp("([^a-zA-Z0-9])" + architecture.components[i].elements[j].name + "(?!\.name)");
                while(auxDef.search(re) != -1){
                  var match = re.exec(auxDef);
                  auxDef = auxDef.replace(re, match[1] + "this.readRegister("+i+" ,"+j+")");
                }

                if(architecture.components[i].type == "integer"){
                  re = new RegExp("R"+regNum+"[^0-9]|[\\s]","g");
                  if(auxDef.search(re) != -1){
                    re = new RegExp("R"+regNum,"g");
                    auxDef = auxDef.replace(re, "this.readRegister("+i+" ,"+j+")");
                  }
                }

                if(architecture.components[i].type == "integer"){
                  regNum--;
                }
              }
            }

            /*Leave the name of the register*/
            re = new RegExp("\.name","g");
            auxDef = auxDef.replace(re, "");

            console_log(auxDef);

            /*Check if stack limit was modify*/
            re = /check_stack_limit\((.*)\)/;
            if (auxDef.search(re) != -1){
              var match = re.exec(auxDef);
              var args = match[1].split(";");
              re = new RegExp(" +", "g");
              for (var i = 0; i < args.length; i++) {
                args[i] = args[i].replace(re, "");
              }
              re = /check_stack_limit\((.*)\)/;
              auxDef = auxDef.replace(re, "");
              auxDef = auxDef + "\n\nif('"+args[0]+"'=='"+args[1]+"'){\n\tif(("+args[2]+") != architecture.memory_layout[4].value){\n\t\tthis.writeStackLimit("+args[2]+")\n\t}\n}";
            }

            console_log(auxDef);

            /*Check if stack limit was modify*/
            re = /assert\((.*)\)/;
            if (auxDef.search(re) != -1){
              var match = re.exec(auxDef);
              var args = match[1].split(";");
              auxDef = auxDef.replace(re, "");
              auxDef = "var exception = 0;\nif("+ args[0] +"){}else{exception=app.exception("+ args[1] +");}\nif(exception==0){" + auxDef + "}";
            }

            console_log(auxDef);

            /*Write in memory*/
            re = /MP.([whbd]).\[(.*?)\] *=/;
            while (auxDef.search(re) != -1){
              var match = re.exec(auxDef);
              var auxDir;
              //eval("auxDir="+match[2]);

              re = /MP.[whbd].\[(.*?)\] *=/;
              auxDef = auxDef.replace(re, "dir=");
              auxDef = "var dir=null\n" + auxDef;
              auxDef = auxDef + "\n this.writeMemory(dir"+","+match[2]+",'"+match[1]+"');"
              re = /MP.([whb]).\[(.*?)\] *=/;
            }

            re = new RegExp("MP.([whbd]).(.*?) *=");
            while (auxDef.search(re) != -1){
              var match = re.exec(auxDef);
              re = new RegExp("MP."+match[1]+"."+match[2]+" *=");
              auxDef = auxDef.replace(re, "dir=");
              auxDef = "var dir=null\n" + auxDef;
              auxDef = auxDef + "\n this.writeMemory(dir,"+match[2]+",'"+match[1]+"');"
              re = new RegExp("MP.([whbd]).(.*?) *=");
            }

            re = /MP.([whbd]).\[(.*?)\]/;
            while (auxDef.search(re) != -1){
              var match = re.exec(auxDef);
              var auxDir;
              //eval("auxDir="+match[2]);
              re = /MP.[whbd].\[(.*?)\]/;
              auxDef = auxDef.replace(re, "this.readMemory("+match[2]+", '"+match[1]+"')");
              re = /MP.([whbd]).\[(.*?)\]/;
            }

            re = new RegExp("MP.([whbd]).([0-9]*[a-z]*[0-9]*)");
            while (auxDef.search(re) != -1){
              var match = re.exec(auxDef);
              re = new RegExp("MP."+match[1]+"."+match[2]);
              auxDef = auxDef.replace(re, "this.readMemory("+match[2]+",'"+match[1]+"')");
              re = new RegExp("MP.([whb]).([0-9]*[a-z]*[0-9]*)");
            }

            console_log(auxDef);

            // preload instruction
            eval("instructions[" + executionIndex + "].preload = function(elto) { " + auxDef.replace(/this./g,"elto.").replace(/\"/g, "'") + " }; ") ;
          }

          try{
            instructions[executionIndex].preload(this);
            //eval(auxDef);
          }
          catch(e){
            if (e instanceof SyntaxError) {
              console_log("Error");
              error = 1;
              instructions[executionIndex]._rowVariant = 'danger';
              executionIndex = -1;
              show_notification('The definition of the instruction contains errors, please review it', 'danger') ;
              return;
            }
          }

          /*Refresh stats*/
          for (var i = 0; i < stats.length; i++){
            if(type == stats[i].type){
              stats[i].number_instructions++;
              totalStats++;
            }
          }
          for (var i = 0; i < stats.length; i++){
            stats[i].percentage = (stats[i].number_instructions/totalStats)*100;
          }

          /*Execution error*/
          if(executionIndex == -1){
            error = 1;
            return;
          }

          /*Next instruction to execute*/
          if(error != 1 && executionIndex < instructions.length){
            for (var i = 0; i < instructions.length; i++){
              if(parseInt(instructions[i].Address, 16) == architecture.components[0].elements[0].value){
                executionIndex = i;
                instructions[executionIndex]._rowVariant = 'success';
                break;
              }
              else if(i == instructions.length-1 && mutexRead == true){
                executionIndex = instructions.length+1;
              }
              else if(i == instructions.length-1){
                instructions[executionIndex]._rowVariant = '';
                executionIndex = instructions.length+1;
              }
            }
          }

          console_log(executionIndex);

          if(executionIndex >= instructions.length && mutexRead == true){
            /*for (var i = 0; i < instructions.length; i++){
              instructions[i]._rowVariant = '';
            }*/
            return;
          }
          else if(executionIndex >= instructions.length && mutexRead == false){
            for (var i = 0; i < instructions.length; i++){
              instructions[i]._rowVariant = '';
            }

            executionIndex = -2;
            show_notification('The execution of the program has finished', 'success') ;
            return;
          }
          else{
            if(error != 1){
              instructions[executionIndex]._rowVariant = 'success';
            }
          }
          console_log(executionIndex);
        }
        while(instructions[executionIndex].hide == true);
      },

      /*Execute all program*/
      executeProgram(but)
      {
        app._data.runExecution = true;
        this.runExecution = false;

        if(instructions.length == 0){
          show_notification('No instructions in memory', 'danger') ;
          return;
        }

        if(executionIndex < -1){
          show_notification('The program has finished', 'danger') ;
          return;
        }
        else if(executionIndex == -1){
          show_notification('The program has finished with errors', 'danger') ;
          return;
        }

        $("#stopExecution").show();
        $("#playExecution").hide();

        this.programExecutionInst(but);
      },

      programExecutionInst(but)
      {
        for (var i=0; (i<app._data.instructionsPacked) && (executionIndex >= 0); i++)
	{
          if(mutexRead == true){
            iter1 = 1;
            $("#stopExecution").hide();
            $("#playExecution").show();
            return;
          }
          else if(instructions[executionIndex].Break == true && iter1 == 0){
            iter1 = 1;
            $("#stopExecution").hide();
            $("#playExecution").show();
            return;
          }
          else if(this.runExecution == true){
            app._data.runExecution = false;
            iter1 = 1;
            $("#stopExecution").hide();
            $("#playExecution").show();
            return;
          }
          else if(but == true && i == 0){
            app._data.resetBut = false;
          }
          else if(this.resetBut == true){
            app._data.resetBut = false;

            $("#stopExecution").hide();
            $("#playExecution").show();
            return;
          }
          else{
            this.executeInstruction();
            iter1 = 0;
          }
        }

        if(executionIndex >= 0){
          setTimeout(this.programExecutionInst, 15);
        }
        else{
          $("#stopExecution").hide();
          $("#playExecution").show();
        }
      },

      /*Stop program excution*/
      stopExecution(){
        app._data.runExecution = true;
      },

      /*Read register value*/
      readRegister(indexComp, indexElem){
        if(architecture.components[indexComp].elements[indexElem].properties[0] != "read" && architecture.components[indexComp].elements[indexElem].properties[1] != "read"){
          show_notification('The register '+ architecture.components[indexComp].elements[indexElem].name +' cannot be read', 'danger') ;
          instructions[executionIndex]._rowVariant = 'danger';
          executionIndex = -1;
          return;
        }

        if(architecture.components[indexComp].type == "control" || architecture.components[indexComp].type == "integer"){
          console_log(parseInt((architecture.components[indexComp].elements[indexElem].value).toString()));
          return parseInt((architecture.components[indexComp].elements[indexElem].value).toString());
        }
        if(architecture.components[indexComp].type == "floating point"){
          return parseFloat((architecture.components[indexComp].elements[indexElem].value).toString());
        }
        
      },
      /*Write value in register*/
      writeRegister(value, indexComp, indexElem){
        if(value == null){
          return;
        }

        if(architecture.components[indexComp].type == "integer" || architecture.components[indexComp].type == "control"){
          if(architecture.components[indexComp].elements[indexElem].properties[0] != "write" && architecture.components[indexComp].elements[indexElem].properties[1] != "write"){
            show_notification('The register '+ architecture.components[indexComp].elements[indexElem].name +' cannot be written', 'danger') ;
            instructions[executionIndex]._rowVariant = 'danger';
            executionIndex = -1;
            return;
          }

          architecture.components[indexComp].elements[indexElem].value = bigInt(parseInt(value) >>> 0).value;

          var buttonDec = '#popoverValueContent' + architecture.components[indexComp].elements[indexElem].name  + "Int";
          var buttonHex = '#popoverValueContent' + architecture.components[indexComp].elements[indexElem].name;

          $(buttonDec).attr("class", "btn btn-outline-secondary btn-block btn-sm modRegister");
          $(buttonHex).attr("class", "btn btn-outline-secondary btn-block btn-sm modRegister");

          setTimeout(function() {
            $(buttonDec).attr("class", "btn btn-outline-secondary btn-block btn-sm registers");
            $(buttonHex).attr("class", "btn btn-outline-secondary btn-block btn-sm registers");
          }, 500);
        }

        else if(architecture.components[indexComp].type =="floating point"){
          if(architecture.components[indexComp].double_precision == false){
            if(architecture.components[indexComp].elements[indexElem].properties[0] != "write" && architecture.components[indexComp].elements[indexElem].properties[1] != "write"){
              show_notification('The register '+ architecture.components[indexComp].elements[indexElem].name +' cannot be written', 'danger') ;
              return;
            }

            architecture.components[indexComp].elements[indexElem].value = parseFloat(value);

            this.updateDouble(indexComp, indexElem);

            var buttonDec = '#popoverValueContent' + architecture.components[indexComp].elements[indexElem].name + "FP";
            var buttonHex = '#popoverValueContent' + architecture.components[indexComp].elements[indexElem].name;

            $(buttonDec).attr("style", "background-color:#c2c2c2;");
            $(buttonHex).attr("style", "background-color:#c2c2c2;");

            setTimeout(function() {
              $(buttonDec).attr("style", "background-color:#f5f5f5;");
              $(buttonHex).attr("style", "background-color:#f5f5f5;");
            }, 500);
          }
          
          else if(architecture.components[indexComp].double_precision == true){
            if (architecture.components[indexComp].elements[indexElem].properties[0] != "write" && architecture.components[indexComp].elements[indexElem].properties[1] != "write"){
	        show_notification('The register '+ architecture.components[indexComp].elements[indexElem].name +' cannot be written', 'danger') ;
                return;
            }

            architecture.components[indexComp].elements[indexElem].value = parseFloat(value);

            this.updateSimple(indexComp, indexElem);

            var buttonDec = '#popoverValueContent' + architecture.components[indexComp].elements[indexElem].name + "DFP";
            var buttonHex = '#popoverValueContent' + architecture.components[indexComp].elements[indexElem].name;

            $(buttonDec).attr("style", "background-color:#c2c2c2;");
            $(buttonHex).attr("style", "background-color:#c2c2c2;");

            setTimeout(function() {
              $(buttonDec).attr("style", "background-color:#f5f5f5;");
              $(buttonHex).attr("style", "background-color:#f5f5f5;");
            }, 500);
          }
        }  
      },
      /*Read memory value*/
      readMemory(addr, type){
        var memValue = '';
        var index;

	if (type == "d") {
		debugger;
          if((parseInt(addr, 16) > architecture.memory_layout[0].value && parseInt(addr) < architecture.memory_layout[1].value) ||  parseInt(addr, 16) == architecture.memory_layout[0].value || parseInt(addr, 16) == architecture.memory_layout[1].value){
            show_notification('Segmentation fault. You tried to read in the text segment', 'danger') ;
            instructions[executionIndex]._rowVariant = 'danger';
            executionIndex = -1;
            return;
          }
          if((parseInt(addr, 16) > architecture.memory_layout[2].value && parseInt(addr) < architecture.memory_layout[3].value) ||  parseInt(addr, 16) == architecture.memory_layout[2].value || parseInt(addr, 16) == architecture.memory_layout[3].value) index = memory_hash[0];

          if((parseInt(addr, 16) > architecture.memory_layout[4].value && parseInt(addr) < architecture.memory_layout[5].value) ||  parseInt(addr, 16) == architecture.memory_layout[4].value || parseInt(addr, 16) == architecture.memory_layout[5].value) index = memory_hash[2];

          for (var i = 0; i < memory[index].length; i++){
            for (var j = 0; j < memory[index][i].Binary.length; j++){
              var aux = "0x"+(memory[index][i].Binary[j].Addr).toString(16);
              if(aux == addr || memory[index][i].Binary[j].Tag == addr){
		for (let k = 0; k<2; k++)
			for (var z = 0; z < memory[index][i].Binary.length; z++)
				  memValue = memory[index][k].Binary[z].Bin + memValue;
                //return bigInt(memValue, 16).value;
		return parseInt(memValue, 16);
              }
            }
          }
	return 0;
          
          

	}
        if (type == "w"){
          if((parseInt(addr, 16) > architecture.memory_layout[0].value && parseInt(addr) < architecture.memory_layout[1].value) ||  parseInt(addr, 16) == architecture.memory_layout[0].value || parseInt(addr, 16) == architecture.memory_layout[1].value){
            show_notification('Segmentation fault. You tried to read in the text segment', 'danger') ;
            instructions[executionIndex]._rowVariant = 'danger';
            executionIndex = -1;
            return;
          }

          if((parseInt(addr, 16) > architecture.memory_layout[2].value && parseInt(addr) < architecture.memory_layout[3].value) ||  parseInt(addr, 16) == architecture.memory_layout[2].value || parseInt(addr, 16) == architecture.memory_layout[3].value){
            index = memory_hash[0];
          }

          if((parseInt(addr, 16) > architecture.memory_layout[4].value && parseInt(addr) < architecture.memory_layout[5].value) ||  parseInt(addr, 16) == architecture.memory_layout[4].value || parseInt(addr, 16) == architecture.memory_layout[5].value){
            index = memory_hash[2];
          }

          for (var i = 0; i < memory[index].length; i++){
            for (var j = 0; j < memory[index][i].Binary.length; j++){
              var aux = "0x"+(memory[index][i].Binary[j].Addr).toString(16);
              if(aux == addr || memory[index][i].Binary[j].Tag == addr){
                for (var z = 0; z < memory[index][i].Binary.length; z++){
                  memValue = memory[index][i].Binary[z].Bin + memValue;
                }
                //return bigInt(memValue, 16).value;
                return parseInt(memValue,16);
              }
            }
          }
          //return bigInt(0).value;
          return 0;
        }

        if (type == "h"){
          if((parseInt(addr, 16) > architecture.memory_layout[0].value && parseInt(addr) < architecture.memory_layout[1].value) ||  parseInt(addr, 16) == architecture.memory_layout[0].value || parseInt(addr, 16) == architecture.memory_layout[1].value){
            show_notification('Segmentation fault. You tried to read in the text segment', 'danger') ;
            instructions[executionIndex]._rowVariant = 'danger';
            executionIndex = -1;
            return;
          }

          if((parseInt(addr, 16) > architecture.memory_layout[2].value && parseInt(addr) < architecture.memory_layout[3].value) ||  parseInt(addr, 16) == architecture.memory_layout[2].value || parseInt(addr, 16) == architecture.memory_layout[3].value){
            index = memory_hash[0];
          }

          if((parseInt(addr, 16) > architecture.memory_layout[4].value && parseInt(addr) < architecture.memory_layout[5].value) ||  parseInt(addr, 16) == architecture.memory_layout[4].value || parseInt(addr, 16) == architecture.memory_layout[5].value){
            index = memory_hash[2];
          }

          for (var i = 0; i < memory[index].length; i++){
            for (var j = 0; j < memory[index][i].Binary.length; j++){
              var aux = "0x"+(memory[index][i].Binary[j].Addr).toString(16);
              if(aux == addr || memory[index][i].Binary[j].Tag == addr){
                if(j < 2){
                  for (var z = 0; z < memory[index][i].Binary.length -2; z++){
                    memValue = memory[index][i].Binary[z].Bin + memValue;
                  }
                  //return bigInt(memValue, 16).value;
                  return parseInt(memValue,16);
                }
                else{
                  for (var z = 2; z < memory[index][i].Binary.length; z++){
                    memValue = memory[index][i].Binary[z].Bin + memValue;
                  }
                  //return bigInt(memValue, 16).value;
                  return parseInt(memValue,16);
                }
              }
            }
          }
          //return bigInt(0).value;
          return 0;
        }

        if (type == "b"){
          if((parseInt(addr, 16) > architecture.memory_layout[0].value && parseInt(addr) < architecture.memory_layout[1].value) ||  parseInt(addr, 16) == architecture.memory_layout[0].value || parseInt(addr, 16) == architecture.memory_layout[1].value){
            show_notification('Segmentation fault. You tried to read in the text segment', 'danger') ;
            instructions[executionIndex]._rowVariant = 'danger';
            executionIndex = -1;
            return;
          }

          if((parseInt(addr, 16) > architecture.memory_layout[2].value && parseInt(addr) < architecture.memory_layout[3].value) ||  parseInt(addr, 16) == architecture.memory_layout[2].value || parseInt(addr, 16) == architecture.memory_layout[3].value){
            index = memory_hash[0];
          }

          if((parseInt(addr, 16) > architecture.memory_layout[4].value && parseInt(addr) < architecture.memory_layout[5].value) ||  parseInt(addr, 16) == architecture.memory_layout[4].value || parseInt(addr, 16) == architecture.memory_layout[5].value){
            index = memory_hash[2];
          }

          for (var i = 0; i < memory[index].length; i++){
            for (var j = 0; j < memory[index][i].Binary.length; j++){
              var aux = "0x"+(memory[index][i].Binary[j].Addr).toString(16);
              if(aux == addr || memory[index][i].Binary[j].Tag == addr){
                memValue = memory[index][i].Binary[j].Bin + memValue;
                //return bigInt(memValue, 16).value;
                return parseInt(memValue,16);
              }
            }
          }
          //return bigInt(0).value; 
          return 0;
        }
      },
      /*Write value in memory*/
      writeMemory(value, addr, type){

        if(value == null){
          return;
        }

        var memValue = (value.toString(16)).padStart(8, "0");
        var index;

        if (type == "w"){
          if((parseInt(addr, 16) > architecture.memory_layout[0].value && parseInt(addr) < architecture.memory_layout[1].value) ||  parseInt(addr, 16) == architecture.memory_layout[0].value || parseInt(addr, 16) == architecture.memory_layout[1].value){
            show_notification('Segmentation fault. You tried to write in the text segment', 'danger') ;
            instructions[executionIndex]._rowVariant = 'danger';
            executionIndex = -1;
            return;
          }

          if((parseInt(addr, 16) > architecture.memory_layout[2].value && parseInt(addr) < architecture.memory_layout[3].value) ||  parseInt(addr, 16) == architecture.memory_layout[2].value || parseInt(addr, 16) == architecture.memory_layout[3].value){
            index = memory_hash[0];
          }

          if((parseInt(addr, 16) > architecture.memory_layout[4].value && parseInt(addr) < architecture.memory_layout[5].value) ||  parseInt(addr, 16) == architecture.memory_layout[4].value || parseInt(addr, 16) == architecture.memory_layout[5].value){
            index = memory_hash[2];
          }

          for (var i = 0; i < memory[index].length; i++){
            for (var j = 0; j < memory[index][i].Binary.length; j++){
              var aux = "0x"+(memory[index][i].Binary[j].Addr).toString(16);
              if(aux == addr || memory[index][i].Binary[j].Tag == addr){
                //memory[index][i].Value = parseInt(memValue, 16);
                if(memory[index][i].type == "float"){
                  memory[index][i].Value = this.hex2float("0x" + memValue);
                }
                else{
                  memory[index][i].Value = (parseInt(memValue, 16) >> 0);
                }

                var charIndex = memValue.length-1;
                for (var z = 0; z < memory[index][i].Binary.length; z++){
                  memory[index][i].Binary[z].Bin = memValue.charAt(charIndex-1).toUpperCase()+memValue.charAt(charIndex).toUpperCase();
                  charIndex = charIndex - 2;
                }
                //memory[index][i].Value = parseInt(memValue, 16);

                if(memory[index][i].type == "float"){
                  memory[index][i].Value = this.hex2float("0x" + memValue);
                }
                else{
                  memory[index][i].Value = (parseInt(memValue, 16) >> 0);
                }

                app._data.memory[index] = memory[index];
                return;
              }
            }
          }

          for (var i = 0; i < memory[index].length; i++){
            if(memory[index][i].Address > parseInt(addr, 16)){
              var aux_addr = parseInt(addr, 16) - (parseInt(addr, 16)%4);
              memory[index].splice(i, 0, {Address: aux_addr, Binary: [], Value: (parseInt(memValue, 16) >> 0), DefValue: null, reset: false});
              var charIndex = memValue.length-1;
              for (var z = 0; z < 4; z++){
                (memory[index][i].Binary).push({Addr: aux_addr + z, DefBin: "00", Bin: memValue.charAt(charIndex-1).toUpperCase()+memValue.charAt(charIndex).toUpperCase(), Tag: null},);
                charIndex = charIndex - 2;
              }
              app._data.memory[index] = memory[index];
              return;
            }
            else if(i == memory[index].length-1){
              var aux_addr = parseInt(addr, 16) - (parseInt(addr, 16)%4);
              memory[index].push({Address: aux_addr, Binary: [], Value: (parseInt(memValue, 16) >> 0), DefValue: null, reset: false});
              var charIndex = memValue.length-1;
              for (var z = 0; z < 4; z++){
                (memory[index][i+1].Binary).push({Addr: aux_addr + z, DefBin: "00", Bin: memValue.charAt(charIndex-1).toUpperCase()+memValue.charAt(charIndex).toUpperCase(), Tag: null},);
                charIndex = charIndex - 2;
              }
              app._data.memory[index] = memory[index];
              return;
            }
          }

          if(memory[index].length == 0){
            var aux_addr = parseInt(addr, 16) - (parseInt(addr, 16)%4);
            memory[index].push({Address: aux_addr, Binary: [], Value: (parseInt(memValue, 16) >> 0), DefValue: null, reset: false});
            var charIndex = memValue.length-1;
            for (var z = 0; z < 4; z++){
              (memory[index][memory[index].length-1].Binary).push({Addr: aux_addr + z, DefBin: "00", Bin: memValue.charAt(charIndex-1).toUpperCase()+memValue.charAt(charIndex).toUpperCase(), Tag: null},);
              charIndex = charIndex - 2;
            }
            app._data.memory[index] = memory[index];
            return;
          }
        }

        if (type == "h"){
          if((parseInt(addr, 16) > architecture.memory_layout[0].value && parseInt(addr) < architecture.memory_layout[1].value) ||  parseInt(addr, 16) == architecture.memory_layout[0].value || parseInt(addr, 16) == architecture.memory_layout[1].value){
            show_notification('Segmentation fault. You tried to write in the text segment', 'danger') ;
            instructions[executionIndex]._rowVariant = 'danger';
            executionIndex = -1;
            return;
          }

          if((parseInt(addr, 16) > architecture.memory_layout[2].value && parseInt(addr) < architecture.memory_layout[3].value) ||  parseInt(addr, 16) == architecture.memory_layout[2].value || parseInt(addr, 16) == architecture.memory_layout[3].value){
            index = memory_hash[0];
          }

          if((parseInt(addr, 16) > architecture.memory_layout[4].value && parseInt(addr) < architecture.memory_layout[5].value) ||  parseInt(addr, 16) == architecture.memory_layout[4].value || parseInt(addr, 16) == architecture.memory_layout[5].value){
            index = memory_hash[2];
          }

          for (var i = 0; i < memory[index].length; i++){
            for (var j = 0; j < memory[index][i].Binary.length; j++){
              var aux = "0x"+(memory[index][i].Binary[j].Addr).toString(16);
              if(aux == addr || memory[index][i].Binary[j].Tag == addr){
                 if(j < 2){
                  var charIndex = memValue.length-1;
                  for (var z = 0; z < memory[index][i].Binary.length - 2; z++){
                    memory[index][i].Binary[z].Bin = memValue.charAt(charIndex-1).toUpperCase()+memValue.charAt(charIndex).toUpperCase();
                    charIndex = charIndex - 2;
                  }

                  memory[index][i].Value = null;
                  for (var z = 3; z < 4; z=z-2){
                    memory[index][i].Value = memory[index][i].Value + (parseInt((memory[index][i].Binary[z].Bin + memory[index][i].Binary[z-1].Bin), 16) >> 0) + " ";
                  }
                  app._data.memory[index] = memory[index];
                  return;
                }
                else{
                  var charIndex = memValue.length-1;
                  for (var z = 2; z < memory[index][i].Binary.length; z++){
                    memory[index][i].Binary[z].Bin = memValue.charAt(charIndex-1).toUpperCase()+memValue.charAt(charIndex).toUpperCase();
                    charIndex = charIndex - 2;
                  }
                  app._data.memory[index] = memory[index];
                  return;
                }
              }
            }
          }

          for (var i = 0; i < memory[index].length; i++){
            if(memory[index][i].Address > parseInt(addr, 16)){
              var aux_addr = parseInt(addr, 16) - (parseInt(addr, 16)%4);
              memory[index].splice(i, 0, {Address: aux_addr, Binary: [], Value: null, DefValue: null, reset: false});
              var charIndex = memValue.length-1;
              for (var z = 0; z < 4; z++){
                (memory[index][i].Binary).push({Addr: aux_addr + z, DefBin: "00", Bin: "00", Tag: null},);
              }
              for (var j = 0; j < memory[index][i].Binary.length; j++){
                var aux = "0x"+(memory[index][i].Binary[j].Addr).toString(16);
                if(aux == addr || memory[index][i].Binary[j].Tag == addr){
                   if(j < 2){
                    var charIndex = memValue.length-1;
                    for (var z = 0; z < memory[index][i].Binary.length - 2; z++){
                      memory[index][i].Binary[z].Bin = memValue.charAt(charIndex-1).toUpperCase()+memValue.charAt(charIndex).toUpperCase();
                      charIndex = charIndex - 2;
                    }
                    memory[index][i].Value = "0 " + (parseInt(memValue, 16) >> 0); 
                    app._data.memory[index] = memory[index];
                    return;
                  }
                  else{
                    var charIndex = memValue.length-1;
                    for (var z = 2; z < memory[index][i].Binary.length; z++){
                      memory[index][i].Binary[z].Bin = memValue.charAt(charIndex-1).toUpperCase()+memValue.charAt(charIndex).toUpperCase();
                      charIndex = charIndex - 2;
                    }
                    memory[index][i].Value = (parseInt(memValue, 16) >> 0) + " 0";    
                    app._data.memory[index] = memory[index];             
                    return;
                  }
                }
              }
              return;
            }
            else if(i == memory[index].length-1){
              var aux_addr = parseInt(addr, 16) - (parseInt(addr, 16)%4);
              memory[index].push({Address: aux_addr, Binary: [], Value: null, DefValue: null, reset: false});
              var charIndex = memValue.length-1;
              for (var z = 0; z < 4; z++){
                (memory[index][i+1].Binary).push({Addr: aux_addr + z, DefBin: "00", Bin: "00", Tag: null},);
              }
              for (var j = 0; j < memory[index][i+1].Binary.length; j++){
                var aux = "0x"+(memory[index][i+1].Binary[j].Addr).toString(16);
                if(aux == addr || memory[index][i+1].Binary[j].Tag == addr){
                   if(j < 2){
                    var charIndex = memValue.length-1;
                    for (var z = 0; z < memory[index][i+1].Binary.length - 2; z++){
                      memory[index][i+1].Binary[z].Bin = memValue.charAt(charIndex-1).toUpperCase()+memValue.charAt(charIndex).toUpperCase();
                      charIndex = charIndex - 2;
                    }
                    memory[index][i+1].Value = "0 " + (parseInt(memValue, 16) >> 0); 
                    app._data.memory[index] = memory[index];
                    return;
                  }
                  else{
                    var charIndex = memValue.length-1;
                    for (var z = 2; z < memory[index][i].Binary.length; z++){
                      memory[index][i+1].Binary[z].Bin = memValue.charAt(charIndex-1).toUpperCase()+memValue.charAt(charIndex).toUpperCase();
                      charIndex = charIndex - 2;
                    }
                    memory[index][i+1].Value = parseInt(memValue, 16) + " 0"; 
                    app._data.memory[index] = memory[index];
                    return;
                  }
                }
              }
              return;
            }
          }

          if(memory[index].length == 0){
            var aux_addr = parseInt(addr, 16) - (parseInt(addr, 16)%4);
            memory[index].push({Address: aux_addr, Binary: [], Value: null, DefValue: null, reset: false});
            var charIndex = memValue.length-1;
            for (var z = 0; z < 4; z++){
              (memory[index][memory[index].length-1].Binary).push({Addr: aux_addr + z, DefBin: "00", Bin: "00", Tag: null},);
            }
            for (var j = 0; j < memory[index][memory[index].length-1].Binary.length; j++){
              var aux = "0x"+(memory[index][memory[index].length-1].Binary[j].Addr).toString(16);
              if(aux == addr || memory[index][memory[index].length-1].Binary[j].Tag == addr){
                 if(j < 2){
                  var charIndex = memValue.length-1;
                  for (var z = 0; z < memory[index][memory[index].length-1].Binary.length - 2; z++){
                    memory[index][memory[index].length-1].Binary[z].Bin = memValue.charAt(charIndex-1).toUpperCase()+memValue.charAt(charIndex).toUpperCase();
                    charIndex = charIndex - 2;
                  }
                  memory[index][memory[index].length-1].Value = "0 " + (parseInt(memValue, 16) >> 0); 
                  app._data.memory[index] = memory[index];
                  return;
                }
                else{
                  var charIndex = memValue.length-1;
                  for (var z = 2; z < memory[index][i].Binary.length; z++){
                    memory[index][memory[index].length-1].Binary[z].Bin = memValue.charAt(charIndex-1).toUpperCase()+memValue.charAt(charIndex).toUpperCase();
                    charIndex = charIndex - 2;
                  }
                  memory[index][memory[index].length-1].Value = (parseInt(memValue, 16) >> 0) + " 0"; 
                  app._data.memory[index] = memory[index];
                  return;
                }
              }
            }
            return;
          }
        }

        if (type == "b"){
          if((parseInt(addr, 16) > architecture.memory_layout[0].value && parseInt(addr) < architecture.memory_layout[1].value) ||  parseInt(addr, 16) == architecture.memory_layout[0].value || parseInt(addr, 16) == architecture.memory_layout[1].value){
            show_notification('Segmentation fault. You tried to write in the text segment', 'danger') ;
            instructions[executionIndex]._rowVariant = 'danger';
            executionIndex = -1;
            return;
          }

          if((parseInt(addr, 16) > architecture.memory_layout[2].value && parseInt(addr) < architecture.memory_layout[3].value) ||  parseInt(addr, 16) == architecture.memory_layout[2].value || parseInt(addr, 16) == architecture.memory_layout[3].value){
            index = memory_hash[0];
          }

          if((parseInt(addr, 16) > architecture.memory_layout[4].value && parseInt(addr) < architecture.memory_layout[5].value) ||  parseInt(addr, 16) == architecture.memory_layout[4].value || parseInt(addr, 16) == architecture.memory_layout[5].value){
            index = memory_hash[2];
          }

          for (var i = 0; i < memory[index].length; i++){
            for (var j = 0; j < memory[index][i].Binary.length; j++){
              var aux = "0x"+(memory[index][i].Binary[j].Addr).toString(16);
              if(aux == addr || memory[index][i].Binary[j].Tag == addr){
                var charIndex = memValue.length-1;
                memory[index][i].Binary[j].Bin = memValue.charAt(charIndex-1).toUpperCase()+memValue.charAt(charIndex).toUpperCase();
                memory[index][i].Value = null;
                for (var z = 3; z < 4; z--){
                  memory[index][i].Value = memory[index][i].Value + parseInt(memory[index][i].Binary[z].Bin, 16) + " ";
                }
                return;
              }
            }
          }

          for (var i = 0; i < memory[index].length; i++){
            if(memory[index][i].Address > parseInt(addr, 16)){
              var aux_addr = parseInt(addr, 16) - (parseInt(addr, 16)%4);
              memory[index].splice(i, 0, {Address: aux_addr, Binary: [], Value: null, DefValue: null, reset: false});
              var charIndex = memValue.length-1;
              for (var z = 0; z < 4; z++){
                (memory[index][i].Binary).push({Addr: aux_addr + z, DefBin: "00", Bin: "00", Tag: null},);
              }
              for (var j = 0; j < memory[index][i].Binary.length; j++){
                var aux = "0x"+(memory[index][i].Binary[j].Addr).toString(16);
                if(aux == addr || memory[index][i].Binary[j].Tag == addr){
                  var charIndex = memValue.length-1;
                  memory[index][i].Binary[j].Bin = memValue.charAt(charIndex-1).toUpperCase()+memValue.charAt(charIndex).toUpperCase();
                  for (var z = 3; z < 4; z--){
                    memory[index][i+1].Value = memory[index][i+1].Value + parseInt(memory[index][i+1].Binary[z].Bin, 16) + " ";
                  }
                  return;
                }
              }
              return;
            }
            else if(i == memory[index].length-1){
              var aux_addr = parseInt(addr, 16) - (parseInt(addr, 16)%4);
              memory[index].push({Address: aux_addr, Binary: [], Value: null, DefValue: null, reset: false});
              var charIndex = memValue.length-1;
              for (var z = 0; z < 4; z++){
                (memory[index][i+1].Binary).push({Addr: aux_addr + z, DefBin: "00", Bin: "00", Tag: null},);
              }
              for (var j = 0; j < memory[index][i+1].Binary.length; j++){
                var aux = "0x"+(memory[index][i+1].Binary[j].Addr).toString(16);
                if(aux == addr || memory[index][i+1].Binary[j].Tag == addr){
                  var charIndex = memValue.length-1;
                  memory[index][i+1].Binary[j].Bin = memValue.charAt(charIndex-1).toUpperCase()+memValue.charAt(charIndex).toUpperCase();
                  for (var z = 3; z < 4; z--){
                    memory[index][i+1].Value = memory[index][i+1].Value + parseInt(memory[index][i+1].Binary[z].Bin, 16) + " ";
                  }
                  return;
                }
              }
              return;
            }
          }

          if(memory[index].length == 0){
            var aux_addr = parseInt(addr, 16) - (parseInt(addr, 16)%4);
            memory[index].push({Address: aux_addr, Binary: [], Value: null, DefValue: null, reset: false});
            var charIndex = memValue.length-1;
            for (var z = 0; z < 4; z++){
              (memory[index][memory[index].length-1].Binary).push({Addr: aux_addr + z, DefBin: "00", Bin: "00", Tag: null},);
            }
            for (var j = 0; j < memory[index][memory[index].length-1].Binary.length; j++){
              var aux = "0x"+(memory[index][memory[index].length-1].Binary[j].Addr).toString(16);
              if(aux == addr || memory[index][memory[index].length-1].Binary[j].Tag == addr){
                var charIndex = memValue.length-1;
                memory[index][memory[index].length-1].Binary[j].Bin = memValue.charAt(charIndex-1).toUpperCase()+memValue.charAt(charIndex).toUpperCase();
                for (var z = 3; z < 4; z--){
                  memory[index][memory[index].length-1].Value = memory[index][memory[index].length-1].Value + parseInt(memory[index][memory[index].length-1].Binary[z].Bin, 16) + " ";
                }
                return;
              }
            }
            return;
          }
        }
      },
      /*Modify the stack limit*/
      writeStackLimit(stackLimit){
        if(stackLimit != null){
          if(stackLimit <= architecture.memory_layout[3].value && stackLimit >= architecture.memory_layout[2].value){
            show_notification('Segmentation fault. You tried to write in the data segment', 'danger') ;
            instructions[executionIndex]._rowVariant = 'danger';
            executionIndex = -1;
            return;
          }
          else if(stackLimit <= architecture.memory_layout[1].value && stackLimit >= architecture.memory_layout[0].value){
            show_notification('Segmentation fault. You tried to write in the text segment', 'danger') ;
            instructions[executionIndex]._rowVariant = 'danger';
            executionIndex = -1;
            return;
          }
          else{
            if(stackLimit < architecture.memory_layout[4].value){
              var diff = architecture.memory_layout[4].value - stackLimit;
              var auxStackLimit = stackLimit;

              for (var i = 0; i < (diff/4); i++){
                if(unallocated_memory.length > 0){
                  memory[memory_hash[2]].splice(i, 0, unallocated_memory[unallocated_memory.length-1]);
                  memory[memory_hash[2]][0].unallocated = false;
                  unallocated_memory.splice(unallocated_memory.length-1, 1);
                }
                else{
                  memory[memory_hash[2]].splice(i, 0,{Address: auxStackLimit, Binary: [], Value: null, DefValue: null, reset: true, unallocated: false});
                  for (var z = 0; z < 4; z++){
                    (memory[memory_hash[2]][i].Binary).push({Addr: auxStackLimit, DefBin: "00", Bin: "00", Tag: null},);
                    auxStackLimit++;
                  }
                }
              }
            }
            else if(stackLimit > architecture.memory_layout[4].value){
              var diff = stackLimit - architecture.memory_layout[4].value;
              for (var i = 0; i < (diff/4); i++){
                unallocated_memory.push(memory[memory_hash[2]][0]);
                unallocated_memory[unallocated_memory.length-1].unallocated = true;
                app._data.unallocated_memory = unallocated_memory;
                memory[memory_hash[2]].splice(0, 1);
                if(unallocated_memory.length > 20){
                  unallocated_memory.splice(0, 15);
                }
              }
            }
            
            architecture.memory_layout[4].value = stackLimit;
            
          }
        }
      },
      /*Syscall*/
      syscall(action, indexComp, indexElem, indexComp2, indexElem2){
        switch(action){
          case "print_int":
            var value = architecture.components[indexComp].elements[indexElem].value;
            app._data.display = app._data.display + (parseInt(value.toString()) >> 0);
            break;
          case "print_float":
            var value = architecture.components[indexComp].elements[indexElem].value;
            app._data.display = app._data.display + value;
            break;
          case "print_double":
            var value = architecture.components[indexComp].elements[indexElem].value;
            app._data.display = app._data.display + value;
            break;
          case "print_string":
            var addr = architecture.components[indexComp].elements[indexElem].value;
            var index;

            if((parseInt(addr) > architecture.memory_layout[0].value && parseInt(addr) < architecture.memory_layout[1].value) ||  parseInt(addr) == architecture.memory_layout[0].value || parseInt(addr) == architecture.memory_layout[1].value){
              show_notification('Segmentation fault. You tried to write in the text segment', 'danger') ;
              instructions[executionIndex]._rowVariant = 'danger';
              executionIndex = -1;
              this.keyboard = "";
              return;
            }

            if((parseInt(addr) > architecture.memory_layout[2].value && parseInt(addr) < architecture.memory_layout[3].value) ||  parseInt(addr) == architecture.memory_layout[2].value || parseInt(addr) == architecture.memory_layout[3].value){
              index = memory_hash[0];
            }

            if((parseInt(addr) > architecture.memory_layout[4].value && parseInt(addr) < architecture.memory_layout[5].value) ||  parseInt(addr) == architecture.memory_layout[4].value || parseInt(addr) == architecture.memory_layout[5].value){
              index = memory_hash[2];
            }

            for (var i = 0; i < memory[index].length; i++){
              for (var j = 0; j < memory[index][i].Binary.length; j++){
                var aux = "0x"+(memory[index][i].Binary[j].Addr).toString(16);
                if(aux == addr){
                  for (var i; i < memory[index].length; i++){
                    for (var k = j; k < memory[index][i].Binary.length; k++){
                      console_log(parseInt(memory[index][i].Binary[k].Bin, 16));
                      console_log(String.fromCharCode(parseInt(memory[index][i].Binary[k].Bin, 16)));
                      app._data.display = app._data.display + String.fromCharCode(parseInt(memory[index][i].Binary[k].Bin, 16));
                      if(memory[index][i].Binary[k].Bin == 0){
                        return
                      }
                      else if(i == memory[index].length-1 && k == memory[index][i].Binary.length-1){
                        return;
                      }
                      j=0;
                    }
                  }
                }
              }
            }

            break;
          case "read_int":
            mutexRead = true;
            app._data.enter = false;

            console_log(mutexRead);
            if(newExecution == true){
              this.keyboard = "";
              consoleMutex = false;
              mutexRead = false;
              app._data.enter = null;

	      			show_notification('The data has been uploaded', 'info') ;

              if(runExecution == false){
                this.executeProgram();
              }

              return;
            }

            if(consoleMutex == false){
              setTimeout(this.syscall, 1000, "read_int", indexComp, indexElem, indexComp2, indexElem2);
            }
            else{
              var value = parseInt(this.keyboard);
              console_log(value);
              this.writeRegister(value, indexComp, indexElem);
              this.keyboard = "";
              consoleMutex = false;
              mutexRead = false;
              app._data.enter = null;

		    			show_notification('The data has been uploaded', 'info') ;

              if(executionIndex >= instructions.length){
                for (var i = 0; i < instructions.length; i++){
                  instructions[i]._rowVariant = '';
                }

                executionIndex = -2;
                show_notification('The execution of the program has finished', 'success') ;
                return;
              }
              else if(runExecution == false){
                this.executeProgram();
              }
              break;
            }

            break;
          case "read_float":
            mutexRead = true;
            app._data.enter = false;
            console_log(mutexRead);
            if(newExecution == true){
              this.keyboard = "";
              consoleMutex = false;
              mutexRead = false;
              app._data.enter = null;

		    			show_notification('The data has been uploaded', 'info') ;

              if(runExecution == false){
                this.executeProgram();
              }

              return;
            }

            if(consoleMutex == false){
              setTimeout(this.syscall, 1000, "read_float", indexComp, indexElem, indexComp2, indexElem2);
            }
            else{
              var value = parseFloat(this.keyboard, 10);
              console_log(value);
              this.writeRegister(value, indexComp, indexElem);
              this.keyboard = "";
              consoleMutex = false;
              mutexRead = false;
              app._data.enter = null;

		    			show_notification('The data has been uploaded', 'info') ;

              if(executionIndex >= instructions.length){
                for (var i = 0; i < instructions.length; i++) {
                  instructions[i]._rowVariant = '';
                }

                executionIndex = -2;
                show_notification('The execution of the program has finished', 'success') ;
                return;
              }
              else if(runExecution == false){
                this.executeProgram();
              }

              break;
            }

            break;
          case "read_double":
            mutexRead = true;
            app._data.enter = false;
            console_log(mutexRead);
            if(newExecution == true){
              this.keyboard = "";
              consoleMutex = false;
              mutexRead = false;
              app._data.enter = null;

		    			show_notification('The data has been uploaded', 'info') ;

              if(runExecution == false){
                this.executeProgram();
              }

              return;
            }

            if(consoleMutex == false){
              setTimeout(this.syscall, 1000, "read_double", indexComp, indexElem, indexComp2, indexElem2);
            }
            else{
              var value = parseFloat(this.keyboard, 10);
              console_log(value);
              this.writeRegister(value, indexComp, indexElem);
              this.keyboard = "";
              consoleMutex = false;
              mutexRead = false;
              app._data.enter = null;

		    			show_notification('The data has been uploaded', 'info') ;

              if(executionIndex >= instructions.length){
                for (var i = 0; i < instructions.length; i++) {
                  instructions[i]._rowVariant = '';
                }

                executionIndex = -2;
                show_notification('The execution of the program has finished', 'success') ;
                return;
              }
              else if(runExecution == false){
                this.executeProgram();
              }

              break;
            }

            break;
          case "read_string":
            mutexRead = true;
            app._data.enter = false;
            console_log(mutexRead);
            if(newExecution == true){
              this.keyboard = "";
              consoleMutex = false;
              mutexRead = false;
              app._data.enter = null;

		    			show_notification('The data has been uploaded', 'info') ;

              if(runExecution == false){
                this.executeProgram();
              }

              return;
            }

            if(consoleMutex == false){
              setTimeout(this.syscall, 1000, "read_string", indexComp, indexElem, indexComp2, indexElem2);
            }
            else{
              var addr = architecture.components[indexComp].elements[indexElem].value;
              var value = "";
              var valueIndex = 0;

              for (var i = 0; i < architecture.components[indexComp2].elements[indexElem2].value && i < this.keyboard.length; i++){
                value = value + this.keyboard.charAt(i);
              }

              console_log(value);

              var auxAddr = data_address;
              var index;

              if((parseInt(addr) > architecture.memory_layout[0].value && parseInt(addr) < architecture.memory_layout[1].value) ||  parseInt(addr) == architecture.memory_layout[0].value || parseInt(addr) == architecture.memory_layout[1].value){
                show_notification('Segmentation fault. You tried to write in the text segment', 'danger') ;
                instructions[executionIndex-1]._rowVariant = 'danger';
                executionIndex = -1;
                this.keyboard = "";
                return;
              }

              if((parseInt(addr) > architecture.memory_layout[2].value && parseInt(addr) < architecture.memory_layout[3].value) ||  parseInt(addr) == architecture.memory_layout[2].value || parseInt(addr) == architecture.memory_layout[3].value){
                index = memory_hash[0];
              }

              if((parseInt(addr) > architecture.memory_layout[4].value && parseInt(addr) < architecture.memory_layout[5].value) ||  parseInt(addr) == architecture.memory_layout[4].value || parseInt(addr) == architecture.memory_layout[5].value){
                index = memory_hash[2];
              }

              for (var i = 0; i < memory[index].length && this.keyboard.length > 0; i++){
                for (var j = 0; j < memory[index][i].Binary.length; j++){
                  var aux = "0x"+(memory[index][i].Binary[j].Addr).toString(16);
                  if(aux == addr){
                    for (var j = j; j < memory[index][i].Binary.length && valueIndex < value.length; j++){
                      memory[index][i].Binary[j].Bin = (value.charCodeAt(valueIndex)).toString(16);
                      auxAddr = memory[index][i].Binary[j].Addr;
                      valueIndex++;
                      addr++;
                    }

                    memory[index][i].Value = "";
                    for (var j = 0; j < memory[index][i].Binary.length; j++){
                      memory[index][i].Value = String.fromCharCode(parseInt(memory[index][i].Binary[j].Bin, 16)) + " " + memory[index][i].Value;
                    }

                    if((i+1) < memory[index].length && valueIndex < value.length){
                      i++;
                      for (var j = 0; j < memory[index][i].Binary.length && valueIndex < value.length; j++){
                        memory[index][i].Binary[j].Bin = (value.charCodeAt(valueIndex)).toString(16);
                        auxAddr = memory[index][i].Binary[j].Addr;
                        valueIndex++;
                        addr++;
                      }

                      memory[index][i].Value = "";
                      for (var j = 0; j < memory[index][i].Binary.length; j++){
                        memory[index][i].Value = String.fromCharCode(parseInt(memory[index][i].Binary[j].Bin, 16)) + " " + memory[index][i].Value;
                      }

                    }
                    else if(valueIndex < value.length){
                      data_address = auxAddr;
                      memory[index].push({Address: data_address, Binary: [], Value: null, DefValue: null, reset: false});
                      i++;
                      for (var z = 0; z < 4; z++){
                        if(valueIndex < value.length){
                          (memory[index][i].Binary).push({Addr: data_address, DefBin: (value.charCodeAt(valueIndex)).toString(16), Bin: (value.charCodeAt(valueIndex)).toString(16), Tag: null},);
                          valueIndex++;
                          data_address++;
                        }
                        else{
                          (memory[index][i].Binary).push({Addr: data_address, DefBin: "00", Bin: "00", Tag: null},);
                          data_address++;
                        }
                      }
                      
                      memory[index][i].Value = "";
                      for (var j = 0; j < memory[index][i].Binary.length; j++){
                        memory[index][i].Value = String.fromCharCode(parseInt(memory[index][i].Binary[j].Bin, 16)) + " " + memory[index][i].Value;
                      }
                    }
                  }
                }
              }

              if(valueIndex == value.length){
                this.keyboard = "";
                consoleMutex = false;
                mutexRead = false;
                app._data.enter = null;

		      			show_notification('The data has been uploaded', 'info') ;

                if(executionIndex >= instructions.length){
                  for (var i = 0; i < instructions.length; i++) {
                    instructions[i]._rowVariant = '';
                  }

                  executionIndex = -2;
                  show_notification('The execution of the program has finished', 'success') ;
                  return;
                }
                else if(runExecution == false){
                  this.executeProgram();
                }

                return;
              }

              var auxAddr = parseInt(addr);

              while(valueIndex < value.length){
                memory[index].push({Address: auxAddr, Binary: [], Value: "", DefValue: "", reset: false});
                for (var z = 0; z < 4; z++){
                  if(valueIndex > value.length-1){
                    (memory[index][i].Binary).push({Addr: auxAddr, DefBin: "00", Bin: "00", Tag: null},);
                  }
                  else{
                    (memory[index][i].Binary).push({Addr: auxAddr, DefBin: "00", Bin: (value.charCodeAt(valueIndex)).toString(16), Tag: null},);
                    memory[index][i].Value = value.charAt(valueIndex) + " " + memory[index][i].Value;
                  }
                  auxAddr++;
                  valueIndex++;
                }
                i++;
              }

              app._data.memory[index] = memory[index];
              
              this.keyboard = "";
              consoleMutex = false;
              mutexRead = false;
              app._data.enter = null;

		    			show_notification('The data has been uploaded', 'info') ;

              if(executionIndex >= instructions.length){
                for (var i = 0; i < instructions.length; i++) {
                  instructions[i]._rowVariant = '';
                }

                executionIndex = -2;
                show_notification('The execution of the program has finished', 'success') ;
                return;
              }
              else if(runExecution == false){
                this.executeProgram();
              }

              break;
            }

            break;
          case "sbrk":
            var aux_addr = architecture.memory_layout[3].value;

            if((architecture.memory_layout[3].value+parseInt(architecture.components[indexComp].elements[indexElem].value)) >= architecture.memory_layout[4].value){
		    			show_notification('Not enough memory for data segment', 'danger') ;
              instructions[executionIndex]._rowVariant = 'danger';
              executionIndex = -1;
              return;
            }

            for (var i = 0; i < ((parseInt(architecture.components[indexComp].elements[indexElem].value))/4); i++){
              memory[memory_hash[0]].push({Address: aux_addr, Binary: [], Value: null, DefValue: null, reset: true});
              for (var z = 0; z < 4; z++){
                (memory[memory_hash[0]][memory[memory_hash[0]].length-1].Binary).push({Addr: aux_addr, DefBin: "00", Bin: "00", Tag: null},);
                aux_addr++;
              }
            }

            app._data.memory[memory_hash[0]] = memory[memory_hash[0]];
            architecture.memory_layout[3].value = aux_addr-1;
            this.architecture.memory_layout[3].value = aux_addr-1;

            break;
          case "exit":
            executionIndex = instructions.length + 1;
            break;
          case "print_char":
            var aux = architecture.components[indexComp].elements[indexElem].value;
            var aux2 = aux.toString(16);
            var length = aux2.length;

            var value = aux2.substring(length-2, length);
            this.display = this.display + String.fromCharCode(parseInt(value, 16));
            break;
          case "read_char":
            mutexRead = true;
            app._data.enter = false;
            console_log(mutexRead);
            if(newExecution == true){
              this.keyboard = "";
              consoleMutex = false;
              mutexRead = false;
              app._data.enter = null;

		    			show_notification('The data has been uploaded', 'info') ;

              if(runExecution == false){
                this.executeProgram();
              }

              return;
            }
            if(consoleMutex == false){
              setTimeout(this.syscall, 1000, "read_char", indexComp, indexElem, indexComp2, indexElem2);
            }
            else{
              var value = (this.keyboard).charCodeAt(0);
              this.writeRegister(value, indexComp, indexElem);
              this.keyboard = "";
              consoleMutex = false;
              mutexRead = false;
              app._data.enter = null;

		    			show_notification('The data has been uploaded', 'info') ;

              console_log(mutexRead);

              if(executionIndex >= instructions.length){
                for (var i = 0; i < instructions.length; i++){
                  instructions[i]._rowVariant = '';
                }

                executionIndex = -2;
                show_notification('The execution of the program has finished', 'success') ;
                return;
              }
              else if(runExecution == false){
                this.executeProgram();
              }

              break;
            }
            break;
        }
      },
      /*Exception Notification*/
      exception(error){
        show_notification("There is been an exception. Error description: '" + error, 'danger') ;
        instructions[executionIndex]._rowVariant = 'danger';
        executionIndex = -1;
        return;
      },
      /*Divides a double into two parts*/
      divDouble(reg, index){
            var value = this.bin2hex(this.double2bin(reg));
            console_log(value);
            if(index == 0){
              return "0x" + value.substring(0,8);
            }
            if(index == 1) {
              return "0x" + value.substring(8,16);
            }
      },

      /*Reset execution*/
      reset(){
        show_loading();
        setTimeout(function(){
          app._data.resetBut = true;
          for (var i = 0; i < instructions.length; i++) {
            instructions[i]._rowVariant = '';
          }
          executionIndex = 0;
          executionInit = 1;
          
          /*Reset stats*/
          totalStats=0;
          for (var i = 0; i < stats.length; i++){
            stats[i].percentage = 0;
            stats[i].number_instructions = 0;
          }

          /*Reset console*/
          app._data.keyboard = "";
          app._data.display = "";
          mutexRead = false;
          app._data.enter = null;
          newExecution = true;

          for (var i = 0; i < architecture_hash.length; i++) {
            for (var j = 0; j < architecture.components[i].elements.length; j++) {
              if(architecture.components[i].double_precision == false){
                architecture.components[i].elements[j].value = architecture.components[i].elements[j].default_value;
              }

              else{
                var aux_value;
                var aux_sim1;
                var aux_sim2;

                for (var a = 0; a < architecture_hash.length; a++) {
                  for (var b = 0; b < architecture.components[a].elements.length; b++) {
                    if(architecture.components[a].elements[b].name == architecture.components[i].elements[j].simple_reg[0]){
                      aux_sim1 = app.bin2hex(app.float2bin(architecture.components[a].elements[b].default_value));
                    }
                    if(architecture.components[a].elements[b].name == architecture.components[i].elements[j].simple_reg[1]){
                      aux_sim2 = app.bin2hex(app.float2bin(architecture.components[a].elements[b].default_value));
                    }
                  }
                }

                aux_value = aux_sim1 + aux_sim2;
                architecture.components[i].elements[j].value = app.hex2double("0x" + aux_value);
              }
            }
          }

          architecture.memory_layout[4].value = backup_stack_address;
          architecture.memory_layout[3].value = backup_data_address;

          for (var i = 0; i < memory[memory_hash[0]].length; i++) {
            if(memory[memory_hash[0]][i].reset == true){
              memory[memory_hash[0]].splice(i, 1);
              i--;
            }
            else{
              memory[memory_hash[0]][i].Value = memory[memory_hash[0]][i].DefValue;
              for (var j = 0; j < memory[memory_hash[0]][i].Binary.length; j++) {
                memory[memory_hash[0]][i].Binary[j].Bin = memory[memory_hash[0]][i].Binary[j].DefBin;
              }
            }
          }

          for (var i = 0; i < memory[memory_hash[2]].length; i++) {
            if(memory[memory_hash[2]][i].reset == true){
              memory[memory_hash[2]].splice(i, 1);
              i--;
            }
            else{
              memory[memory_hash[2]][i].Value = memory[memory_hash[2]][i].DefValue;
              for (var j = 0; j < memory[memory_hash[2]][i].Binary.length; j++) {
                memory[memory_hash[2]][i].Binary[j].Bin = memory[memory_hash[2]][i].Binary[j].DefBin;
              }
            }
          }

          unallocated_memory = [];
          app._data.unallocated_memory = unallocated_memory;

          for (var i = 0; i < instructions.length; i++) {
            if(instructions[i].Label == "main"){
              instructions[i]._rowVariant = 'success';
            }
          }

          hide_loading();
        }, 25);
      },
      /*Enter a breakpoint*/
      breakPoint(record, index){
        for (var i = 0; i < instructions.length; i++) {
          if(instructions[i].Address == record.Address){
            index = i;
            break;
          }
        }

        if(instructions[index].Break == null){
          instructions[index].Break = true;
          app._data.instructions[index].Break = true;
        }
        else if(instructions[index].Break == true){
          instructions[index].Break = null;
          app._data.instructions[index].Break = null;
        }
      },
      /*Console mutex*/
      consoleEnter(){
        if(this.keyboard != ""){
          consoleMutex = true;
        }
      },
      /*Empty keyboard and display*/
      consoleClear(){
        this.keyboard = "";
        this.display = "";
      },
      /*Convert hexadecimal number to floating point number*/
      hex2float ( hexvalue ){
        /*var sign     = (hexvalue & 0x80000000) ? -1 : 1;
        var exponent = ((hexvalue >> 23) & 0xff) - 127;
        var mantissa = 1 + ((hexvalue & 0x7fffff) / 0x800000);

        var valuef = sign * mantissa * Math.pow(2, exponent);
        if (-127 == exponent)
          if (1 == mantissa)
            valuef = (sign == 1) ? "+0" : "-0";
          else valuef = sign * ((hexvalue & 0x7fffff) / 0x7fffff) * Math.pow(2, -126);
        if (128 == exponent)
          if (1 == mantissa)
            valuef = (sign == 1) ? "+Inf" : "-Inf";
          else valuef = NaN;

        return valuef ;*/
        var value = hexvalue.split('x');
        var value_bit = '';

        for (var i = 0; i < value[1].length; i++){
          var aux = value[1].charAt(i);
          aux = (parseInt(aux, 16)).toString(2).padStart(4, "0");
          value_bit = value_bit + aux;
        }

        var buffer = new ArrayBuffer(4);
        new Uint8Array( buffer ).set( value_bit.match(/.{8}/g).map( binaryStringToInt ) );
        return new DataView( buffer ).getFloat32(0, false);
      },
      /*Convert hexadecimal number to double floating point number*/
      hex2double ( hexvalue ){
        var value = hexvalue.split('x');
        var value_bit = '';

        for (var i = 0; i < value[1].length; i++){
          var aux = value[1].charAt(i);
          aux = (parseInt(aux, 16)).toString(2).padStart(4, "0");
          value_bit = value_bit + aux;
        }

        var buffer = new ArrayBuffer(8);
        new Uint8Array( buffer ).set( value_bit.match(/.{8}/g).map(binaryStringToInt ));
        return new DataView( buffer ).getFloat64(0, false);
      },
      /*Convert hexadecimal number to char*/
      hex2char8 ( hexvalue ){
        var num_char = ((hexvalue.toString().length))/2;
        var exponent = 0;
        var pos = 0;

        var valuec = new Array();

        for (var i = 0; i < num_char; i++) {
          var auxHex = hexvalue.substring(pos, pos+2);
          valuec[i] = String.fromCharCode(parseInt(auxHex, 16));
          pos = pos + 2;
        }

        var characters = '';

        for (var i = 0; i < valuec.length; i++){
          characters = characters + valuec[i] + ' ';
        }

        return  characters;
      },
      /*Convert floating point number to binary*/
      float2bin (number){
        var i, result = "";
        var dv = new DataView(new ArrayBuffer(4));

        dv.setFloat32(0, number, false);

        for (i = 0; i < 4; i++) {
            var bits = dv.getUint8(i).toString(2);
            if (bits.length < 8) {
              bits = new Array(8 - bits.length).fill('0').join("") + bits;
            }
            result += bits;
        }
        return result;
      },
      /*Convert double floating point number to binary*/
      double2bin(number) {
        var i, result = "";
        var dv = new DataView(new ArrayBuffer(8));

        dv.setFloat64(0, number, false);

        for (i = 0; i < 8; i++) {
            var bits = dv.getUint8(i).toString(2);
            if (bits.length < 8) {
              bits = new Array(8 - bits.length).fill('0').join("") + bits;
            }
            result += bits;
        }
        return result;
      },
      /*Convert binary number to hexadecimal number*/
      bin2hex(s) {
        var i, k, part, accum, ret = '';
        for (i = s.length-1; i >= 3; i -= 4){

          part = s.substr(i+1-4, 4);
          accum = 0;
          for (k = 0; k < 4; k += 1){
            if (part[k] !== '0' && part[k] !== '1'){     
                return { valid: false };
            }
            accum = accum * 2 + parseInt(part[k], 10);
          }
          if (accum >= 10){
            ret = String.fromCharCode(accum - 10 + 'A'.charCodeAt(0)) + ret;
          } 
          else {
            ret = String(accum) + ret;
          }
        }

        if (i >= 0){
          accum = 0;
          for (k = 0; k <= i; k += 1){
            if (s[k] !== '0' && s[k] !== '1') {
                return { valid: false };
            }
            accum = accum * 2 + parseInt(s[k], 10);
          }
          ret = String(accum) + ret;
        }
        return ret;
      },
      /*Modifies double precision registers according to simple precision registers*/
      updateDouble(comp, elem){
        for (var j = 0; j < architecture.components.length; j++) {
          for (var z = 0; z < architecture.components[j].elements.length && architecture.components[j].double_precision == true; z++) {
            if(architecture.components[j].elements[z].simple_reg[0] == architecture.components[comp].elements[elem].name){
              var simple = this.bin2hex(this.float2bin(architecture.components[comp].elements[elem].value));
              var double = this.bin2hex(this.double2bin(architecture.components[j].elements[z].value)).substr(8, 15);
              var newDouble = simple + double;

              architecture.components[j].elements[z].value = this.hex2double("0x"+newDouble);
            }
            if(architecture.components[j].elements[z].simple_reg[1] == architecture.components[comp].elements[elem].name){
              var simple = this.bin2hex(this.float2bin(architecture.components[comp].elements[elem].value));
              var double = this.bin2hex(this.double2bin(architecture.components[j].elements[z].value)).substr(0, 8);
              var newDouble = double + simple;

              architecture.components[j].elements[z].value = this.hex2double("0x"+newDouble);
            }
          }
        }
      },
      /*Modifies single precision registers according to double precision registers*/
      updateSimple(comp, elem){
        var part1 = this.bin2hex(this.double2bin(architecture.components[comp].elements[elem].value)).substr(0, 8);
        var part2 = this.bin2hex(this.double2bin(architecture.components[comp].elements[elem].value)).substr(8, 15);

        for (var j = 0; j < architecture.components.length; j++) {
          for (var z = 0; z < architecture.components[j].elements.length; z++) {
            if(architecture.components[j].elements[z].name == architecture.components[comp].elements[elem].simple_reg[0]){
              architecture.components[j].elements[z].value = this.hex2float("0x"+part1);
            }
            if(architecture.components[j].elements[z].name == architecture.components[comp].elements[elem].simple_reg[1]){
              architecture.components[j].elements[z].value = this.hex2float("0x"+part2);
            }
          }
        }
      },
      /*Filter table instructions*/
      filter(row, filter){
        if(row.hide == true){
          return false;
        }
        else{
          return true;
        }
      },
      /*Popover functions*/
      popoverId(i){
        return 'popoverValueContent' + i;
      },
      closePopover(){
        this.$root.$emit('bv::hide::popover')
      },
      /*Show integer registers*/
      /*showIntReg(){
        app._data.register_type = 'integer';
        app._data.nameTabReg = "Decimal";
        app._data.nameReg = 'INT Registers';
        app._data.data_mode = "registers";
        app.$forceUpdate();
      },*/
      /*Show floating point registers*/
      /*showFpReg(){
        app._data.register_type = 'floating point';
        app._data.nameTabReg = "Real";
        app._data.nameReg = 'FP Registers';
        app._data.data_mode = "registers";
        app.$forceUpdate();
      },*/
      change_data_view(e, type){
        app._data.data_mode = e;

        if(e == "registers"){
          if(type == "int"){
            app._data.register_type = 'integer';
            app._data.nameTabReg = "Decimal";
            app._data.nameReg = 'INT Registers';
          }
          else if(type == "fp"){
            app._data.register_type = 'floating point';
            app._data.nameTabReg = "Real";
            app._data.nameReg = 'FP Registers';
          }
        }
        if(e == "memory"){
          app._data.data_mode = "stats";
          setTimeout(function(){
            app.$forceUpdate();
            app._data.data_mode = e;
          }, 10);
        }

        app.$forceUpdate();
      },
      select_space_type(record, index){
        if(record.type == "space" && (memory[memory_hash[0]][index].Binary[0].Tag != null) || memory[memory_hash[0]][index].Binary[1].Tag != null || memory[memory_hash[0]][index].Binary[2].Tag != null || memory[memory_hash[0]][index].Binary[3].Tag != null){
        	app._data.row_index = index;
        	this.$refs['space_modal'].show();
        }
      },
      change_space_view(){
      	if(app._data.selected_space_view == "sig_int"){
    			var hex = "";
    			for (var j = 0; j < 4; j++) {
    				hex = memory[memory_hash[0]][app._data.row_index].Binary[j].Bin + hex;
    			}
    			memory[memory_hash[0]][app._data.row_index].Value = parseInt(hex, 16) >> 0;
    		}
    		else if(app._data.selected_space_view == "unsig_int"){
    			var hex = "";
    			for (var j = 0; j < 4; j++) {
    				hex = memory[memory_hash[0]][app._data.row_index].Binary[j].Bin + hex;
    			}
    			memory[memory_hash[0]][app._data.row_index].Value = parseInt(hex, 16) >>> 0;
    		}
    		else if(app._data.selected_space_view == "float"){
    			var hex = "";
    			for (var j = 0; j < 4; j++) {
    				hex = memory[memory_hash[0]][app._data.row_index].Binary[j].Bin + hex;
    			}
    			memory[memory_hash[0]][app._data.row_index].Value = this.hex2float("0x" + hex);
    		}
    		else if(app._data.selected_space_view == "char"){
    			var hex = "";
    			for (var j = 0; j < 4; j++) {
    				hex = memory[memory_hash[0]][app._data.row_index].Binary[j].Bin + hex;
    			}
    			memory[memory_hash[0]][app._data.row_index].Value = this.hex2char8(hex);
    		}

      	var i = 1;

      	while((app._data.row_index + i) < memory[memory_hash[0]].length && memory[memory_hash[0]][app._data.row_index + i].type == "space" && (memory[memory_hash[0]][app._data.row_index + i].Binary[0].Tag == null) && memory[memory_hash[0]][app._data.row_index + i].Binary[1].Tag == null && memory[memory_hash[0]][app._data.row_index + i].Binary[2].Tag == null && memory[memory_hash[0]][app._data.row_index + i].Binary[3].Tag == null){
      		if(app._data.selected_space_view == "sig_int"){
      			var hex = "";
      			for (var j = 0; j < 4; j++) {
      				hex = memory[memory_hash[0]][app._data.row_index + i].Binary[j].Bin + hex;
      			}
      			memory[memory_hash[0]][app._data.row_index + i].Value = parseInt(hex, 16) >> 0;
      		}
      		else if(app._data.selected_space_view == "unsig_int"){
      			var hex = "";
      			for (var j = 0; j < 4; j++) {
      				hex = memory[memory_hash[0]][app._data.row_index + i].Binary[j].Bin + hex;
      			}
      			memory[memory_hash[0]][app._data.row_index + i].Value = parseInt(hex, 16) >>> 0;
      		}
      		else if(app._data.selected_space_view == "float"){
      			var hex = "";
      			for (var j = 0; j < 4; j++) {
      				hex = memory[memory_hash[0]][app._data.row_index + i].Binary[j].Bin + hex;
      			}
      			memory[memory_hash[0]][app._data.row_index + i].Value = this.hex2float("0x" + hex);
      		}
      		else if(app._data.selected_space_view == "char"){
	    			var hex = "";
	    			for (var j = 0; j < 4; j++) {
	    				hex = memory[memory_hash[0]][app._data.row_index + i].Binary[j].Bin + hex;
	    			}
	    			memory[memory_hash[0]][app._data.row_index + i].Value = this.hex2char8(hex);
	    		}
      		i++;
      	}
      },
      hide_space_modal(){
        app._data.selected_space_view = null;
      },





      select_stack_type(record, index){
        app._data.row_index = index;
        this.$refs['stack_modal'].show();
      },
      change_stack_view(){
        if(app._data.selected_stack_view == "sig_int"){
          var hex = "";
          for (var j = 0; j < 4; j++) {
            hex = memory[memory_hash[2]][app._data.row_index].Binary[j].Bin + hex;
          }
          memory[memory_hash[2]][app._data.row_index].Value = parseInt(hex, 16) >> 0;
        }
        else if(app._data.selected_stack_view == "unsig_int"){
          var hex = "";
          for (var j = 0; j < 4; j++) {
            hex = memory[memory_hash[2]][app._data.row_index].Binary[j].Bin + hex;
          }
          memory[memory_hash[2]][app._data.row_index].Value = parseInt(hex, 16) >>> 0;
        }
        else if(app._data.selected_stack_view == "float"){
          var hex = "";
          for (var j = 0; j < 4; j++) {
            hex = memory[memory_hash[2]][app._data.row_index].Binary[j].Bin + hex;
          }
          memory[memory_hash[2]][app._data.row_index].Value = this.hex2float("0x" + hex);
        }
        else if(app._data.selected_stack_view == "char"){
          var hex = "";
          for (var j = 0; j < 4; j++) {
            hex = memory[memory_hash[2]][app._data.row_index].Binary[j].Bin + hex;
          }
          memory[memory_hash[2]][app._data.row_index].Value = this.hex2char8(hex);
        }
      },
      hide_stack_modal(){
        app._data.selected_stack_view = null;
      },









      hide_space_modal(){
      	app._data.selected_space_view = null;
      },
      change_popover_register(e){
        app._data.register_popover = e;
        app.$forceUpdate();
      },
      /*Stop user interface refresh*/
      debounce: _.debounce(function (param, e) {
        console_log(param);
        console_log(e);

        e.replace(/[.*+?^${}()|[\]\\]/g, '\\$&');
        var re = new RegExp("'","g");
        e = e.replace(re, '"');
        re = new RegExp("[\f]","g");
        e = e.replace(re, '\\f');
        re = new RegExp("[\n\]","g");
        e = e.replace(re, '\\n');
        re = new RegExp("[\r]","g");
        e = e.replace(re, '\\r');
        re = new RegExp("[\t]","g");
        e = e.replace(re, '\\t');
        re = new RegExp("[\v]","g");
        e = e.replace(re, '\\v');

        if(e == ""){
          this[param] = null;
          return;
        }

        console_log("this." + param + "= '" + e + "'");

        eval("this." + param + "= '" + e + "'");

        //this[param] = e.toString();
        app.$forceUpdate();
      }, getDebounceTime())
    },
  });



  /*************
   * Functions *
   *************/

  /*All modules*/

  /*Error handler*/
  Vue.config.errorHandler = function (err, vm, info) {
      show_notification('An error has ocurred, the simulator is going to restart.  \n Error: ' + err, 'danger') ;
      setTimeout(function(){
        location.reload(true)
      }, 3000);
  }

  /*Closing alert*/
  window.onbeforeunload = confirmExit;
  function confirmExit(){
    return "He's tried to get off this page. Changes may not be saved.";
  }

  /*Determines the refresh timeout depending on the device being used*/
  function getDebounceTime(){
    if(screen.width > 768){
      return 500;
    }
    else{
      return 1000;
    }
  }
  /*Stop the transmission of events to children*/
  function destroyClickedElement(event) {
    document.body.removeChild(event.target);
  }
  /*console.log*/
  function console_log(m){
    if(app._data.c_debug){
      console.log(m); 
    }
  }

  /*Architecture editor*/

  /*Bigint number to string*/
  function bigInt_serialize(object){
    var auxObject = jQuery.extend(true, {}, object);

    for (var i = 0; i < architecture.components.length; i++){
      if(architecture.components[i].type != "floating point"){
        for (var j = 0; j < architecture.components[i].elements.length; j++){
          var aux = architecture.components[i].elements[j].value;
          var auxString = aux.toString();
          auxObject.components[i].elements[j].value = auxString;

          if(architecture.components[i].double_precision != true){
            var aux = architecture.components[i].elements[j].default_value;
            var auxString = aux.toString();
            auxObject.components[i].elements[j].default_value = auxString;
          }
        }
      }
    }
    return auxObject;
  }
  /*String to Bigint number*/
  function bigInt_deserialize(object){
    var auxObject = object;

    for (var i = 0; i < auxObject.components.length; i++){
      if(auxObject.components[i].type != "floating point"){
        for (var j = 0; j < auxObject.components[i].elements.length; j++){
          var aux = auxObject.components[i].elements[j].value;
          var auxBigInt = bigInt(parseInt(aux) >>> 0, 10).value;
          auxObject.components[i].elements[j].value = auxBigInt;

          if(auxObject.components[i].double_precision != true){
            var aux = auxObject.components[i].elements[j].default_value;
            var auxBigInt = bigInt(parseInt(aux) >>> 0, 10).value;
            auxObject.components[i].elements[j].default_value = auxBigInt;
          }
        }
      }
    }
    return auxObject;
  }



  /*Compilator*/

  /*Codemirror*/
  function codemirrorStart(){
    var editor_cfg = {
      lineNumbers: true,
      autoRefresh:true
    };

    var textarea_assembly_obj = document.getElementById("textarea_assembly");

    if(textarea_assembly_obj != null){
      textarea_assembly_editor = CodeMirror.fromTextArea(textarea_assembly_obj, editor_cfg);
      textarea_assembly_editor.setOption('keyMap', 'sublime') ; // vim -> 'vim', 'emacs', 'sublime', ...
      textarea_assembly_editor.setValue(app._data.assembly_code);
      textarea_assembly_editor.setSize("auto", "550px");

      // add Ctrl-m
      /*var map = {
        'Ctrl-m': function(cm) { cm.execCommand('toggleComment'); }
      } ;
      textarea_assembly_editor.addKeyMap(map);*/
    }
  }



  /*Simulator*/

  /*Binary string to integer number*/
  function binaryStringToInt( b ) {
    return parseInt(b, 2);
  }
}
catch(e)
{
   show_notification('An error has ocurred, the simulator is going to restart.  \n Error: ' + e, 'danger') ;

   setTimeout(function(){
     location.reload(true)
   }, 3000);
}


/** methods that not necessary must be load by vue */

/**
 * method in charge of return the length of the value. The most use are whene the field are fragment
 * this funciton is create with the intention of reduce errors on the code in case of add new fragments field
 * @return {int} the size of the field
*/
function getFieldLength(separated, startbit, stopbit,a) {
	let fieldsLength;
	if (!separated || !separated[a])
		fieldsLength = startbit - stopbit + 1;
	else 
		fieldsLength = startbit
		  .map((b, i) => b - stopbit[i]+1)
		  .reduce((old, newV) => old+newV);
	return fieldsLength;
}

/**
 * method in charge of return the binary instruction after add the inmediate value of the instruction
 * @return {string} the new binary update
*/
function generateBinary(separated, startbit, stopbit, binary, inm,fieldsLenght, a) {
	if (!separated ||!separated[a])
	    binary = binary.substring(0, binary.length - (startbit + 1)) + inm.padStart(fieldsLength, "0") + binary.substring(binary.length - (stopbit ), binary.length);
	else {                            
	    // check if the value fit on the first segment
	    let myInm = inm;
	    for (let i = startbit.length-1; i >= 0;  i--) {
		let sb = startbit[i],
		    stb = stopbit[i],
		    diff = sb - stb+1;
		if (myInm.length <= diff) {
		    binary = binary.substring(0, binary.length - (sb+1)) +
			myInm.padStart(diff, "0") +
			binary.substring((binary.length - stb), binary.length);
		    break;
		} else {
		    let tmpinm = inm.substring(myInm.length - diff, myInm.length);
		    binary = binary.substring(0, binary.length - (sb+1)) + tmpinm.padStart(diff, "0") + binary.substring(binary.length - stb, binary.length);
		    myInm = myInm.substring(0,(myInm.length-diff));
		} 
	    }
	}
	return binary;
}


/**
 * method in chage of map a float number separated in parts and determinte what it.
 * @param s {Number} the sing of the number
 * @param e {Number} the exponent of the number.
 * @param m {Number} the mantinsa of the number
 * @return {number} 2^n with n as
 *      0 -> -infinite
 *      1 -> -normal number
 *      2 -> -subnormal number
 *      3 -> -0
 *      4 -> +0
 *      5 -> +normal number
 *      6 -> +subnormal number
 *      7 -> +inf
 *      8 -> -NaN
 *      9 -> +NaN
 */
function checkTypeIEEE(s, e, m) {
    let rd = 0;

    if (!m && !e)
        rd = s ? 1<<3 : 1<<4;
    else if (!e)
        rd = s ? 1<<2 : 1<<5;
    else if (!(e ^ 255))
        if (m)
            rd = s ? 1<<8 : 1<<9;
        else
            rd = s ? 1<<0 : 1<<7;
    else
        rd = s ? 1<<1 : 1<<6;
    return rd;
}<|MERGE_RESOLUTION|>--- conflicted
+++ resolved
@@ -552,10 +552,7 @@
     /*Created vue instance*/
     created(){
       this.load_arch_available();
-<<<<<<< HEAD
       this.load_examples_available('default');
-=======
->>>>>>> 30202574
       this.detectNavigator();
     },
 
@@ -564,14 +561,11 @@
     mounted(){
       this.backupCopyModal();
       this.verifyNavigator();
-<<<<<<< HEAD
 
       // pre-load following URL params
       var url_hash = creator_preload_get2hash(window.location) ;
       creator_preload_fromHash(this, url_hash) ;
-=======
       this.get_configuration();
->>>>>>> 30202574
     },
 
     beforeUpdate(){
@@ -2933,13 +2927,8 @@
       load_examples_available( set_name ) {
         $.getJSON('examples/example_set.json', function(set) {
           for (var i = 0; i < set.length; i++) {
-<<<<<<< HEAD
-            if(set[i].id.toUpperCase()==set_name.toUpperCase()) {
-              $.getJSON(set[i].url, function(cfg) {
-=======
             if(set[i].id.toUpperCase()==set_name.toUpperCase() && set[i].architecture.toUpperCase()==app._data.architecture_name.toUpperCase()){
               $.getJSON(set[i].url, function(cfg){
->>>>>>> 30202574
                 example_available = cfg;
                 app._data.example_available = example_available;
               });
