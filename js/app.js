--- conflicted
+++ resolved
@@ -37,2710 +37,6 @@
      **********/
     el: "#app",
 
-<<<<<<< HEAD
-    /*Vue data*/
-    data: {
-
-      /*Global*/
-      /*Number Version*/
-      version: '',
-      /*View*/
-      creator_mode: "load_architecture",
-      /*Notification speed*/
-      notificationTime: 1500,
-      /*Auto Scroll*/
-      autoscroll: true,
-      /*Auto Scroll*/
-      fontSize: 15,
-      /*Debug*/
-      c_debug: false,
-      /*Dark Mode*/
-      dark: false,
-
-      /*Architecture editor*/
-
-      /*Available architectures*/
-      arch_available: architecture_available,
-      /*Architectures card background*/
-      back_card: back_card,
-      /*Backup date*/
-      date_copy: '',
-      /*New architecture modal*/
-      showLoadArch: false,
-      /*New architecture form*/
-      name_arch: '',
-      description_arch: '',
-      load_arch: '',
-      /*Delete architecture modal*/
-      modalDeletArch:{
-        title: '',
-        index: 0,
-      },
-      /*Architecture name*/
-      architecture_name: '',
-      /*Architecture bits*/
-      number_bits: 32,
-      /*Load architecture*/
-      architecture: architecture,
-      architecture_hash: architecture_hash,
-      /*Saved file name*/
-      name_arch_save: '',
-      /*Advanced mode*/
-      advanced_mode: true,
-      /*Memory layout form*/
-      memory_layout: ["", "", "", "", "", ""],
-      /*Memory layout reset*/
-      modalResetMem: {
-        title: '',
-        element: '',
-      },
-      /*Align memory*/
-      align: false,
-      /*Component table fields*/
-      archFields: ['name', 'ID', 'nbits', 'default_value', 'properties', 'actions'],
-      /*Components types*/
-      componentsTypes: componentsTypes,
-      /*Floating point registers*/
-      simple_reg: [],
-      /*Components reset*/
-      modalResetArch: {
-        title: '',
-        element: '',
-      },
-      /*Modals components*/
-      showNewComponent: false,
-      showEditComponent: false,
-      /*Edit component modal*/
-      modalEditComponent: {
-        title: '',
-        element: '',
-      },
-      /*Delete component modal*/
-      modalDeletComp:{
-        title: '',
-        element: '',
-      },
-      /*Modals elements*/
-      showNewElement: false,
-      showEditElement: false,
-      /*New element modal*/
-      modalNewElement:{
-        title: '',
-        element: '',
-        type: '',
-        double_precision: '',
-        simple1: '',
-        simple2: '',
-      },
-      /*Edit element modal*/
-      modalEditElement:{
-        title: '',
-        element: '',
-        type: '',
-        double_precision: '',
-        simple1: '',
-        simple2: '',
-      },
-      /*Delete element modal*/
-      modalDeletElement:{
-        title: '',
-        element: '',
-      },
-      /*Element form*/
-      formArchitecture: {
-        name: '',
-        id: '',
-        type: '',
-        defValue: '',
-        properties: [],
-        precision: '',
-      },
-      /*Instructions table fields*/
-      instFields: ['name', 'co', 'cop', 'nwords', 'properties', 'signatureRaw', 'fields', 'definition', 'actions'],
-      /*Instructions types*/
-      instructionsTypes: instructionsTypes,
-      /*Instructions fields*/
-      modalViewFields:{
-        title: '',
-        element: '',
-        co: '',
-        cop: '',
-      },
-      /*Instructions reset*/
-      modalResetInst:{
-        title: '',
-        element: '',
-      },
-      /*Modals instructions*/
-      showNewInstruction: false,
-      showEditInstruction: false,
-      /*Modal pagination*/
-      instructionFormPage: 1,
-      instructionFormPageLink: ['#Principal', '#Fields', '#Syntax', '#Definition', '#Help'],
-      /*Edit instruction modal*/
-      modalEditInst:{
-        title: '',
-        element: '',
-        co: '',
-        cop: '',
-      },
-      /*Delete instruction modal*/
-      modalDeletInst:{
-        title: '',
-        element: '',
-        index: 0,
-      },
-      /*Instruction form*/
-      formInstruction: {
-        name: '',
-        type: '',
-        co: '',
-        cop: '',
-        nwords: 1,
-        help: '',
-        properties: [],
-        numfields: "1",
-        numfieldsAux: "1",
-        nameField: [],
-        typeField: [],
-        separated: [],
-        startBitField: [],
-        stopBitField: [],
-        valueField: [],
-        assignedCop: false,
-        signature: '',
-        signatureRaw: '',
-        signature_definition: '',
-        definition: '',
-      },
-      /*Pseudoinstructions table fields*/
-      pseudoinstFields: ['name', 'nwords', 'signatureRaw', 'fields', 'definition', 'actions'],
-      /*Pseudoinstructions reset*/
-      modalResetPseudoinst:{
-        title: '',
-        element: '',
-      },
-      /*Modals pseudoinstructions*/
-      showNewPseudoinstruction: false,
-      showEditPseudoinstruction: false,
-      /*Edit pseudoinstruction modal*/
-      modalEditPseudoinst:{
-        title: '',
-        element: '',
-        index: 0,
-      },
-      /*Delete pseudoinstruction modal*/
-      modalDeletPseudoinst:{
-        title: '',
-        element: '',
-        index: 0,
-      },
-      /*Pseudoinstruction form*/
-      formPseudoinstruction: {
-        name: '',
-        nwords: 1,
-        numfields: "0",
-        numfieldsAux: "0",
-        nameField: [],
-        typeField: [],
-        startBitField: [],
-        stopBitField: [],
-        signature: '',
-        signatureRaw: '',
-        signature_definition: '',
-        definition: '',
-        help: '',
-      },
-      /*Directives table fields*/
-      directivesFields: ['name', 'action', 'size', 'actions'],
-      /*Directives types*/
-      actionTypes: actionTypes,
-      /*Directives reset*/
-      modalResetDir: {
-        title: '',
-        element: '',
-      },
-      /*Modals directives*/
-      showNewDirective: false,
-      showEditDirective: false,
-      /*Edit directive modal*/
-      modalEditDirective:{
-        title: '',
-        element: '',
-      },
-      /*Delete pseudoinstruction modal*/
-      modalDeletDir:{
-        title: '',
-        element: '',
-      },
-      /*Directive form*/
-      formDirective:{
-        name: '',
-        action: '',
-        size: 0,
-      },
-      /* Allow instruction with fractioned fields */
-      fragmentData:["inm-signed", "inm-unsigned", "address", "offset_bytes", "offset_words"],
-
-
-
-      /*Compilator*/
-
-      /*Available examples*/
-      example_available: example_available,
-      example_loaded: null,
-
-      load_assembly: '',
-      /*Saved file name*/
-      save_assembly: '',
-      /*Code error modal*/
-      modalAssemblyError:{
-        code1: '',
-        code2: '',
-        code3: '',
-        error: '',
-      },
-      /*Binary code loaded*/
-      name_binary_load: '',
-      /*Load binary*/
-      load_binary: false,
-      update_binary: update_binary,
-      /*Saved file name*/
-      name_binary_save: '',
-      /*Assembly code*/
-      assembly_code: "",
-
-
-
-      /*Simulator*/
-
-      /*Alert toasts content*/
-      alertMessage: '',
-      type: '',
-      /*Displayed notifications*/
-      notifications: notifications,
-      /*Accesskey*/
-      browser: "",
-      /*Run instructions*/
-      instructionsPacked: 20,
-      /*Run button*/
-      runExecution: false,
-      /*Reset button*/
-      resetBut: false,
-      /*Instructions memory*/
-      instructions: instructions,
-      /*Registers*/
-      register_type: 'integer',
-      name_tab_Reg: 'Decimal',
-      name_reg: 'INT Registers',
-      reg_type: 'int',
-      register_popover: '',
-      /*Data mode*/
-      data_mode: 'registers',
-      /*Register form*/
-      newValue: '',
-
-
-      reg_representation: "hex",
-      reg_representation_options: [
-          { text: 'Signed', value: 'signed' },
-          { text: 'Unsigned', value: 'unsigned' },
-          { text: 'IEEE 754', value: 'decimal'},
-          { text: 'Hexadecimal', value: 'hex' }
-        ],
-
-      reg_name_representation: "all",
-      reg_name_representation_options: [
-          { text: 'Name', value: 'logical' },
-          { text: 'Alias', value: 'alias' },
-          { text: 'All', value: 'all'}
-        ],
-
-
-      /* 
-       * Memory
-       */
-      memory:      memory, //TODO: delete
-      main_memory: {},
-
-      mem_representation: "data_memory",
-      mem_representation_options: [
-          { text: 'Data', value: 'data_memory' },
-          { text: 'Text', value: 'instructions_memory' },
-          { text: 'Stack', value: 'stack_memory'}
-        ],
-
-      row_index: null,           //TODO: try to include in a component
-      selected_space_view: null, //TODO: try to include in a component
-      selected_stack_view: null, //TODO: try to include in a component
-      
-      track_stack_names: track_stack_names,
-      callee_subrutine: "",
-      caller_subrutine: "",
-      stack_pointer: 0,
-      begin_caller: 0,
-      end_caller: 0,
-      begin_callee: 0,
-      end_callee: 0,
-
-
-
-
-
-
-
-
-      /*Stats*/
-      totalStats: totalStats,
-      stats: stats,
-      /*Stats Graph values*/
-      stats_value: stats_value,
-      /*Display*/
-      display: '',
-      /*Keyboard*/
-      keyboard: '',
-      enter: null,
-    },
-
-    /*Created vue instance*/
-    created(){
-      this.load_num_version();
-      this.load_arch_available();
-      this.detectBrowser();
-    },
-
-    /*Mounted vue instance*/
-    mounted(){
-      this.backupCopyModal();
-      this.verifyBrowser();
-      this.get_configuration();
-
-      // pre-load following URL params
-      var url_hash = creator_preload_get2hash(window.location) ;
-      creator_preload_fromHash(this, url_hash) ;
-    },
-
-    beforeUpdate(){
-      this.get_dark_mode();
-    },
-
-    /*Vue methods*/
-    methods: {
-      /*Generic*/
-
-      load_num_version(){
-        $.getJSON('package.json', function(cfg){
-          creator_information = cfg;
-          app._data.version = cfg.version;
-        });
-      },
-
-      verifyBrowser() {
-        if (navigator.userAgent.indexOf("OPR") > -1) {
-          this.$refs.browser.show();
-        }
-        else if (navigator.userAgent.indexOf("MIE") > -1) {
-          this.$refs.browser.show();
-        }
-        else if (navigator.userAgent.indexOf("Edge") > -1) {
-          this.$refs.browser.show();
-        }
-        else if(navigator.userAgent.indexOf("Chrome") > -1) {
-          return;
-        }
-        else if (navigator.userAgent.indexOf("Safari") > -1) {
-          return;
-        }
-        else if (navigator.userAgent.indexOf("Firefox") > -1) {
-          return
-        }
-        else{
-          this.$refs.browser.show();
-        }
-      },
-
-      /*loads the configuration values from the last use*/
-      get_configuration(){
-      	if(localStorage.getItem("instructionsPacked") != null){
-          this.instructionsPacked = parseInt(localStorage.getItem("instructionsPacked"));
-        }
-
-        if(localStorage.getItem("autoscroll") != null){
-          this.autoscroll = (localStorage.getItem("autoscroll") === "true");
-        }
-
-        if(localStorage.getItem("notificationTime") != null){
-          this.notificationTime = parseInt(localStorage.getItem("notificationTime"));
-
-        }
-      },
-
-      /*Verify if dark mode was activated de last use*/
-      get_dark_mode(){
-        if(localStorage.getItem("dark_mode") != null){
-          document.getElementsByTagName("body")[0].style = localStorage.getItem("dark_mode");
-          if(localStorage.getItem("dark_mode") == ""){
-            app._data.dark = false;
-          }
-          else{
-            app._data.dark = true;
-          }
-        }
-        else{
-        	var default_style = window.matchMedia('(prefers-color-scheme: dark)').matches;
-        	if(default_style == true){
-        		document.getElementsByTagName("body")[0].style = "filter: invert(88%) hue-rotate(160deg) !important; background-color: #111 !important;";
-        		app._data.dark = true;
-        	}
-        	else{
-        		document.getElementsByTagName("body")[0].style = "";
-          	app._data.dark = false;
-        	}
-        }
-      },
-
-      
-
-      
-
-      /*Screen change*/
-      change_UI_mode(e) {
-        if(app._data.creator_mode != e){
-
-          if(app._data.creator_mode == "architecture"){
-            app._data.advanced_mode = true;
-          }
-
-          // Close codemirror
-          if(textarea_assembly_editor != null && e != "assembly"){
-            app._data.assembly_code = textarea_assembly_editor.getValue();
-            code_assembly = textarea_assembly_editor.getValue();
-            codemirrorHistory = textarea_assembly_editor.getHistory();
-            textarea_assembly_editor.toTextArea();
-          }
-
-          app._data.register_popover = '';
-        	// slow transition <any> => "architecture"
-        	if (e == "architecture")
-        	{
-        	    $(".loading").show();
-              setTimeout(function(){
-        		    app._data.creator_mode = e;
-        			  app.$forceUpdate();
-        	       $(".loading").hide();
-        	     }, 50) ;
-        	    return ;
-        	}
-
-        	// fast transition <any> => <any> - "architecture"
-        	app._data.creator_mode = e;
-
-        	if(e == "assembly"){
-        	  setTimeout(function(){
-        	    codemirrorStart();
-              if (codemirrorHistory != null ){
-                textarea_assembly_editor.setHistory(codemirrorHistory);
-                textarea_assembly_editor.undo();
-              }
-              textarea_assembly_editor.setValue(code_assembly);
-        	    if(app._data.update_binary != ""){
-        	      $("#divAssembly").attr("class", "col-lg-10 col-sm-12");
-        	      $("#divTags").attr("class", "col-lg-2 col-sm-12");
-        	      $("#divTags").show();
-        	    }
-        	  },50);
-        	}
-
-        	app.$forceUpdate();
-        }
-      },
-
-
-      /*Architecture editor*/
-
-      /**
-        * method in charge of create the array corresponent to the
-        * current position of start bit and end bit
-       */
-
-      changeToSeparateValue( val, pos ) {
-          if (val) {
-            this.formInstruction.startBitField[pos] = [0];
-            this.formInstruction.stopBitField[pos] =[0];
-              if (this.formInstruction.typeField[pos] == 'co')
-                  this.formInstruction.co = ['0'];
-          } else {
-            this.formInstruction.startBitField[pos] = 0;
-            this.formInstruction.stopBitField[pos] =0;
-              if (this.formInstruction.typeField[pos] == 'co')
-                  this.formInstruction.co = '0';
-          }
-      },
-
-      addMoreFieldsToSeparateValues(event, pos) {
-        this.formInstruction.startBitField[pos].push(0);
-        this.formInstruction.stopBitField[pos].push(0);
-          if (this.formInstruction.typeField[pos] == 'co')
-              this.formInstruction.co.push('0')
-        app.$forceUpdate();
-      },
-
-
-      lessFieldsToSeparateValues(event, pos) {
-          this.formInstruction.startBitField[pos].pop();
-          this.formInstruction.stopBitField[pos].pop();
-            if (this.formInstruction.typeField[pos] == 'co')
-                this.formInstruction.co.pop()
-          app.$forceUpdate();
-      },
-
-      /*Load the available architectures and check if exists backup*/
-      load_arch_available() {
-        $.getJSON('architecture/available_arch.json' + "?v=" + new Date().getTime(), function(cfg){
-          architecture_available = cfg;
-
-          if (typeof(Storage) !== "undefined"){
-            if(localStorage.getItem("load_architectures_available") != null){
-              var auxArch = localStorage.getItem("load_architectures_available");
-              var aux = JSON.parse(auxArch);
-
-              for (var i = 0; i < aux.length; i++){
-                architecture_available.push(aux[i]);
-                load_architectures_available.push(aux[i]);
-
-                var auxArch2 = localStorage.getItem("load_architectures");
-                var aux2 = JSON.parse(auxArch2);
-                load_architectures.push(aux2[i]);
-              }
-            }
-          }
-
-          app._data.arch_available = architecture_available;
-
-          for (var i = 0; i < architecture_available.length; i++){
-            back_card.push({name: architecture_available[i].name , background: "default"});
-          }
-        });
-      },
-
-      /*Change the background of selected achitecture card*/
-      change_background(name, type){
-        if(type == 1){
-          for (var i = 0; i < back_card.length; i++){
-            if(name == back_card[i].name){
-              back_card[i].background = "secondary";
-            }
-            else{
-              back_card[i].background = "default";
-            }
-          }
-        }
-        if(type == 0){
-          for (var i = 0; i < back_card.length; i++){
-            back_card[i].background = "default";
-          }
-        }
-      },
-
-      /*Show backup modal*/
-      backupCopyModal(){
-        if (typeof(Storage) !== "undefined"){
-          if(localStorage.getItem("architecture_copy") != null && localStorage.getItem("assembly_copy") != null && localStorage.getItem("date_copy") != null){
-            this.date_copy = localStorage.getItem("date_copy");
-            this.$refs.copyRef.show();
-          }
-        }
-      },
-
-      /*Auxiliar to Load the selected architecture*/
-      load_arch_select_aux(ename, cfg, load_associated_examples, e)
-      {
-			  var auxArchitecture = cfg;
-			  architecture = register_value_deserialize(auxArchitecture);
-			  app._data.architecture = architecture;
-
-			  architecture_hash = [];
-			  for (i = 0; i < architecture.components.length; i++){
-			       architecture_hash.push({name: architecture.components[i].name, index: i});
-			       app._data.architecture_hash = architecture_hash;
-			  }
-
-			  backup_stack_address = architecture.memory_layout[4].value;
-			  backup_data_address  = architecture.memory_layout[3].value;
-
-			  app._data.architecture_name = ename;
-
-			  //$("#architecture_menu").hide();
-			  app.change_UI_mode('simulator');
-			  app.change_data_view('registers', 'int');
-			  app.$forceUpdate();
-
-	      if (load_associated_examples && typeof e.examples !== "undefined"){
-		      app.load_examples_available(e.examples[0]); //TODO if e.examples.length > 1 -> View example set selector
-	      }
-      },
-
-      load_arch_select(e)
-      {
-        var i = -1;
-
-        show_loading();
-        for (i = 0; i < load_architectures.length; i++) {
-             if (e.name == load_architectures[i].id) {
-                 var auxArchitecture = JSON.parse(load_architectures[i].architecture);
-                 app.load_arch_select_aux(e.name, auxArchitecture, true, e) ;
-				         hide_loading();
-				         show_notification('The selected architecture has been loaded correctly', 'success') ;
-
-				         /* Google Analytics */
-					       creator_ga('architecture', 'architecture.loading', 'architectures.loading.customized' + e.name);
-
-                 return;
-             }
-        }
-
-        $.getJSON('architecture/'+e.name+'.json' + "?v=" + new Date().getTime(), function(cfg) {
-          app.load_arch_select_aux(e.name, cfg, true, e) ;
-		      hide_loading();
-		      show_notification('The selected architecture has been loaded correctly', 'success') ;
-
-		      /* Google Analytics */
-		      creator_ga('architecture', 'architecture.loading', 'architectures.loading.customized');
-
-	        }).fail(function() {
-	          hide_loading();
-	          show_notification('The selected architecture is not currently available', 'info') ;
-	        });
-
-      },
-
-      /*Read the JSON of new architecture*/
-      read_arch(e){
-        show_loading();
-
-        e.preventDefault();
-        if(!this.name_arch || !this.load_arch){
-          hide_loading();
-          show_notification('Please complete all fields', 'danger') ;
-          return;
-        }
-
-        this.showLoadArch = false;
-
-        var file;
-        var reader;
-        var files = document.getElementById('arch_file').files;
-
-        for (var i = 0; i < files.length; i++){
-          file = files[i];
-          reader = new FileReader();
-          reader.onloadend = onFileLoaded;
-          reader.readAsBinaryString(file);
-        }
-
-        function onFileLoaded(event){
-          architecture_available.push({name: app._data.name_arch, img: "./images/personalized_logo.png", alt: app._data.name_arch + " logo" , id:"select_conf"+app._data.name_arch , description: app._data.description_arch});
-          load_architectures_available.push({name: app._data.name_arch, img: "./images/personalized_logo.png", alt: app._data.name_arch + " logo" , id:"select_conf"+app._data.name_arch , description: app._data.description_arch});
-          back_card.push({name: architecture_available[architecture_available.length-1].name , background: "default"});
-          load_architectures.push({id: app._data.name_arch, architecture: event.currentTarget.result});
-
-          if (typeof(Storage) !== "undefined"){
-            var auxArch = JSON.stringify(load_architectures, null, 2);
-            localStorage.setItem("load_architectures", auxArch);
-
-            auxArch = JSON.stringify(load_architectures_available, null, 2);
-            localStorage.setItem("load_architectures_available", auxArch);
-          }
-
-          show_notification('The selected architecture has been loaded correctly', 'success') ;
-
-          app._data.name_arch = '';
-          app._data.description_arch = '';
-          app._data.load_arch = '';
-
-          hide_loading();
-        }
-      },
-
-      /*Create a new architecture*/
-      new_arch(){
-        //$("#architecture_menu").hide();
-        app.change_UI_mode('simulator');
-        app.change_data_view('registers' , 'int');
-        app.$forceUpdate();
-        hide_loading();
-      },
-
-      /*Check if it is a new architecture*/
-      default_arch(item){
-        for (var i = 0; i < load_architectures_available.length; i++) {
-          if(load_architectures_available[i].name == item){
-            return true;
-          }
-        }
-        return false;
-      },
-
-      /*Show remove architecture modal*/
-      modal_remove_cache_arch(index, elem, button){
-        this.modalDeletArch.title = "Delete Architecture";
-        this.modalDeletArch.index = index;
-        this.$root.$emit('bv::show::modal', 'modalDeletArch', button);
-      },
-
-      /*Remove architecture*/
-      remove_cache_arch(index){
-        var id = architecture_available[index].name;
-
-        for (var i = 0; i < load_architectures.length; i++){
-          if(load_architectures[i].id == id){
-            load_architectures.splice(i, 1);
-          }
-        }
-
-        for (var i = 0; i < load_architectures_available.length; i++){
-          if(load_architectures_available[i].name == id){
-            load_architectures_available.splice(i, 1);
-          }
-        }
-
-        architecture_available.splice(index, 1);
-
-        var auxArch = JSON.stringify(load_architectures, null, 2);
-        localStorage.setItem("load_architectures", auxArch);
-
-        auxArch = JSON.stringify(load_architectures_available, null, 2);
-        localStorage.setItem("load_architectures_available", auxArch);
-
-        show_notification('Architecture deleted successfully', 'success') ;
-      },
-
-      /*Save the current architecture in a JSON file*/
-      arch_save(){
-        var auxObject = jQuery.extend(true, {}, architecture);
-        var auxArchitecture = register_value_serialize(auxObject);
-
-      	auxArchitecture.components.forEach((c, i) => {
-      		c.elements.forEach((e, j) => {
-      			if (e.default_value) e.value = e.default_value;
-      			else e.value = "0";
-      		});
-      	});
-
-        var textToWrite = JSON.stringify(auxArchitecture, null, 2);
-        var textFileAsBlob = new Blob([textToWrite], { type: 'text/json' });
-        var fileNameToSaveAs;
-
-        if(this.name_arch_save == ''){
-          fileNameToSaveAs = "architecture.json";
-        }
-        else{
-          fileNameToSaveAs = this.name_arch_save + ".json";
-        }
-
-        var downloadLink = document.createElement("a");
-        downloadLink.download = fileNameToSaveAs;
-        downloadLink.innerHTML = "My Hidden Link";
-
-        window.URL = window.URL || window.webkitURL;
-
-        downloadLink.href = window.URL.createObjectURL(textFileAsBlob);
-        downloadLink.onclick = destroyClickedElement;
-        downloadLink.style.display = "none";
-        document.body.appendChild(downloadLink);
-
-        downloadLink.click();
-
-        show_notification('Save architecture', 'success') ;
-      },
-
-      /*Change the execution mode of architecture editor*/
-      change_mode(){
-        if(app._data.advanced_mode == false){
-          app._data.advanced_mode = true;
-        }
-        else{
-          app._data.advanced_mode = false;
-        }
-      },
-
-      /*Show reset modal of memory layout*/
-      resetMemModal(elem, button){
-        this.modalResetMem.title = "Reset memory layout";
-        this.modalResetMem.element = elem;
-        this.$root.$emit('bv::show::modal', 'modalResetMem', button);
-      },
-
-      /*Reset memory layout*/
-      resetMemory(arch){
-        show_loading();
-
-        for (var i = 0; i < load_architectures.length; i++){
-          if(arch == load_architectures[i].id){
-            var auxArch = JSON.parse(load_architectures[i].architecture);
-            var auxArchitecture = register_value_deserialize(auxArch);
-
-            architecture.memory_layout = auxArchitecture.memory_layout;
-            app._data.architecture = architecture;
-
-            hide_loading();
-            show_notification('The memory layout has been reset correctly', 'success') ;
-
-            return;
-          }
-        }
-
-        $.getJSON('architecture/'+arch+'.json', function(cfg){
-          var auxArchitecture = cfg;
-
-          var auxArchitecture2 = register_value_deserialize(auxArchitecture);
-          architecture.memory_layout = auxArchitecture2.memory_layout;
-          app._data.architecture = architecture;
-
-          hide_loading();
-          show_notification('The memory layout has been reset correctly', 'success') ;
-        });
-      },
-
-      /*Check de memory layout changes*/
-      changeMemoryLayout(){
-        var auxMemoryLayout = jQuery.extend(true, {}, architecture.memory_layout);
-
-        for(var i = 0; i < this.memory_layout.length; i++){
-          if(this.memory_layout[i] != "" && this.memory_layout[i] != null){
-            if(!isNaN(parseInt(this.memory_layout[i]))){
-              auxMemoryLayout[i].value = parseInt(this.memory_layout[i]);
-              if (auxMemoryLayout[i].value < 0) {
-                  show_notification('The value can not be negative', 'danger') ;
-                  return;
-              }
-            }
-            else {
-                  show_notification('The value must be a number', 'danger') ;
-                  return;
-            }
-          }
-        }
-
-        for(var i = 0; i < 6; i++){
-          /*if (i%2 == 0 && auxMemoryLayout[i].value % 4 != 0){
-                show_notification('The memory must be aligned', 'danger') ;
-                return;
-            }*/
-
-          for (var j = i; j < 6; j++) {
-            if (auxMemoryLayout[i].value > auxMemoryLayout[j].value) {
-                show_notification('The segment can not be overlap', 'danger') ;
-                return;
-            }
-          }
-        }
-
-        for(var i = 0; i < 6; i++){
-          architecture.memory_layout[i].value = auxMemoryLayout[i].value;
-        }
-
-        app._data.architecture = architecture;
-
-        backup_stack_address = architecture.memory_layout[4].value;
-        backup_data_address = architecture.memory_layout[3].value;
-
-        for(var i = 0; i < 6; i++){
-          app._data.memory_layout[i] = "";
-        }
-        app.$forceUpdate();
-      },
-
-      /*Register ID assigment*/
-      element_id(name, type, double){
-        var id = 0;
-        for(var i = 0; i < architecture.components.length; i++){
-          for(var j = 0; j < architecture.components[i].elements.length; j++){
-            if(architecture.components[i].elements[j].name == name){
-              return id;
-            }
-            if(architecture.components[i].type == type && architecture.components[i].double_precision == double){
-              id++;
-            }
-          }
-        }
-      },
-
-      /*Show reset modal of components*/
-      resetArchModal(elem, button){
-        this.modalResetArch.title = "Reset " + elem + " registers";
-        this.modalResetArch.element = elem;
-        this.$root.$emit('bv::show::modal', 'modalResetArch', button);
-      },
-
-      /*Reset components*/
-      resetArchitecture(arch){
-        show_loading();
-
-        for (var i = 0; i < load_architectures.length; i++){
-          if(arch == load_architectures[i].id){
-            var auxArch = JSON.parse(load_architectures[i].architecture);
-            var auxArchitecture = register_value_deserialize(auxArch);
-
-            architecture.components = auxArchitecture.components;
-            app._data.architecture = architecture;
-
-            architecture_hash = [];
-            for (var i = 0; i < architecture.components.length; i++) {
-              architecture_hash.push({name: architecture.components[i].name, index: i});
-              app._data.architecture_hash = architecture_hash;
-            }
-
-            hide_loading();
-            show_notification('The registers has been reset correctly', 'success') ;
-
-            return;
-          }
-        }
-
-        $.getJSON('architecture/'+arch+'.json', function(cfg){
-          var auxArchitecture = cfg;
-
-          var auxArchitecture2 = register_value_deserialize(auxArchitecture);
-          architecture.components = auxArchitecture2.components;
-
-          app._data.architecture = architecture;
-
-          architecture_hash = [];
-          for (var i = 0; i < architecture.components.length; i++){
-            architecture_hash.push({name: architecture.components[i].name, index: i});
-            app._data.architecture_hash = architecture_hash;
-          }
-
-          hide_loading();
-          show_notification('The registers has been reset correctly', 'success') ;
-        });
-      },
-
-      /*Verify all field of new component*/
-      newComponentVerify(evt){
-        evt.preventDefault();
-        if (!this.formArchitecture.name || !this.formArchitecture.type) {
-            show_notification('Please complete all fields', 'danger') ;
-        }
-        else{
-          this.newComponent();
-        }
-      },
-      /*Create a new component*/
-      newComponent(){
-        for (var i = 0; i < architecture_hash.length; i++) {
-          if (this.formArchitecture.name == architecture_hash[i].name) {
-              show_notification('The component already exists', 'danger') ;
-              return;
-          }
-        }
-
-        this.showNewComponent = false;
-
-        var precision = false;
-        if (this.formArchitecture.precision == "precision"){
-            precision = true;
-        }
-
-        var newComp = {name: this.formArchitecture.name, type: this.formArchitecture.type, double_precision: precision ,elements:[]};
-        architecture.components.push(newComp);
-        var newComponentHash = {name: this.formArchitecture.name, index: architecture_hash.length};
-        architecture_hash.push(newComponentHash);
-      },
-      /*Show edit component modal*/
-      editCompModal(comp, index, button){
-        this.modalEditComponent.title = "Edit Component";
-        this.modalEditComponent.element = comp;
-        this.formArchitecture.name = comp;
-        this.$root.$emit('bv::show::modal', 'modalEditComponent', button);
-      },
-      /*Verify all field of modified component*/
-      editCompVerify(evt, comp){
-        evt.preventDefault();
-        if (!this.formArchitecture.name) {
-            show_notification('Please complete all fields', 'danger') ;
-        }
-        else {
-            this.editComponent(comp);
-        }
-      },
-
-      /*Edit the component*/
-      editComponent(comp){
-        for (var i = 0; i < architecture_hash.length; i++){
-          if ((this.formArchitecture.name == architecture_hash[i].name) && (comp != this.formArchitecture.name)){
-              show_notification('The component already exists', 'danger') ;
-              return;
-          }
-        }
-
-        this.showEditComponent = false;
-
-        for (var i = 0; i < architecture_hash.length; i++){
-          if(comp == architecture_hash[i].name){
-            architecture_hash[i].name = this.formArchitecture.name;
-            architecture.components[i].name = this.formArchitecture.name;
-          }
-        }
-        this.formArchitecture.name ='';
-      },
-
-      /*Show delete component modal*/
-      delCompModal(elem, button){
-        this.modalDeletComp.title = "Delete Component";
-        this.modalDeletComp.element = elem;
-        this.$root.$emit('bv::show::modal', 'modalDeletComp', button);
-      },
-
-      /*Delete the component*/
-      delComponent(comp){
-        for (var i = 0; i < architecture_hash.length; i++){
-          if(comp == architecture_hash[i].name){
-            architecture.components.splice(i,1);
-            architecture_hash.splice(i,1);
-            for (var j = 0; j < architecture_hash.length; j++){
-              architecture_hash[j].index = j;
-            }
-          }
-        }
-      },
-
-      /*Show new element modal*/
-      newElemModal(comp, index, button){
-        this.modalNewElement.title = "New element";
-        this.modalNewElement.element = comp;
-        this.modalNewElement.type = architecture.components[index].type;
-        this.modalNewElement.double_precision = architecture.components[index].double_precision;
-
-        this.$root.$emit('bv::show::modal', 'modalNewElement', button);
-
-        app._data.simple_reg = [];
-        for (var i = 0; i < architecture_hash.length; i++){
-          for (var j = 0; j < architecture.components[i].elements.length && architecture.components[i].type =="floating point" && architecture.components[i].double_precision == false; j++){
-            app._data.simple_reg.push({ text: architecture.components[i].elements[j].name, value: architecture.components[i].elements[j].name},);
-          }
-        }
-
-        var id = 0;
-        for(var i = 0; i < architecture.components.length; i++){
-          for(var j = 0; j < architecture.components[i].elements.length; j++){
-            if(architecture.components[i].name == comp && architecture.components[i].elements.length-1 == j){
-              id++;
-              this.formArchitecture.id = id;
-            }
-            if(architecture.components[i].type == architecture.components[index].type && architecture.components[i].double_precision == architecture.components[index].double_precision){
-              id++;
-            }
-          }
-        }
-      },
-
-      /*Verify all field of new element*/
-      newElementVerify(evt, comp){
-        if (this.formArchitecture.name.length == 0 || !this.formArchitecture.name){
-             show_notification('Please complete all fields', 'danger') ;
-        }
-        else{
-          if (!this.formArchitecture.defValue && this.formArchitecture.double_precision == false){
-             show_notification('Please complete all fields', 'danger') ;
-          }
-          else if(isNaN(this.formArchitecture.defValue)){
-             show_notification('The default value must be a number', 'danger') ;
-          }
-          else{
-            this.newElement(comp);
-          }
-        }
-      },
-
-
-      /*Create a new element*/
-      newElement(comp){
-        for (var i = 0; i < architecture_hash.length; i++){
-          for (var j = 0; j < architecture.components[i].elements.length; j++){
-            for (var z = 0; z < this.formArchitecture.name.length; z++){
-	            if ((architecture.components[i].elements[j].name.includes(this.formArchitecture.name[z]) != false) && (comp != this.formArchitecture.name)){
-	                show_notification('The element already exists', 'danger') ;
-	                return;
-	            }
-	          }
-          }
-        }
-
-        this.showNewElement = false;
-
-        for (var i = 0; i < architecture_hash.length; i++){
-          if((comp == architecture_hash[i].name)&&(architecture.components[i].type == "integer")){
-            var newElement = {name:this.formArchitecture.name, nbits: this.number_bits, value: bi_intToBigInt(this.formArchitecture.defValue,10), default_value:bi_intToBigInt(this.formArchitecture.defValue,10), properties: this.formArchitecture.properties};
-            architecture.components[i].elements.push(newElement);
-            break;
-          }
-          if((comp == architecture_hash[i].name)&&(architecture.components[i].type == "control")){
-            var newElement = {name:this.formArchitecture.name, nbits: this.number_bits, value: bi_intToBigInt(this.formArchitecture.defValue,10), default_value:bi_intToBigInt(this.formArchitecture.defValue,10), properties: ["read", "write"]};
-            architecture.components[i].elements.push(newElement);
-            break;
-          }
-          if((comp == architecture_hash[i].name)&&(architecture.components[i].type == "floating point")&&(architecture.components[i].double_precision == false)){
-            var newElement = {name:this.formArchitecture.name, nbits: this.number_bits, value: parseFloat(this.formArchitecture.defValue), default_value:parseFloat(this.formArchitecture.defValue), properties: this.formArchitecture.properties};
-            architecture.components[i].elements.push(newElement);
-            break;
-          }
-          if((comp == architecture_hash[i].name)&&(architecture.components[i].type == "floating point")&&(architecture.components[i].double_precision == true)){
-            var aux_new;
-            var aux_value;
-            var aux_sim1;
-            var aux_sim2;
-
-            for (var a = 0; a < architecture_hash.length; a++){
-              for (var b = 0; b < architecture.components[a].elements.length; b++) {
-                if(architecture.components[a].elements[b].name == this.formArchitecture.simple1){
-                  aux_sim1 = this.bin2hex(this.float2bin(architecture.components[a].elements[b].default_value));
-                }
-                if(architecture.components[a].elements[b].name == this.formArchitecture.simple2){
-                  aux_sim2 = this.bin2hex(this.float2bin(architecture.components[a].elements[b].default_value));
-                }
-              }
-            }
-
-            aux_value = aux_sim1 + aux_sim2;
-            aux_new = this.hex2double("0x" + aux_value);
-
-            var newElement = {name:this.formArchitecture.name, nbits: this.number_bits*2, value: aux_new, properties: this.formArchitecture.properties};
-            architecture.components[i].elements.push(newElement);
-            break;
-          }
-        }
-      },
-
-      /*Show edit element modal*/
-      editElemModal(elem, comp, button){
-        this.modalEditElement.title = "Edit Element";
-        this.modalEditElement.element = elem;
-        this.modalEditElement.type = architecture.components[comp].type;
-        this.modalEditElement.double_precision = architecture.components[comp].double_precision;
-
-        app._data.simple_reg = [];
-        for (var i = 0; i < architecture_hash.length; i++){
-          for (var j = 0; j < architecture.components[i].elements.length && architecture.components[i].type =="floating point" && architecture.components[i].double_precision == false; j++){
-            app._data.simple_reg.push({ text: architecture.components[i].elements[j].name, value: architecture.components[i].elements[j].name},);
-          }
-        }
-
-        for(var j=0; j < architecture.components[comp].elements.length; j++){
-          if(elem == architecture.components[comp].elements[j].name){
-            this.formArchitecture.name = elem;
-            this.formArchitecture.properties = architecture.components[comp].elements[j].properties;
-            if(this.modalEditElement.double_precision == true){
-              this.formArchitecture.simple1 = architecture.components[comp].elements[j].simple_reg[0];
-              this.formArchitecture.simple2 = architecture.components[comp].elements[j].simple_reg[1];
-            }
-            else{
-              this.formArchitecture.defValue = (architecture.components[comp].elements[j].default_value).toString();
-            }
-          }
-        }
-
-        var id = 0;
-        for(var i = 0; i < architecture.components.length; i++){
-          for(var j = 0; j < architecture.components[i].elements.length; j++){
-            if(architecture.components[i].elements[j].name == this.formArchitecture.name){
-              this.formArchitecture.id = id;
-            }
-            if(architecture.components[i].type == architecture.components[comp].type && architecture.components[i].double_precision == architecture.components[comp].double_precision){
-              id++;
-            }
-          }
-        }
-
-        this.$root.$emit('bv::show::modal', 'modalEditElement', button);
-      },
-
-      /*Check all field of modified element*/
-      editElementVerify(evt, comp){
-        evt.preventDefault();
-        if (this.formArchitecture.name.length == 0 || !this.formArchitecture.name || !this.formArchitecture.defValue) {
-          show_notification('Please complete all fields', 'danger') ;
-        }
-        else if(isNaN(this.formArchitecture.defValue)){
-          show_notification('The default value must be a number', 'danger') ;
-        }
-        else {
-          this.editElement(comp);
-        }
-      },
-
-      /*Modify element*/
-      editElement(comp){
-        for (var i = 0; i < architecture_hash.length; i++){
-          for (var j = 0; j < architecture.components[i].elements.length; j++){
-          	for (var z = 0; z < this.formArchitecture.name.length; z++){
-	            if ((architecture.components[i].elements[j].name.includes(this.formArchitecture.name[z]) != false) && (comp != this.formArchitecture.name)){
-	                show_notification('The element already exists', 'danger') ;
-	                return;
-	            }
-	          }
-          }
-        }
-
-        this.showEditElement = false;
-
-        for (var i = 0; i < architecture_hash.length; i++){
-          for(var j=0; j < architecture.components[i].elements.length; j++){
-            if(comp == architecture.components[i].elements[j].name){
-              architecture.components[i].elements[j].name = this.formArchitecture.name;
-              if(architecture.components[i].type == "control" || architecture.components[i].type == "integer"){
-                architecture.components[i].elements[j].default_value = bi_intToBigInt(this.formArchitecture.defValue,10) ;
-              }
-              else{
-                if(architecture.components[i].double_precision == false){
-                  architecture.components[i].elements[j].default_value = parseFloat(this.formArchitecture.defValue, 10);
-                }
-                else{
-
-                  var aux_value;
-                  var aux_sim1;
-                  var aux_sim2;
-
-                  for (var a = 0; a < architecture_hash.length; a++) {
-                    for (var b = 0; b < architecture.components[a].elements.length; b++) {
-                      if(architecture.components[a].elements[b].name == this.formArchitecture.simple1){
-                        aux_sim1 = this.bin2hex(this.float2bin(architecture.components[a].elements[b].value));
-                      }
-                      if(architecture.components[a].elements[b].name == this.formArchitecture.simple2){
-                        aux_sim2 = this.bin2hex(this.float2bin(architecture.components[a].elements[b].value));
-                      }
-                    }
-                  }
-
-                  aux_value = aux_sim1 + aux_sim2;
-
-                  architecture.components[i].elements[j].value = this.hex2double("0x" + aux_value);
-
-                  architecture.components[i].elements[j].simple_reg[0] = this.formArchitecture.simple1;
-                  architecture.components[i].elements[j].simple_reg[1] = this.formArchitecture.simple2;
-                }
-              }
-              architecture.components[i].elements[j].properties = this.formArchitecture.properties;
-            }
-          }
-        }
-      },
-
-      /*Show delete element modal*/
-      delElemModal(elem, button){
-        this.modalDeletElement.title = "Delete Element";
-        this.modalDeletElement.element = elem;
-        this.$root.$emit('bv::show::modal', 'modalDeletElement', button);
-      },
-
-      /*Delete the element*/
-      delElement(comp){
-        for (var i = 0; i < architecture_hash.length; i++){
-          for(var j=0; j < architecture.components[i].elements.length; j++){
-            if(comp == architecture.components[i].elements[j].name){
-              architecture.components[i].elements.splice(j,1);
-            }
-          }
-        }
-      },
-
-      /*Empty form*/
-      emptyFormArch(){
-        this.formArchitecture.name = '';
-        this.formArchitecture.id = '';
-        this.formArchitecture.type = '';
-        this.formArchitecture.defValue = '';
-        this.formArchitecture.properties = [];
-        this.formArchitecture.precision = '';
-      },
-
-      /*Show reset instructions modal*/
-      resetInstModal(elem, button){
-        this.modalResetInst.title = "Reset " + elem + " instructions";
-        this.modalResetInst.element = elem;
-        this.$root.$emit('bv::show::modal', 'modalResetInst', button);
-      },
-
-      /*Reset instructions*/
-      resetInstructions(arch){
-        show_loading();
-
-        for (var i = 0; i < load_architectures.length; i++){
-          if(arch == load_architectures[i].id){
-            var auxArch = JSON.parse(load_architectures[i].architecture);
-            var auxArchitecture = register_value_deserialize(auxArch);
-
-            architecture.instructions = auxArchitecture.instructions;
-            app._data.architecture = architecture;
-
-            hide_loading();
-            show_notification('The instruction set has been reset correctly', 'success') ;
-
-            return;
-          }
-        }
-
-        $.getJSON('architecture/'+arch+'.json', function(cfg){
-          var auxArchitecture = cfg;
-
-          var auxArchitecture2 = register_value_deserialize(auxArchitecture);
-          architecture.instructions = auxArchitecture2.instructions;
-
-          app._data.architecture = architecture;
-
-          hide_loading();
-          show_notification('The instruction set has been reset correctly', 'success') ;
-        });
-      },
-
-      /*Verify new number of fields*/
-      changeNumfield(type){
-        if(type == 0){
-          if(this.formInstruction.numfields > (this.formInstruction.nwords * 32)){
-            this.formInstruction.numfieldsAux = (this.formInstruction.nwords * 32);
-            this.formInstruction.numfields = (this.formInstruction.nwords * 32);
-          }
-          else if(this.formInstruction.numfields < 1){
-            this.formInstruction.numfieldsAux = 1;
-            this.formInstruction.numfields = 1;
-          }
-          else{
-            this.formInstruction.numfieldsAux = this.formInstruction.numfields;
-          }
-        }
-        if(type == 1){
-          if(this.formPseudoinstruction.numfields > (this.formPseudoinstruction.nwords * 32)){
-            this.formPseudoinstruction.numfieldsAux = (this.formPseudoinstruction.nwords * 32);
-            this.formPseudoinstruction.numfields = (this.formPseudoinstruction.nwords * 32);
-          }
-          else if(this.formPseudoinstruction.numfields < 0){
-            this.formPseudoinstruction.numfieldsAux = 0;
-            this.formPseudoinstruction.numfields = 0;
-          }
-          else{
-            this.formPseudoinstruction.numfieldsAux = this.formPseudoinstruction.numfields;
-          }
-        }
-      },
-
-      /*Show instruction fields modal*/
-      viewFielsInst(elem, co, cop, button){
-        this.modalViewFields.title = "Fields of " + elem;
-        this.modalViewFields.element = elem;
-        for (var i = 0; i < architecture.instructions.length; i++){
-          if(elem == architecture.instructions[i].name && co == architecture.instructions[i].co && cop == architecture.instructions[i].cop){
-            this.formInstruction.name = architecture.instructions[i].name;
-            this.formInstruction.cop = architecture.instructions[i].cop;
-            this.formInstruction.co = architecture.instructions[i].co;
-            app._data.modalViewFields.co = architecture.instructions[i].co;
-            app._data.modalViewFields.cop = architecture.instructions[i].cop;
-            this.formInstruction.numfields = architecture.instructions[i].fields.length;
-            this.formInstruction.numfieldsAux = architecture.instructions[i].fields.length;
-
-            for (var j = 0; j < architecture.instructions[i].fields.length; j++) {
-              this.formInstruction.nameField [j]= architecture.instructions[i].fields[j].name;
-              this.formInstruction.typeField[j] = architecture.instructions[i].fields[j].type;
-              this.formInstruction.startBitField[j] = architecture.instructions[i].fields[j].startbit;
-              this.formInstruction.stopBitField[j] = architecture.instructions[i].fields[j].stopbit;
-              this.formInstruction.valueField[j] = architecture.instructions[i].fields[j].valueField;
-            }
-          }
-        }
-        this.$root.$emit('bv::show::modal', 'modalViewFields', button);
-      },
-
-      /*Verify all fields of new instructions*/
-      newInstVerify(evt){
-        evt.preventDefault();
-
-        for (var i = 0; i < this.formInstruction.nameField.length; i++){
-          for (var j = i + 1; j < this.formInstruction.nameField.length; j++){
-            if (this.formInstruction.nameField[i] == this.formInstruction.nameField[j]){
-                show_notification('Field name repeated', 'danger') ;
-                return;
-            }
-          }
-        }
-
-        var empty = 0;
-        var auxCop = "";
-
-        for (var z = 1; z < this.formInstruction.numfields; z++){
-          if(this.formInstruction.typeField[z] == 'cop'){
-            if(!this.formInstruction.valueField[z]){
-              empty = 1;
-            }
-            else{
-              if((this.formInstruction.valueField[z]).length != (this.formInstruction.startBitField[z] - this.formInstruction.stopBitField[z] + 1)){
-                show_notification('The length of cop should be ' + (this.formInstruction.startBitField[z] - this.formInstruction.stopBitField[z] + 1) + ' binary numbers', 'danger') ;
-                return;
-              }
-
-              for (var i = 0; i < this.formInstruction.valueField[z].length; i++){
-                if (this.formInstruction.valueField[z].charAt(i) != "0" && this.formInstruction.valueField[z].charAt(i) != "1"){
-                    show_notification('The value of cop must be binary', 'danger') ;
-                    return;
-                }
-              }
-              auxCop = auxCop + this.formInstruction.valueField[z];
-            }
-          }
-        }
-
-        this.formInstruction.cop = auxCop;
-
-          if (typeof(this.formInstruction.co) != 'object')
-            for (var i = 0; i < this.formInstruction.co.length; i++){
-              if (this.formInstruction.co.charAt(i) != "0" && this.formInstruction.co.charAt(i) != "1"){
-                  show_notification('The value of co must be binary', 'danger') ;
-                  return;
-              }
-            }
-        else {
-            for (let val in this.formInstruction.co)
-                if (!/[01]+/.test(val)) {
-                  show_notification('The value of co must be binary', 'danger') ;
-                  return;
-                }
-        }
-
-        for (var i = 0; i < this.formInstruction.numfields; i++){
-          if(this.formInstruction.nameField.length <  this.formInstruction.numfields || this.formInstruction.typeField.length <  this.formInstruction.numfields || this.formInstruction.startBitField.length <  this.formInstruction.numfields || this.formInstruction.stopBitField.length <  this.formInstruction.numfields){
-            empty = 1;
-          }
-        }
-
-        if (!this.formInstruction.name || !this.formInstruction.type || !this.formInstruction.co || !this.formInstruction.nwords || !this.formInstruction.numfields || !this.formInstruction.signature_definition || !this.formInstruction.definition || empty == 1) {
-            show_notification('Please complete all fields', 'danger') ;
-        }
-        else if (typeof(this.formInstruction.co) != 'object' && isNaN(this.formInstruction.co)){
-                 show_notification('The field co must be numbers', 'danger') ;
-        } else if (typeof(this.formInstruction.co) === 'object' && this.formInstruction.co.some(val => isNaN(val)))
-                 show_notification('The field co must be numbers', 'danger') ;
-        else if(isNaN(this.formInstruction.cop)){
-                 show_notification('The field cop must be numbers', 'danger') ;
-        }
-        else if(typeof(this.formInstruction.co) != 'object' && (this.formInstruction.co).length != (this.formInstruction.startBitField[0] - this.formInstruction.stopBitField[0] + 1)){
-                 show_notification('The length of co should be ' + (this.formInstruction.startBitField[0] - this.formInstruction.stopBitField[0] + 1) + ' binary numbers', 'danger');
-        } else if (typeof(this.formInstruction.co) === 'object' && this.formInstruction.co.some((val, ind) => val.length !== app.formInstruction.startBitField[0][ind] - app.formInstruction.stopBitField[0][ind] +1))
-                 show_notification('The length of co don\'t match with the desription', 'danger');
-        else {
-          this.newInstruction();
-        }
-      },
-
-      /*Create a new instruction*/
-      newInstruction(){
-        for (var i = 0; i < architecture.instructions.length; i++){
-          if  (this.formInstruction.co == architecture.instructions[i].co){
-            if  ((!this.formInstruction.cop)){
-                 show_notification('The instruction already exists', 'danger') ;
-                 return;
-            }
-          }
-        }
-
-        let auxcop = (() => this.formInstruction.co instanceof Array ? this.formInstrucion.co.join("") : this.formInstruction.co)() + this.formInstruction.cop;
-
-        for (var i = 0; i < architecture.instructions.length; i++){
-          if ((auxcop == architecture.instructions[i].cop) && (!auxcop == false)){
-               show_notification('The instruction already exists', 'danger') ;
-               return;
-          }
-        }
-
-        this.showNewInstruction = false;
-
-        //var cop = false;
-
-        this.generateSignatureInst();
-
-        var signature = this.formInstruction.signature;
-        var signatureRaw = this.formInstruction.signatureRaw;
-
-        /*if(cop == false){
-          this.formInstruction.cop='';
-        }*/
-
-        var newInstruction = {
-          name: this.formInstruction.name,
-          type: this.formInstruction.type,
-          signature_definition: this.formInstruction.signature_definition,
-          signature: signature, signatureRaw: signatureRaw,
-          co: this.formInstruction.co,
-          cop: this.formInstruction.cop,
-          nwords: this.formInstruction.nwords,
-          properties: this.formInstruction.properties,
-          help: this.formInstruction.help,
-          fields: [],
-          definition: this.formInstruction.definition,
-          separated:[]
-        };
-        newInstruction.separated = this.formInstruction.startBitField.map((e, i) => this.formInstruction.separated[i] || false)
-        architecture.instructions.push(newInstruction);
-        for (var i = 0; i < this.formInstruction.numfields; i++){
-          var newField = { name: this.formInstruction.nameField[i], type: this.formInstruction.typeField[i],
-                           startbit: !this.formInstruction.separated[i] ? parseInt(this.formInstruction.startBitField[i]) : this.formInstruction.startBitField[i].map(val => parseInt(val)),
-                           stopbit: !this.formInstruction.separated[i] ? parseInt(this.formInstruction.stopBitField[i]) : this.formInstruction.stopBitField[i].map(val => parseInt(val)),
-                           valueField: this.formInstruction.valueField[i]
-                        };
-          architecture.instructions[architecture.instructions.length-1].fields.push(newField);
-        }
-      },
-
-      /*Show edit instruction modal*/
-      editInstModal(elem, co, cop, button){
-        this.modalEditInst.title = "Edit Instruction";
-        this.modalEditInst.element = elem;
-        for (var i = 0; i < architecture.instructions.length; i++) {
-          if(elem == architecture.instructions[i].name && co == architecture.instructions[i].co && cop == architecture.instructions[i].cop){
-            this.formInstruction.name = architecture.instructions[i].name;
-            this.formInstruction.type = architecture.instructions[i].type;
-            this.formInstruction.cop = architecture.instructions[i].cop;
-            this.formInstruction.co = architecture.instructions[i].co;
-            app._data.modalEditInst.co = architecture.instructions[i].co;
-            app._data.modalEditInst.cop = architecture.instructions[i].cop;
-            this.formInstruction.nwords = architecture.instructions[i].nwords;
-            this.formInstruction.numfields = architecture.instructions[i].fields.length;
-            this.formInstruction.numfieldsAux = architecture.instructions[i].fields.length;
-            this.formInstruction.signature_definition= architecture.instructions[i].signature_definition;
-            this.formInstruction.definition = architecture.instructions[i].definition;
-            this.formInstruction.help = architecture.instructions[i].help;
-            this.formInstruction.separated = [];
-            this.formInstruction.properties = architecture.instructions[i].properties;
-
-            for (var j = 0; j < architecture.instructions[i].fields.length; j++) {
-              this.formInstruction.nameField [j]= architecture.instructions[i].fields[j].name;
-              this.formInstruction.typeField[j] = architecture.instructions[i].fields[j].type;
-              //this.formInstruction.startBitField[j] = architecture.instructions[i].fields[j].startbit;
-              //this.formInstruction.stopBitField[j] = architecture.instructions[i].fields[j].stopbit;
-              if (typeof(architecture.instructions[i].separated) === 'undefined' || !architecture.instructions[i].separated[j]) {
-                this.formInstruction.startBitField[j] = architecture.instructions[i].fields[j].startbit;
-                this.formInstruction.stopBitField[j] = architecture.instructions[i].fields[j].stopbit;
-                this.formInstruction.separated.push(false);
-              }
-              else {
-                this.formInstruction.startBitField[j] = [...architecture.instructions[i].fields[j].startbit];
-                this.formInstruction.stopBitField[j] =  [...architecture.instructions[i].fields[j].stopbit];
-                this.formInstruction.separated.push(true);
-              }
-              this.formInstruction.valueField[j] = architecture.instructions[i].fields[j].valueField;
-            }
-            this.generateSignatureInst();
-            break;
-          }
-        }
-        this.$root.$emit('bv::show::modal', 'modalEditInst', button);
-      },
-
-      /*Check all fields of modify instruction*/
-      editInstVerify(evt, inst, co, cop){
-        evt.preventDefault();
-
-        for (var i = 0; i < this.formInstruction.nameField.length; i++){
-          for (var j = i + 1; j < this.formInstruction.nameField.length; j++){
-            if (this.formInstruction.nameField[i] == this.formInstruction.nameField[j]){
-              show_notification('Field name repeated', 'danger') ;
-              return;
-            }
-          }
-        }
-
-        var empty = 0;
-        var auxCop = "";
-
-        for (var z = 1; z < this.formInstruction.numfields; z++){
-          if (this.formInstruction.typeField[z] == 'cop'){
-            if (!this.formInstruction.valueField[z]){
-                empty = 1;
-            }
-            else {
-              if ((this.formInstruction.valueField[z]).length != (this.formInstruction.startBitField[z] - this.formInstruction.stopBitField[z] + 1)){
-                 show_notification('The length of cop should be ' + (this.formInstruction.startBitField[z] - this.formInstruction.stopBitField[z] + 1) + ' binary numbers', 'danger') ;
-                 return;
-              }
-
-              for (var i = 0; i < this.formInstruction.valueField[z].length; i++){
-                if (this.formInstruction.valueField[z].charAt(i) != "0" && this.formInstruction.valueField[z].charAt(i) != "1"){
-                   show_notification('The value of cop must be binary', 'danger') ;
-                   return;
-                }
-              }
-            }
-            auxCop = auxCop + this.formInstruction.valueField[z];
-          }
-        }
-
-        this.formInstruction.cop = auxCop;
-
-          if (typeof(this.formInstruction.co) !== 'object')
-            for (var i = 0; i < this.formInstruction.co.length; i++){
-              if (this.formInstruction.co.charAt(i) != "0" && this.formInstruction.co.charAt(i) != "1"){
-                  show_notification('The value of co must be binary', 'danger') ;
-                  return;
-              }
-            }
-          else {
-              for (let val in this.formInstruction.co) {
-                  if (!/^[01]+$/.test(val)) {
-                      show_notification('The value of co must be binary', 'danger') ;
-                      return;
-                  }
-              }
-          }
-
-        for (var i = 0; i < this.formInstruction.numfields; i++){
-          if(!this.formInstruction.nameField[i] || !this.formInstruction.typeField[i] || (!this.formInstruction.startBitField[i] && this.formInstruction.startBitField[i] != 0) || (!this.formInstruction.stopBitField[i] && this.formInstruction.stopBitField[i] != 0)){
-            empty = 1;
-          }
-        }
-        if (!this.formInstruction.name || !this.formInstruction.type || !this.formInstruction.co || !this.formInstruction.nwords || !this.formInstruction.numfields || !this.formInstruction.signature_definition || !this.formInstruction.definition || empty == 1) {
-          show_notification('Please complete all fields', 'danger') ;
-        }
-        if ((typeof(this.formInstruction.co) != 'object' && isNaN(this.formInstruction.co)) || (typeof(this.formInstruction.co) === 'object' && this.formInstruction.co.some(val => isNaN(val))))
-                 show_notification('The field co must be numbers', 'danger') ;
-        else if(isNaN(this.formInstruction.cop)){
-          show_notification('The field cop must be numbers', 'danger') ;
-        }
-        else if(typeof(this.formInstruction.co) != 'object' && (this.formInstruction.co).length != (this.formInstruction.startBitField[0] - this.formInstruction.stopBitField[0] + 1)){
-                 show_notification('The length of co should be ' + (this.formInstruction.startBitField[0] - this.formInstruction.stopBitField[0] + 1) + ' binary numbers', 'danger');
-        } else if (typeof(this.formInstruction.co) === 'object' && this.formInstruction.co.some((val, ind) => val.length !== app.formInstruction.startBitField[0][ind] - app.formInstruction.stopBitField[0][ind] +1))
-                 show_notification('The length of co don\'t match with the desription', 'danger');
-        else {
-          this.editInstruction(inst, co, cop);
-        }
-      },
-
-      /*Edit the instruction*/
-      editInstruction(comp, co, cop)
-      {
-        var exCop = false;
-
-        for (var z = 1; z < this.formInstruction.numfields; z++){
-          if (this.formInstruction.typeField[z] == 'cop'){
-              exCop = true;
-          }
-        }
-
-        for (var i = 0; i < architecture.instructions.length; i++){
-          if ((this.formInstruction.co == architecture.instructions[i].co) && (this.formInstruction.co != co) && (exCop == false)){
-            if (((!this.formInstruction.cop) || (exCop != true))){
-                show_notification('The instruction already exists', 'danger') ;
-                return;
-            }
-          }
-        }
-
-
-        let auxcop = (() => this.formInstruction.co instanceof Array ? this.formInstrucion.co.join("") : this.formInstruction.co)() + this.formInstruction.cop;
-
-        for (var i = 0; i < architecture.instructions.length && exCop == true ; i++){
-          if ((auxcop == architecture.instructions[i].cop) && (!auxcop == false) && (auxcop != cop)){
-               show_notification('The instruction already exists', 'danger') ;
-               return;
-          }
-        }
-
-        this.showEditInstruction = false;
-
-        for (var i = 0; i < architecture.instructions.length; i++){
-          if (architecture.instructions[i].name == comp && architecture.instructions[i].co == co && architecture.instructions[i].cop == cop) {
-            architecture.instructions[i].name = this.formInstruction.name;
-            architecture.instructions[i].type = this.formInstruction.type;
-            architecture.instructions[i].co = this.formInstruction.co;
-            architecture.instructions[i].cop = this.formInstruction.cop;
-            architecture.instructions[i].nwords = this.formInstruction.nwords;
-            architecture.instructions[i].help = this.formInstruction.help;
-            architecture.instructions[i].signature_definition = this.formInstruction.signature_definition;
-            architecture.instructions[i].definition = this.formInstruction.definition;
-            architecture.instructions[i].properties = this.formInstruction.properties;
-            if (!architecture.instructions[i].separated)
-                architecture.instructions[i].separated =Array(this.formInstruction.numfields).fill(false);
-
-            for (var j = 0; j < this.formInstruction.numfields; j++) {
-              if (j < architecture.instructions[i].fields.length) {
-                architecture.instructions[i].fields[j].name = this.formInstruction.nameField[j];
-                architecture.instructions[i].fields[j].type = this.formInstruction.typeField[j];
-                architecture.instructions[i].fields[j].startbit = !this.formInstruction.separated[j] ? parseInt(this.formInstruction.startBitField[j]) : this.formInstruction.startBitField[j].map(val => parseInt(val));
-                architecture.instructions[i].fields[j].stopbit = !this.formInstruction.separated[j] ? parseInt(this.formInstruction.stopBitField[j]): this.formInstruction.stopBitField[j].map(val => parseInt(val));
-                architecture.instructions[i].fields[j].valueField = this.formInstruction.valueField[j];
-                /*add data to store if the field is fragmented or not.*/
-                architecture.instructions[i].separated[j] = this.formInstruction.separated[j];
-              }
-              else{
-                var newField = {name: this.formInstruction.nameField[j], type: this.formInstruction.typeField[j], startbit: this.formInstruction.startBitField[j], stopbit: this.formInstruction.stopBitField[j], valueField: this.formInstruction.valueField[j]};
-                architecture.instructions[i].fields.push(newField);
-              }
-            }
-
-            this.generateSignatureInst();
-
-            var signature = this.formInstruction.signature;
-            var signatureRaw = this.formInstruction.signatureRaw;
-
-            if(exCop == false){
-              architecture.instructions[i].cop='';
-            }
-
-            architecture.instructions[i].signature = signature;
-            architecture.instructions[i].signatureRaw = signatureRaw;
-
-            if(architecture.instructions[i].fields.length > this.formInstruction.numfields){
-              architecture.instructions[i].fields.splice(this.formInstruction.numfields, (architecture.instructions[i].fields.length - this.formInstruction.numfields));
-            }
-            break;
-          }
-        }
-
-        show_notification('The instruction has been modified, please check the definition of the pseudoinstructions', 'info') ;
-      },
-
-      /*Show delete instruction modal*/
-      delInstModal(elem, index, button){
-        this.modalDeletInst.title = "Delete Instruction";
-        this.modalDeletInst.element = elem;
-        this.modalDeletInst.index = index;
-        this.$root.$emit('bv::show::modal', 'modalDeletInst', button);
-      },
-
-      /*Delete the instruction*/
-      delInstruction(index){
-        architecture.instructions.splice(index,1);
-      },
-
-      /*Generate the instruction signature*/
-      generateSignatureInst(){
-        var signature = this.formInstruction.signature_definition;
-
-        var re = new RegExp("^ +");
-        this.formInstruction.signature_definition= this.formInstruction.signature_definition.replace(re, "");
-
-        re = new RegExp(" +", "g");
-        this.formInstruction.signature_definition = this.formInstruction.signature_definition.replace(re, " ");
-
-        re = new RegExp("^ +");
-        signature= signature.replace(re, "");
-
-        re = new RegExp(" +", "g");
-        signature = signature.replace(re, " ");
-
-        for (var z = 0; z < this.formInstruction.numfields; z++){
-          re = new RegExp("[Ff]"+z, "g");
-
-          if(z == 0){
-            signature = signature.replace(re, this.formInstruction.name);
-          }
-          else{
-            signature = signature.replace(re, this.formInstruction.typeField[z]);
-          }
-        }
-
-        re = new RegExp(" ", "g");
-        signature = signature.replace(re , ",");
-
-        var signatureRaw = this.formInstruction.signature_definition;
-
-        re = new RegExp("^ +");
-        signatureRaw= signatureRaw.replace(re, "");
-
-        re = new RegExp(" +", "g");
-        signatureRaw = signatureRaw.replace(re, " ");
-
-        for (var z = 0; z < this.formInstruction.numfields; z++){
-          re = new RegExp("[Ff]"+z, "g");
-          signatureRaw = signatureRaw.replace(re, this.formInstruction.nameField[z]);
-        }
-
-        this.formInstruction.signature = signature;
-        this.formInstruction.signatureRaw = signatureRaw;
-      },
-
-      /*Empty instruction form*/
-      emptyFormInst(){
-        this.formInstruction.name = '';
-        this.formInstruction.type = '';
-        this.formInstruction.co = '';
-        this.formInstruction.cop = '';
-        this.formInstruction.nwords = 1;
-        this.formInstruction.numfields = "1";
-        this.formInstruction.numfieldsAux = "1";
-        this.formInstruction.nameField = [];
-        this.formInstruction.properties = [];
-        this.formInstruction.typeField = [];
-        this.formInstruction.startBitField = [];
-        this.formInstruction.stopBitField = [];
-        this.formInstruction.valueField = [];
-        this.formInstruction.separated = [];
-        this.formInstruction.assignedCop = false;
-        this.formInstruction.signature ='';
-        this.formInstruction.signatureRaw = '';
-        this.formInstruction.signature_definition = '';
-        this.formInstruction.definition = '';
-        this.instructionFormPage = 1;
-        this.formInstruction.help = '';
-      },
-
-      /*Show pseudoinstruction fields modal*/
-      viewFielsPseudo(elem, index, button){
-        this.modalViewFields.title = "Fields of " + elem;
-        this.modalViewFields.element = elem;
-
-        this.formPseudoinstruction.name = architecture.pseudoinstructions[index].name;
-        this.formPseudoinstruction.numfields = architecture.pseudoinstructions[index].fields.length;
-        this.formPseudoinstruction.numfieldsAux = architecture.pseudoinstructions[index].fields.length;
-
-        for (var j = 0; j < architecture.pseudoinstructions[index].fields.length; j++){
-          this.formPseudoinstruction.nameField[j] = architecture.pseudoinstructions[index].fields[j].name;
-          this.formPseudoinstruction.typeField[j] = architecture.pseudoinstructions[index].fields[j].type;
-          this.formPseudoinstruction.startBitField[j] = architecture.pseudoinstructions[index].fields[j].startbit;
-          this.formPseudoinstruction.stopBitField[j] = architecture.pseudoinstructions[index].fields[j].stopbit;
-        }
-
-        this.$root.$emit('bv::show::modal', 'modalViewPseudoFields', button);
-      },
-
-      /*Show reset pseudoinstructions modal*/
-      resetPseudoinstModal(elem, button){
-        this.modalResetPseudoinst.title = "Reset " + elem + " pseudoinstructions";
-        this.modalResetPseudoinst.element = elem;
-        this.$root.$emit('bv::show::modal', 'modalResetPseudoinst', button);
-      },
-
-      /*Reset pseudoinstructions*/
-      resetPseudoinstructionsModal(arch){
-        show_loading();
-
-        for (var i = 0; i < load_architectures.length; i++) {
-          if(arch == load_architectures[i].id){
-            var auxArch = JSON.parse(load_architectures[i].architecture);
-            var auxArchitecture = register_value_deserialize(auxArch);
-
-            architecture.pseudoinstructions = auxArchitecture.pseudoinstructions;
-            app._data.architecture = architecture;
-
-            hide_loading();
-            show_notification('The registers has been reset correctly', 'success') ;
-
-            return;
-          }
-        }
-
-        $.getJSON('architecture/'+arch+'.json', function(cfg){
-          var auxArchitecture = cfg;
-
-          var auxArchitecture2 = register_value_deserialize(auxArchitecture);
-          architecture.pseudoinstructions = auxArchitecture2.pseudoinstructions;
-
-          app._data.architecture = architecture;
-
-          hide_loading();
-          show_notification('The pseudoinstruction set has been reset correctly', 'success') ;
-        });
-      },
-
-      /*Check all fields of new pseudoinstruction*/
-      newPseudoinstVerify(evt){
-        evt.preventDefault();
-
-        for (var i = 0; i < this.formPseudoinstruction.nameField.length; i++){
-          for (var j = i + 1; j < this.formPseudoinstruction.nameField.length; j++){
-            if (this.formPseudoinstruction.nameField[i] == this.formPseudoinstruction.nameField[j]){
-              show_notification('Field name repeated', 'danger') ;
-              return;
-            }
-          }
-        }
-
-        var vacio = 0;
-
-        for (var i = 0; i < this.formPseudoinstruction.numfields; i++) {
-          if(this.formPseudoinstruction.nameField.length <  this.formPseudoinstruction.numfields || this.formPseudoinstruction.typeField.length <  this.formPseudoinstruction.numfields || this.formPseudoinstruction.startBitField.length <  this.formPseudoinstruction.numfields || this.formPseudoinstruction.stopBitField.length <  this.formPseudoinstruction.numfields){
-            vacio = 1;
-          }
-        }
-
-        var result = this.pseudoDefValidator(this.formPseudoinstruction.name, this.formPseudoinstruction.definition, this.formPseudoinstruction.nameField);
-
-        if(result == -1){
-          return;
-        }
-
-        if (!this.formPseudoinstruction.name || !this.formPseudoinstruction.nwords || !this.formPseudoinstruction.numfields || !this.formPseudoinstruction.signature_definition || !this.formPseudoinstruction.definition || vacio == 1) {
-          show_notification('Please complete all fields', 'danger') ;
-        }
-        else {
-          this.newPseudoinstruction();
-        }
-      },
-
-      /*Create a new pseudoinstruction*/
-      newPseudoinstruction(){
-        this.showNewPseudoinstruction = false;
-
-        this.generateSignaturePseudo();
-
-        var signature = this.formPseudoinstruction.signature;
-        var signatureRaw = this.formPseudoinstruction.signatureRaw;
-
-        var newPseudoinstruction = {name: this.formPseudoinstruction.name, signature_definition: this.formPseudoinstruction.signature_definition, signature: signature, signatureRaw: signatureRaw, nwords: this.formPseudoinstruction.nwords , fields: [], definition: this.formPseudoinstruction.definition, help: this.formPseudoinstruction.help};
-        architecture.pseudoinstructions.push(newPseudoinstruction);
-
-        for (var i = 0; i < this.formPseudoinstruction.numfields; i++) {
-          var newField = {name: this.formPseudoinstruction.nameField[i], type: this.formPseudoinstruction.typeField[i], startbit: this.formPseudoinstruction.startBitField[i], stopbit: this.formPseudoinstruction.stopBitField[i]};
-          architecture.pseudoinstructions[architecture.pseudoinstructions.length-1].fields.push(newField);
-        }
-      },
-
-      /*Show edit pseudoinstruction modal*/
-      editPseudoinstModal(elem, index, button){
-        this.modalEditPseudoinst.title = "Edit Pseudoinstruction";
-        this.modalEditPseudoinst.element = elem;
-        this.modalEditPseudoinst.index = index;
-
-        this.formPseudoinstruction.name = architecture.pseudoinstructions[index].name;
-        this.formPseudoinstruction.nwords = architecture.pseudoinstructions[index].nwords;
-        this.formPseudoinstruction.numfields = architecture.pseudoinstructions[index].fields.length;
-        this.formPseudoinstruction.numfieldsAux = architecture.pseudoinstructions[index].fields.length;
-        this.formPseudoinstruction.signature_definition = architecture.pseudoinstructions[index].signature_definition;
-        this.formPseudoinstruction.definition = architecture.pseudoinstructions[index].definition;
-        this.formPseudoinstruction.help = architecture.pseudoinstructions[index].help;
-
-        for (var j = 0; j < architecture.pseudoinstructions[index].fields.length; j++) {
-          this.formPseudoinstruction.nameField[j] = architecture.pseudoinstructions[index].fields[j].name;
-          this.formPseudoinstruction.typeField[j] = architecture.pseudoinstructions[index].fields[j].type;
-          this.formPseudoinstruction.startBitField[j] = architecture.pseudoinstructions[index].fields[j].startbit;
-          this.formPseudoinstruction.stopBitField[j] = architecture.pseudoinstructions[index].fields[j].stopbit;
-        }
-
-        this.generateSignaturePseudo();
-
-        this.$root.$emit('bv::show::modal', 'modalEditPseudoinst', button);
-      },
-
-      /*Check all fields of modify pseudoinstruction*/
-      editPseudoinstVerify(evt, inst, index){
-        evt.preventDefault();
-
-        for (var i = 0; i < this.formPseudoinstruction.nameField.length; i++){
-          for (var j = i + 1; j < this.formPseudoinstruction.nameField.length; j++){
-            if (this.formPseudoinstruction.nameField[i] == this.formPseudoinstruction.nameField[j]){
-              show_notification('Field name repeated', 'danger') ;
-              return;
-            }
-          }
-        }
-
-        var vacio = 0;
-
-        for (var i = 0; i < this.formPseudoinstruction.numfields; i++) {
-          if(!this.formPseudoinstruction.nameField[i] || !this.formPseudoinstruction.typeField[i] || (!this.formPseudoinstruction.startBitField[i] && this.formPseudoinstruction.startBitField[i] != 0) || (!this.formPseudoinstruction.stopBitField[i] && this.formPseudoinstruction.stopBitField[i] != 0)){
-            vacio = 1;
-          }
-        }
-
-        var result = this.pseudoDefValidator(inst, this.formPseudoinstruction.definition, this.formPseudoinstruction.nameField);
-
-        if(result == -1){
-          return;
-        }
-
-        if (!this.formPseudoinstruction.name || !this.formPseudoinstruction.nwords || !this.formPseudoinstruction.numfields || !this.formPseudoinstruction.signature_definition || !this.formPseudoinstruction.definition || vacio == 1) {
-          show_notification('Please complete all fields', 'danger') ;
-        }
-        else {
-          this.editPseudoinstruction(inst, index);
-        }
-      },
-
-      /*Edit the pseudoinstruction*/
-      editPseudoinstruction(comp, index){
-
-        this.showEditPseudoinstruction = false;
-
-        architecture.pseudoinstructions[index].name = this.formPseudoinstruction.name;
-        architecture.pseudoinstructions[index].nwords = this.formPseudoinstruction.nwords;
-        architecture.pseudoinstructions[index].definition = this.formPseudoinstruction.definition;
-        architecture.pseudoinstructions[index].signature_definition = this.formPseudoinstruction.signature_definition;
-        architecture.pseudoinstructions[index].help = this.formPseudoinstruction.help;
-
-        for (var j = 0; j < this.formPseudoinstruction.numfields; j++){
-          if(j < architecture.pseudoinstructions[index].fields.length){
-            architecture.pseudoinstructions[index].fields[j].name = this.formPseudoinstruction.nameField[j];
-            architecture.pseudoinstructions[index].fields[j].type = this.formPseudoinstruction.typeField[j];
-            architecture.pseudoinstructions[index].fields[j].startbit = this.formPseudoinstruction.startBitField[j];
-            architecture.pseudoinstructions[index].fields[j].stopbit = this.formPseudoinstruction.stopBitField[j];
-          }
-          else{
-            var newField = {name: this.formPseudoinstruction.nameField[j], type: this.formPseudoinstruction.typeField[j], startbit: this.formPseudoinstruction.startBitField[j], stopbit: this.formPseudoinstruction.stopBitField[j]};
-            architecture.pseudoinstructions[index].fields.push(newField);
-          }
-        }
-
-        this.generateSignaturePseudo();
-
-        var signature = this.formPseudoinstruction.signature;
-        var signatureRaw = this.formPseudoinstruction.signatureRaw;
-
-        architecture.pseudoinstructions[index].signature = signature;
-        architecture.pseudoinstructions[index].signatureRaw = signatureRaw;
-
-        if(architecture.pseudoinstructions[index].fields.length > this.formPseudoinstruction.numfields){
-          architecture.pseudoinstructions[index].fields.splice(this.formPseudoinstruction.numfields, (architecture.pseudoinstructions[i].fields.length - this.formPseudoinstruction.numfields));
-        }
-      },
-
-      /*Show delete pseudoinstruction modal*/
-      delPseudoinstModal(elem, index, button){
-        this.modalDeletPseudoinst.title = "Delete Pseudointruction";
-        this.modalDeletPseudoinst.element = elem;
-        this.modalDeletPseudoinst.index = index;
-        this.$root.$emit('bv::show::modal', 'modalDeletPseudoinst', button);
-      },
-
-      /*Delete the pseudoinstruction*/
-      delPseudoinstruction(index){
-        architecture.pseudoinstructions.splice(index,1);
-      },
-
-      /*Verify the pseudoinstruction definition*/
-      pseudoDefValidator(name, definition, fields){
-        var re = new RegExp("^\n+");
-        definition = definition.replace(re, "");
-
-        re = new RegExp("\n+", "g");
-        definition = definition.replace(re, "");
-
-        var newDefinition = definition;
-
-        re = /{([^}]*)}/g;
-
-        var code = re.exec(definition);
-
-        if(code != null)
-	{
-          while(code != null)
-	  {
-            console_log(code)
-            var instructions = code[1].split(";");
-            if (instructions.length == 1){
-                show_notification('Enter a ";" at the end of each line of code', 'danger') ;
-                return -1;
-            }
-
-            for (var j = 0; j < instructions.length-1; j++){
-              var re = new RegExp("^ +");
-              instructions[j] = instructions[j].replace(re, "");
-
-              re = new RegExp(" +", "g");
-              instructions[j] = instructions[j].replace(re, " ");
-
-              var instructionParts = instructions[j].split(" ");
-
-              var found = false;
-              for (var i = 0; i < architecture.instructions.length; i++){
-                if(architecture.instructions[i].name == instructionParts[0]){
-                  found = true;
-                  var numFields = 0;
-                  var regId = 0;
-
-                  signatureDef = architecture.instructions[i].signature_definition;
-                  signatureDef = signatureDef.replace(/[.*+?^${}()|[\]\\]/g, '\\$&');
-                  re = new RegExp("[fF][0-9]+", "g");
-                  signatureDef = signatureDef.replace(re, "(.*?)");
-
-                  console_log(instructions[j])
-
-                  re = new RegExp(signatureDef+"$");
-                  if(instructions[j].search(re) == -1){
-                    show_notification('Incorrect signature --> ' + architecture.instructions[i].signatureRaw, 'danger') ;
-                    return -1;
-                  }
-
-                  re = new RegExp(signatureDef+"$");
-                  var match = re.exec(instructions[j]);
-                  var instructionParts = [];
-                  for(var z = 1; z < match.length; z++){
-                    instructionParts.push(match[z]);
-                  }
-
-                  re = new RegExp(",", "g");
-                  var signature = architecture.instructions[i].signature.replace(re, " ");
-
-                  re = new RegExp(signatureDef+"$");
-                  var match = re.exec(signature);
-                  var signatureParts = [];
-                  for(var j = 1; j < match.length; j++){
-                    signatureParts.push(match[j]);
-                  }
-
-                  console_log(instructionParts)
-                  console_log(signatureParts)
-
-                  for (var z = 1; z < signatureParts.length; z++){
-
-                    if(signatureParts[z] == "INT-Reg" || signatureParts[z] == "SFP-Reg" || signatureParts[z] == "DFP-Reg" ||signatureParts[z] == "Ctrl-Reg"){
-                      console_log("REG")
-                      var found = false;
-
-                      var id = -1;
-                      re = new RegExp("R[0-9]+");
-                      console_log(z)
-                      if(instructionParts[z].search(re) != -1){
-                        re = new RegExp("R(.*?)$");
-                        match = re.exec(instructionParts[z]);
-                        id = match[1];
-                      }
-
-                      for (var a = 0; a < architecture.components.length; a++){
-                        for (var b = 0; b < architecture.components[a].elements.length; b++){
-                          if(architecture.components[a].elements[b].name == instructionParts[z]){
-                            found = true;
-                          }
-                          if(architecture.components[a].type == "integer" && regId == id){
-                            found = true;
-                          }
-                          if(architecture.components[a].type == "integer"){
-                            regId++;
-                          }
-                        }
-                      }
-
-                      for (var b = 0; b < fields.length; b++){
-                        if(fields[b] == instructionParts[z]){
-                          found = true;
-                        }
-                      }
-
-                      if(!found){
-                        show_notification('Register ' + instructionParts[z] + ' not found', 'danger') ;
-                        return -1;
-                      }
-                    }
-
-                    if(signatureParts[z] == "inm-signed" || signatureParts[z] == "inm-unsigned" || signatureParts[z] == "offset_bytes" || signatureParts[z] == "offset_words"){
-                      var fieldsLength = architecture.instructions[i].fields[z].startbit - architecture.instructions[i].fields[z].stopbit + 1;
-                      if(instructionParts[z].match(/^0x/)){
-                        var value = instructionParts[z].split("x");
-                        if (isNaN(parseInt(instructionParts[z], 16)) == true){
-                            show_notification("Immediate number " + instructionParts[z] + " is not valid", 'danger') ;
-                            return -1;
-                        }
-
-                        if(value[1].length*4 > fieldsLength){
-                          show_notification("Immediate number " + instructionParts[z] + " is too big", 'danger') ;
-                          return -1;
-                        }
-                      }
-                      else if (instructionParts[z].match(/^(\d)+\.(\d)+/)){
-                        if(isNaN(parseFloat(instructionParts[z])) == true){
-                          show_notification("Immediate number " + instructionParts[z] + " is not valid", 'danger') ;
-                          return -1;
-                        }
-
-                        if(this.float2bin(parseFloat(instructionParts[z])).length > fieldsLength){
-                          show_notification("Immediate number " + instructionParts[z] + " is too big", 'danger') ;
-                          return -1;
-                        }
-                      }
-                      else if(isNaN(parseInt(instructionParts[z]))){
-
-                      }
-                      else {
-                        var numAux = parseInt(instructionParts[z], 10);
-                        if(isNaN(parseInt(instructionParts[z])) == true){
-                          show_notification("Immediate number " + instructionParts[z] + " is not valid", 'danger') ;
-                          return -1;
-                        }
-
-                        /*if((numAux.toString(2)).length > fieldsLength){
-                          show_notification("Immediate number " + instructionParts[z] + " is too big", 'danger') ;
-                          return -1;
-                        }*/
-
-                        var comNumPos = Math.pow(2, fieldsLength-1);
-                        var comNumNeg = comNumPos * (-1);
-                        comNumPos = comNumPos -1;
-
-                        console_log(comNumPos);
-                        console_log(comNumNeg);
-
-                        if(parseInt(instructionParts[z], 10) > comNumPos || parseInt(instructionParts[z], 10) < comNumNeg){
-                          show_notification("Immediate number " + instructionParts[z] + " is too big", 'danger') ;
-                          return -1;
-                        }
-                      }
-                    }
-
-                    if(signatureParts[z] == "address"){
-                      var fieldsLength = architecture.instructions[i].fields[z].startbit - architecture.instructions[i].fields[z].stopbit + 1;
-                      if(instructionParts[z].match(/^0x/)){
-                        var value = instructionParts[z].split("x");
-                        if(isNaN(parseInt(instructionParts[z], 16)) == true){
-                          show_notification("Address " + instructionParts[z] + " is not valid", 'danger') ;
-                          return -1;
-                        }
-
-                        if(value[1].length*4 > fieldsLength){
-                          show_notification("Address " + instructionParts[z] + " is too big", 'danger') ;
-                          return -1;
-                        }
-                      }
-                    }
-
-                    if(!found){
-                      show_notification('Register ' + instructionParts[z] + ' not found', 'danger') ;
-                      return -1;
-                    }
-                  }
-                }
-              }
-              if(!found){
-                show_notification('Instruction ' + instructions[j] + ' do not exists', 'danger') ;
-                return -1;
-              }
-            }
-
-            definition = definition.replace(code[0], "");
-
-            re = /{([^}]*)}/g;
-            code = re.exec(definition);
-          }
-        }
-        else{
-          var instructions = definition.split(";");
-          console_log(instructions.length)
-          if(instructions.length == 1){
-            show_notification('Enter a ";" at the end of each line of code', 'danger') ;
-            return -1;
-          }
-
-          for (var j = 0; j < instructions.length-1; j++){
-            var re = new RegExp("^ +");
-            instructions[j] = instructions[j].replace(re, "");
-
-            re = new RegExp(" +", "g");
-            instructions[j] = instructions[j].replace(re, " ");
-
-            var instructionParts = instructions[j].split(" ");
-
-            var found = false;
-            for (var i = 0; i < architecture.instructions.length; i++){
-              if(architecture.instructions[i].name == instructionParts[0]){
-                found = true;
-                var numFields = 0;
-                var regId = 0;
-
-                signatureDef = architecture.instructions[i].signature_definition;
-                signatureDef = signatureDef.replace(/[.*+?^${}()|[\]\\]/g, '\\$&');
-                re = new RegExp("[fF][0-9]+", "g");
-                signatureDef = signatureDef.replace(re, "(.*?)");
-
-                console_log(instructions[j])
-
-                re = new RegExp(signatureDef+"$");
-                if(instructions[j].search(re) == -1){
-                  show_notification('Incorrect signature --> ' + architecture.instructions[i].signatureRaw, 'danger') ;
-                  return -1;
-                }
-
-                re = new RegExp(signatureDef+"$");
-                var match = re.exec(instructions[j]);
-                var instructionParts = [];
-                for(var z = 1; z < match.length; z++){
-                  instructionParts.push(match[z]);
-                }
-
-                re = new RegExp(",", "g");
-                var signature = architecture.instructions[i].signature.replace(re, " ");
-
-                re = new RegExp(signatureDef+"$");
-                var match = re.exec(signature);
-                var signatureParts = [];
-                for(var j = 1; j < match.length; j++){
-                  signatureParts.push(match[j]);
-                }
-
-                console_log(instructionParts)
-                console_log(signatureParts)
-
-                for (var z = 1; z < signatureParts.length; z++){
-
-                  if(signatureParts[z] == "INT-Reg" || signatureParts[z] == "SFP-Reg" || signatureParts[z] == "DFP-Reg" ||signatureParts[z] == "Ctrl-Reg"){
-                    console_log("REG")
-                    var found = false;
-
-                    var id = -1;
-                    re = new RegExp("R[0-9]+");
-                    console_log(z)
-                    if(instructionParts[z].search(re) != -1){
-                      re = new RegExp("R(.*?)$");
-                      match = re.exec(instructionParts[z]);
-                      id = match[1];
-                    }
-
-                    for (var a = 0; a < architecture.components.length; a++){
-                      for (var b = 0; b < architecture.components[a].elements.length; b++){
-                        if(architecture.components[a].elements[b].name == instructionParts[z]){
-                          found = true;
-                        }
-                        if(architecture.components[a].type == "integer" && regId == id){
-                          found = true;
-                        }
-                        if(architecture.components[a].type == "integer"){
-                          regId++;
-                        }
-                      }
-                    }
-
-                    for (var b = 0; b < fields.length; b++){
-                      if(fields[b] == instructionParts[z]){
-                        found = true;
-                      }
-                    }
-
-                    if(!found){
-                      show_notification('Register ' + instructionParts[z] + ' not found', 'danger') ;
-                      return -1;
-                    }
-                  }
-
-                  if(signatureParts[z] == "inm-signed" || signatureParts[z] == "inm-unsigned" || signatureParts[z] == "offset_bytes" || signatureParts[z] == "offset_words"){
-                    var fieldsLength = architecture.instructions[i].fields[z].startbit - architecture.instructions[i].fields[z].stopbit + 1;
-                    if(instructionParts[z].match(/^0x/)){
-                      var value = instructionParts[z].split("x");
-                      if(isNaN(parseInt(instructionParts[z], 16)) == true){
-                        show_notification("Immediate number " + instructionParts[z] + " is not valid", 'danger') ;
-                        return -1;
-                      }
-
-                      if(value[1].length*4 > fieldsLength){
-                        show_notification("Immediate number " + instructionParts[z] + " is too big", 'danger') ;
-                        return -1;
-                      }
-                    }
-                    else if (instructionParts[z].match(/^(\d)+\.(\d)+/)){
-                      if(isNaN(parseFloat(instructionParts[z])) == true){
-                        show_notification("Immediate number " + instructionParts[z] + " is not valid", 'danger') ;
-                        return -1;
-                      }
-
-                      if(this.float2bin(parseFloat(instructionParts[z])).length > fieldsLength){
-                        show_notification("Immediate number " + instructionParts[z] + " is too big", 'danger') ;
-                        return -1;
-                      }
-                    }
-                    else if(isNaN(parseInt(instructionParts[z]))){
-
-                    }
-                    else {
-                      var numAux = parseInt(instructionParts[z], 10);
-                      if(isNaN(parseInt(instructionParts[z])) == true){
-                        show_notification("Immediate number " + instructionParts[z] + " is not valid", 'danger') ;
-                        return -1;
-                      }
-
-                      /*if((numAux.toString(2)).length > fieldsLength){
-                        show_notification("Immediate number " + instructionParts[z] + " is too big", 'danger') ;
-                        return -1;
-                      }*/
-
-                      var comNumPos = Math.pow(2, fieldsLength-1);
-                      var comNumNeg = comNumPos * (-1);
-                      comNumPos = comNumPos -1;
-
-                      console_log(comNumPos);
-                      console_log(comNumNeg);
-
-                      if(parseInt(instructionParts[z], 10) > comNumPos || parseInt(instructionParts[z], 10) < comNumNeg){
-                        show_notification("Immediate number " + instructionParts[z] + " is too big", 'danger') ;
-                        return -1;
-                      }
-                    }
-                  }
-
-                  if(signatureParts[z] == "address"){
-                    var fieldsLength = architecture.instructions[i].fields[z].startbit - architecture.instructions[i].fields[z].stopbit + 1;
-                    if(instructionParts[z].match(/^0x/)){
-                      var value = instructionParts[z].split("x");
-                      if(isNaN(parseInt(instructionParts[z], 16)) == true){
-                        show_notification("Address " + instructionParts[z] + " is not valid", 'danger') ;
-                        return -1;
-                      }
-
-                      if(value[1].length*4 > fieldsLength){
-                        show_notification("Address " + instructionParts[z] + " is too big", 'danger') ;
-                        return -1;
-                      }
-                    }
-                  }
-
-                  if(!found){
-                    show_notification('Register ' + instructionParts[z] + ' not found', 'danger') ;
-                    return -1;
-                  }
-                }
-              }
-            }
-            if(!found){
-              show_notification('Instruction ' + instructions[j] + ' do not exists', 'danger') ;
-              return -1;
-            }
-          }
-        }
-
-        return 0;
-      },
-
-      /*Generate the pseudoinstruction signature*/
-      generateSignaturePseudo(){
-        var signature = this.formPseudoinstruction.signature_definition;
-
-        var re = new RegExp("^ +");
-        this.formPseudoinstruction.signature_definition = this.formPseudoinstruction.signature_definition.replace(re, "");
-
-        re = new RegExp(" +", "g");
-        this.formPseudoinstruction.signature_definition = this.formPseudoinstruction.signature_definition.replace(re, " ");
-
-        re = new RegExp("^ +");
-        signature= signature.replace(re, "");
-
-        re = new RegExp(" +", "g");
-        signature = signature.replace(re, " ");
-
-        for (var z = 0; z < this.formPseudoinstruction.numfields; z++) {
-          re = new RegExp("[Ff]"+z, "g");
-
-          signature = signature.replace(re, this.formPseudoinstruction.typeField[z]);
-        }
-
-        re = new RegExp(" ", "g");
-        signature = signature.replace(re , ",");
-
-        var signatureRaw = this.formPseudoinstruction.signature_definition;
-
-        re = new RegExp("^ +");
-        signatureRaw= signatureRaw.replace(re, "");
-
-        re = new RegExp(" +", "g");
-        signatureRaw = signatureRaw.replace(re, " ");
-
-        for (var z = 0; z < this.formPseudoinstruction.numfields; z++) {
-          re = new RegExp("[Ff]"+z, "g");
-
-          signatureRaw = signatureRaw.replace(re, this.formPseudoinstruction.nameField[z]);
-        }
-
-        this.formPseudoinstruction.signature = signature;
-        this.formPseudoinstruction.signatureRaw = signatureRaw;
-      },
-
-      /*Empty pseudoinstruction form*/
-      emptyFormPseudo(){
-        this.formPseudoinstruction.name = '';
-        this.formPseudoinstruction.nwords = 1;
-        this.formPseudoinstruction.numfields = "0";
-        this.formPseudoinstruction.numfields = "0";
-        this.formPseudoinstruction.nameField = [];
-        this.formPseudoinstruction.typeField = [];
-        this.formPseudoinstruction.startBitField = [];
-        this.formPseudoinstruction.stopBitField = [];
-        this.formPseudoinstruction.signature ='';
-        this.formPseudoinstruction.signatureRaw = '';
-        this.formPseudoinstruction.signature_definition = '';
-        this.formPseudoinstruction.definition = '';
-        this.formPseudoinstruction.help = '';
-        this.instructionFormPage = 1;
-      },
-
-      /*Pagination bar names*/
-      linkGen (pageNum) {
-        return this.instructionFormPageLink[pageNum - 1]
-      },
-
-      pageGen (pageNum) {
-        return this.instructionFormPageLink[pageNum - 1].slice(1)
-      },
-
-      /*Show reset directive modal*/
-      resetDirModal(elem, button){
-        this.modalResetDir.title = "Reset " + elem + " directives";
-        this.modalResetDir.element = elem;
-        this.$root.$emit('bv::show::modal', 'modalResetDir', button);
-      },
-
-      /*Reset directives*/
-      resetDirectives(arch){
-        show_loading();
-
-        for (var i = 0; i < load_architectures.length; i++) {
-          if(arch == load_architectures[i].id){
-            var auxArch = JSON.parse(load_architectures[i].architecture);
-            var auxArchitecture = register_value_deserialize(auxArch);
-
-            architecture.directives = auxArchitecture.directives;
-            app._data.architecture = architecture;
-
-            hide_loading();
-            show_notification('The directive set has been reset correctly', 'success') ;
-            return;
-          }
-        }
-
-        $.getJSON('architecture/'+arch+'.json', function(cfg){
-          var auxArchitecture = cfg;
-
-          var auxArchitecture2 = register_value_deserialize(auxArchitecture);
-          architecture.directives = auxArchitecture2.directives;
-
-          app._data.architecture = architecture;
-
-          hide_loading();
-          show_notification('The directive set has been reset correctly', 'success') ;
-        });
-      },
-
-      /*Verify all fields of new directive*/
-      newDirVerify(evt){
-        evt.preventDefault();
-
-        if (!this.formDirective.name || !this.formDirective.action) {
-          show_notification('Please complete all fields', 'danger') ;
-        }
-        else {
-          if(isNaN(parseInt(this.formDirective.size)) && (this.formDirective.action == 'byte' || this.formDirective.action == 'half_word' || this.formDirective.action == 'word' || this.formDirective.action == 'double_word' || this.formDirective.action == 'float' || this.formDirective.action == 'double' || this.formDirective.action == 'space')){
-            show_notification('Please complete all fields', 'danger') ;
-          }
-          else{
-            this.newDirective();
-          }
-        }
-      },
-
-      /*Create new directive*/
-      newDirective(){
-        for (var i = 0; i < architecture.directives.length; i++) {
-          if(this.formDirective.name == architecture.directives[i].name){
-            show_notification('The directive already exists', 'danger') ;
-            return;
-          }
-        }
-
-        this.showNewDirective = false;
-        if(this.formDirective.action != 'byte' && this.formDirective.action != 'half_word' && this.formDirective.action != 'word' && this.formDirective.action != 'double_word' && this.formDirective.action != 'float' && this.formDirective.action != 'double' && this.formDirective.action != 'space'){
-          this.formDirective.size = null;
-        }
-
-        var newDir = {name: this.formDirective.name, action: this.formDirective.action, size: this.formDirective.size};
-        architecture.directives.push(newDir);
-      },
-
-      /*Show edit directive modal*/
-      editDirModal(elem, button){
-        this.modalEditDirective.title = "Edit " + elem;
-        this.modalEditDirective.element = elem;
-
-        for (var i = 0; i < architecture.directives.length; i++){
-          if(elem == architecture.directives[i].name){
-            this.formDirective.name = architecture.directives[i].name;
-            this.formDirective.action = architecture.directives[i].action;
-            this.formDirective.size = architecture.directives[i].size;
-          }
-        }
-        this.$root.$emit('bv::show::modal', 'modalEditDirective', button);
-      },
-
-      /*Verify all fields of modify directive*/
-      editDirVerify(evt, name){
-        evt.preventDefault();
-
-        if (!this.formDirective.name || !this.formDirective.action) {
-          show_notification('Please complete all fields', 'danger') ;
-        }
-        else {
-          if(isNaN(parseInt(this.formDirective.size)) && (this.formDirective.action == 'byte' || this.formDirective.action == 'half_word' || this.formDirective.action == 'word' || this.formDirective.action == 'double_word' || this.formDirective.action == 'float' || this.formDirective.action == 'double' || this.formDirective.action == 'space')){
-            show_notification('Please complete all fields', 'danger') ;
-          }
-          else{
-            this.editDirective(name);
-          }
-        }
-      },
-
-      /*edit directive*/
-      editDirective(name){
-        for (var i = 0; i < architecture.directives.length; i++) {
-          if((this.formDirective.name == architecture.directives[i].name) && (name != this.formDirective.name)){
-            show_notification('The directive already exists', 'danger') ;
-            return;
-          }
-        }
-
-        this.showEditDirective = false;
-
-        for (var i = 0; i < architecture.directives.length; i++) {
-          if(name == architecture.directives[i].name){
-            architecture.directives[i].name = this.formDirective.name;
-            architecture.directives[i].action = this.formDirective.action;
-            if(this.formDirective.action == 'byte' || this.formDirective.action == 'half_word' || this.formDirective.action == 'word' || this.formDirective.action == 'double_word' || this.formDirective.action == 'float' || this.formDirective.action == 'double' || this.formDirective.action == 'space'){
-              architecture.directives[i].size = this.formDirective.size;
-            }
-            else{
-              architecture.directives[i].size = null;
-            }
-            return;
-          }
-        }
-      },
-
-      /*Show delete directive modal*/
-      delDirModal(elem, button){
-        this.modalDeletDir.title = "Delete " + elem;
-        this.modalDeletDir.element = elem;
-        this.$root.$emit('bv::show::modal', 'modalDeletDir', button);
-      },
-
-      /*Delete directive*/
-      delDirective(comp){
-        for (var i = 0; i < architecture.directives.length; i++) {
-          if(comp == architecture.directives[i].name){
-            architecture.directives.splice(i,1);
-          }
-        }
-      },
-
-      /*Empty directive form*/
-      emptyFormDirective(){
-        this.formDirective.name = '';
-        this.formDirective.action = '';
-        this.formDirective.size = 0;
-      },
-
-      /*Form validator*/
-      valid(value){
-        if(parseInt(value) != 0){
-          if(!value){
-            return false;
-          }
-          else{
-            return true;
-          }
-        }
-        else{
-          return true;
-        }
-      },
-
-      /*Compilator*/
-
-      /*Compile assembly code*/
-      assembly_compiler(code)
-      {
-
-        show_loading();
-        promise = new Promise((resolve, reject) => {
-=======
->>>>>>> e5479142
 
 
 
