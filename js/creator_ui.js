/*
 *  Copyright 2018-2021 Felix Garcia Carballeira, Alejandro Calderon Mateos, Diego Camarmas Alonso
 *
 *  This file is part of CREATOR.
 *
 *  CREATOR is free software: you can redistribute it and/or modify
 *  it under the terms of the GNU Lesser General Public License as published by
 *  the Free Software Foundation, either version 3 of the License, or
 *  (at your option) any later version.
 *
 *  CREATOR is distributed in the hope that it will be useful,
 *  but WITHOUT ANY WARRANTY; without even the implied warranty of
 *  MERCHANTABILITY or FITNESS FOR A PARTICULAR PURPOSE.  See the
 *  GNU Lesser General Public License for more details.
 *
 *  You should have received a copy of the GNU Lesser General Public License
 *  along with CREATOR.  If not, see <http://www.gnu.org/licenses/>.
 *
 */


<<<<<<< HEAD
  /*
   * Notifications
   */

  function show_notification ( msg, type ) 
  {
    // show notification
    app._data.alertMessage = msg ;
    app._data.type         = type ;
    app.$bvToast.toast(app._data.alertMessage, {
      variant: app._data.type,
      solid: true,
      toaster: "b-toaster-top-center",
      autoHideDelay: app._data.notificationTime,
    });
=======
  function show_notification ( msg, type )
  {
     // show notification
     app._data.alertMessage = msg ;
     app._data.type         = type ;
     app.$bvToast.toast(app._data.alertMessage, {
        variant: app._data.type,
        solid: true,
        toaster: "b-toaster-top-center",
        autoHideDelay: app._data.notificationTime,
     }) ;
>>>>>>> 530e9712

     // add notification to the notification summary
     var date = new Date() ;
     notifications.push({ mess: app._data.alertMessage,
                          color: app._data.type,
                          time: date.getHours()+":"+date.getMinutes()+":"+date.getSeconds(),
                          date: date.getDate()+"/"+(date.getMonth()+1)+"/"+date.getFullYear() }) ;

     return true ;
  }

<<<<<<< HEAD

  /*
   * Loading...
   */

  var toHandler = null;

  function show_loading(){
    // if loading is programmed, skip
    if(toHandler != null){
      return;
    }
=======
>>>>>>> 530e9712

  /*
   *  Loading
   */

  function show_loading()
  {
     // if loading is programmed, skip
     if (toHandler != null) {
         return ;
     }

     // after half second show the loading spinner
     toHandler = setTimeout(function(){
 			       $("#loading").show() ;
			       toHandler = null ;
			    }, 500) ;
  }

  function hide_loading ( )
  {
      // if loading is programmed, cancel it
      if (toHandler != null) {
          clearTimeout(toHandler);
          toHandler = null;
      }

      // disable loading spinner
      $("#loading").hide();
  }


  /*
   *  Glowing
   */

  function btn_glow ( btn_name, post_label )
  {
	var buttonDec = '#popoverValueContent' + btn_name + post_label ;
	var buttonHex = '#popoverValueContent' + btn_name;

	        $(buttonDec).attr("style", "background-color:#c2c2c2;");
	        $(buttonHex).attr("style", "background-color:#c2c2c2;");
	    //  $(buttonDec).attr("class", "btn btn-outline-secondary btn-block btn-sm modRegister");
	    //  $(buttonHex).attr("class", "btn btn-outline-secondary btn-block btn-sm modRegister");

	setTimeout(function() {
		$(buttonDec).attr("style", "background-color:#f5f5f5;");
		$(buttonHex).attr("style", "background-color:#f5f5f5;");
	    //	$(buttonDec).attr("class", "btn btn-outline-secondary btn-block btn-sm registers");
	    //	$(buttonHex).attr("class", "btn btn-outline-secondary btn-block btn-sm registers");
	}, 500);
  }
<|MERGE_RESOLUTION|>--- conflicted
+++ resolved
@@ -19,23 +19,6 @@
  */
 
 
-<<<<<<< HEAD
-  /*
-   * Notifications
-   */
-
-  function show_notification ( msg, type ) 
-  {
-    // show notification
-    app._data.alertMessage = msg ;
-    app._data.type         = type ;
-    app.$bvToast.toast(app._data.alertMessage, {
-      variant: app._data.type,
-      solid: true,
-      toaster: "b-toaster-top-center",
-      autoHideDelay: app._data.notificationTime,
-    });
-=======
   function show_notification ( msg, type )
   {
      // show notification
@@ -47,7 +30,6 @@
         toaster: "b-toaster-top-center",
         autoHideDelay: app._data.notificationTime,
      }) ;
->>>>>>> 530e9712
 
      // add notification to the notification summary
      var date = new Date() ;
@@ -59,21 +41,6 @@
      return true ;
   }
 
-<<<<<<< HEAD
-
-  /*
-   * Loading...
-   */
-
-  var toHandler = null;
-
-  function show_loading(){
-    // if loading is programmed, skip
-    if(toHandler != null){
-      return;
-    }
-=======
->>>>>>> 530e9712
 
   /*
    *  Loading
