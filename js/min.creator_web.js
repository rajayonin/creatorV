--- conflicted
+++ resolved
@@ -726,10 +726,7 @@
     /*Created vue instance*/
     created(){
       this.load_arch_available();
-<<<<<<< HEAD
       this.load_examples_available('default');
-=======
->>>>>>> 30202574
       this.detectNavigator();
     },
 
@@ -738,14 +735,11 @@
     mounted(){
       this.backupCopyModal();
       this.verifyNavigator();
-<<<<<<< HEAD
+      this.get_configuration();
 
       // pre-load following URL params
       var url_hash = creator_preload_get2hash(window.location) ;
       creator_preload_fromHash(this, url_hash) ;
-=======
-      this.get_configuration();
->>>>>>> 30202574
     },
 
     beforeUpdate(){
@@ -3107,13 +3101,8 @@
       load_examples_available( set_name ) {
         $.getJSON('examples/example_set.json', function(set) {
           for (var i = 0; i < set.length; i++) {
-<<<<<<< HEAD
-            if(set[i].id.toUpperCase()==set_name.toUpperCase()) {
-              $.getJSON(set[i].url, function(cfg) {
-=======
             if(set[i].id.toUpperCase()==set_name.toUpperCase() && set[i].architecture.toUpperCase()==app._data.architecture_name.toUpperCase()){
               $.getJSON(set[i].url, function(cfg){
->>>>>>> 30202574
                 example_available = cfg;
                 app._data.example_available = example_available;
               });
