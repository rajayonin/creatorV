/*
 *  Copyright 2018-2022 Felix Garcia Carballeira, Diego Camarmas Alonso, Alejandro Calderon Mateos
 *
 *  This file is part of CREATOR.
 *
 *  CREATOR is free software: you can redistribute it and/or modify
 *  it under the terms of the GNU Lesser General Public License as published by
 *  the Free Software Foundation, either version 3 of the License, or
 *  (at your option) any later version.
 *
 *  CREATOR is distributed in the hope that it will be useful,
 *  but WITHOUT ANY WARRANTY; without even the implied warranty of
 *  MERCHANTABILITY or FITNESS FOR A PARTICULAR PURPOSE.  See the
 *  GNU Lesser General Public License for more details.
 *
 *  You should have received a copy of the GNU Lesser General Public License
 *  along with CREATOR.  If not, see <http://www.gnu.org/licenses/>.
 *
 */


/********************
 * Global variables *
 ********************/

var word_size_bits  = 32 ;
    // TODO: load from architecture

var word_size_bytes = word_size_bits / 8 ;
    // TODO: load from architecture

var main_memory = [] ;
    //  [
    //    { addr: address, bin: "00", def_bin: "00", tag: null, reset: true, break: false },
    //    ...
    //  ]

var main_memory_datatypes = {} ;
    //  {
    //    { "type": type, "address": addr, "value": value, "default": "00", "size": 0 },
    //    ...
    //  }

var memory_hash = [ "data_memory", "instructions_memory", "stack_memory" ] ;
    // main segments


/********************
 * Internal API     *
 ********************/

// Address

function main_memory_get_addresses ( )
{
        return Object.keys(main_memory)
                     .sort(function (a, b) {
                             ia = parseInt(a) ;
                             ib = parseInt(b) ;
                             if (ia > ib) return -1;
                             if (ib > ia) return  1;
                                          return  0;
                     }) ;
}

function main_memory_datatype_get_addresses ( )
{
        return Object.keys(main_memory_datatypes)
                     .sort(function (a, b) {
                             ia = parseInt(a) ;
                             ib = parseInt(b) ;
                             if (ia > ib) return -1;
                             if (ib > ia) return  1;
                                          return  0;
                     }) ;
}

// Full value (stored in address)

function main_memory_packs_forav ( addr, value )
{
        return { addr: addr,
                 bin: value,  def_bin: "00",
                 tag: null,
                 reset: true, break: false } ;
}

function main_memory_datatypes_packs_foravt ( addr, value, type, size )
{
  var default_value = "00"

  if (typeof(main_memory_datatypes[addr]) !== 'undefined')
  {
    default_value = main_memory_datatypes[addr].default_value;
  }

  return { address: addr,
           value: value, 
           default: default_value,
           type: type,
           size: size 
         } ;
}

// reset (set to defaults) and clear (remove all values)

function main_memory_reset ( )
{
        var i = 0;

        // reset memory
        var addrs = main_memory_get_addresses() ;
        for (i=0; i<addrs.length; i++) {
             main_memory[addrs[i]].bin = main_memory[addrs[i]].def_bin ;
        }

        // reset datatypes
        addrs = main_memory_datatype_get_addresses() ;
        for (i=0; i<addrs.length; i++) {
             main_memory_datatypes[addrs[i]].value = main_memory_datatypes[addrs[i]].default ;
        }
}

function main_memory_clear ( )
{
        // reset memory and datatypes
        main_memory = [] ;
        main_memory_datatypes = {} ;
}

//// Read/write (1/3): object level (compilation)

function main_memory_read ( addr )
{
        if (typeof main_memory[addr] !== "undefined") {
            return main_memory[addr] ;
        }

        return main_memory_packs_forav(addr, '00') ;
}

function main_memory_write ( addr, value )
{
        main_memory[addr] = value ;
}

function main_memory_zerofill ( addr, size )
{
        for (var i=0; i<size; i++)
        {
             var value = main_memory_packs_forav(addr+i, '00') ;
             main_memory_write(addr+i, value) ;
        }
}

//// Read/write (2/3): byte level (execution)

function main_memory_read_value ( addr )
{ // main_memory_read_value  ( addr: integer )
        return main_memory_read(addr).bin ;
}

function main_memory_write_value ( addr, value )
{ // main_memory_write_value ( addr: integer,  value: string (hexadecimal) )
        var value_obj = main_memory_read(addr) ;
        value_obj.bin = value ;
        main_memory_write (addr, value_obj) ;
}

function main_memory_write_tag ( addr, tag )
{ // main_memory_write_tag ( addr: integer,  tag: string )
        var value_obj = main_memory_read(addr) ;
        value_obj.tag = tag ;
        main_memory_write (addr, value_obj) ;
}

function main_memory_read_default_value ( addr )
{
        return main_memory_read(addr).def_bin ;
}

//// Read/write nbytes

function main_memory_read_nbytes ( addr, n )
{
        var value = "" ;
        for (var i = 0; i < n; i++) {
             value = value + main_memory_read_value(addr+i) ;
        }

        return value;
}

function main_memory_write_nbytes ( addr, value, n )
{
        var value_str = value.toString(16).padStart(2*n, "0") ;
        var chunks    = value_str.match(/.{1,2}/g) ;

        for (var i = 0; i < chunks.length; i++) {
             main_memory_write_value(addr+i, chunks[i]) ;
        }
}

//// Read/write (3/3): DATAtype level (byte, ..., integer, space, ...)

var string_length_limit = 4*1024 ;

function create_memory_read_string ( addr )
{
        var ch = '' ;
        var ret_msg = '' ;

        for (var i=0; i<string_length_limit; i++)
        {
             ch = main_memory_read_value(addr+i) ;
             if (ch == '00') {
                 return ret_msg ;
             }

             ret_msg += String.fromCharCode(parseInt(ch, 16));
        }

        return ret_msg + '... (string length greater than ' + string_length_limit + ' chars)' ;
}

function main_memory_read_bydatatype ( addr, type )
{
        var ret = 0x0 ;

        switch (type)
        {
                case 'b':
                case 'bu':
                case 'byte':
                     ret = "0x" + main_memory_read_value(addr) ;
                     break;

                case 'h':
                case 'hu':
                case 'half_word':
                     ret = "0x" + main_memory_read_nbytes(addr, word_size_bytes/2) ;
                     break;

                case 'w':
                case 'integer':
                case 'float':
                case 'word':
                     ret = "0x" + main_memory_read_nbytes(addr, word_size_bytes) ;
                     break;

                case 'd':
                case 'double':
                case 'double_word':
                     ret = "0x" + main_memory_read_nbytes(addr, word_size_bytes*2) ;
                     break;

                case 'asciiz':
                case 'string':
                case 'ascii_null_end':
                     ret = create_memory_read_string(addr) ;
                     break;

                case 'ascii':
                case 'ascii_not_null_end':
                     // TODO
                     break;

                case 'space':
                     // TODO
                     break;

                case 'instruction':
                     // TODO
                     break;
        }

        return ret ;
}

function main_memory_write_bydatatype ( addr, value, type, value_human )
{
        var ret  = 0x0 ;
        var size = 0 ;

        // store byte to byte...
        switch (type)
        {
                case 'b':
                case 'byte':
                     size = 1 ;
                     var value2 = creator_memory_value_by_type(value, type) ;
                     ret = main_memory_write_nbytes(addr, value2, size) ;
                     break;

                case 'h':
                case 'half':
                case 'half_word':
                     size = word_size_bytes / 2 ;
                     var value2 = creator_memory_value_by_type(value, type) ;
                     ret = main_memory_write_nbytes(addr, value2, size) ;
                     break;

                case 'w':
                case 'integer':
                case 'float':
                case 'word':
                     size = word_size_bytes ;
                     ret = main_memory_write_nbytes(addr, value, size) ;
                     break;

                case 'd':
                case 'double':
                case 'double_word':
                     size = word_size_bytes * 2 ;
                     ret = main_memory_write_nbytes(addr, value, size) ;
                     break;

                case 'string':
                case 'ascii_null_end':
                case 'asciiz':
                case 'ascii_not_null_end':
                case 'ascii':
                     var ch = 0 ;
                     for (var i=0; i<value.length; i++) {
                          ch = value.charCodeAt(i);
                          main_memory_write_value(addr+i, ch.toString(16)) ;
                          size++ ;
                     }

                     if ( (type != 'ascii') && (type != 'ascii_not_null_end') ) {
                           main_memory_write_value(addr+value.length, '00') ;
                           size++ ;
                     }
                     break;

                case 'space':
                     for (var i=0; i<parseInt(value); i++) {
                          main_memory_write_value(addr+i, '00') ;
                          size++ ;
                     }
                     break;

                case 'instruction':
                     size = Math.ceil(value.toString().length / 2) ;
                     ret = main_memory_write_nbytes(addr, value, size) ;
                     break;
        }

        // datatype
        main_memory_datatypes[addr] = main_memory_datatypes_packs_foravt(addr, value_human, type, size) ;

        // update view
        creator_memory_updateall();

        return ret ;
}


/********************
 * Public API (1/3) *
 ********************/

// Type, size and address...

function creator_memory_type2size ( type )
{
        var size = 4;

        switch (type)
        {
                case 'b':
                case 'bu':
                case 'byte':
                         size = 1 ;
                         break;

                case 'h':
                case 'hu':
                case 'half':
                case 'half_word':
                         size = word_size_bytes / 2 ;
                         break;

                case 'w':
                case 'wu':
                case 'word':
                case 'float':
                case 'integer':
                case 'instruction':
                         size = word_size_bytes ;
                         break;

                case 'd':
                case 'du':
                case 'double':
                case 'double_word':
                         size = word_size_bytes * 2 ;
                         break;
        }

        return size ;
}

function creator_memory_value_by_type ( val, type )
{
        switch (type)
        {
                case 'b':
                 val = val & 0xFF ;
                 if (val & 0x80)
                         val = 0xFFFFFF00 | val ;
                 break;

                case 'bu':
                 val = ((val << 24) >> 24) ;
                 break;

                case 'h':
                 val = val & 0xFFFF ;
                 if (val & 0x8000)
                         val = 0xFFFF0000 | val ;
                 break;

                case 'hu':
                 val = ((val << 16) >> 16) ;
                 break;

                default:
                 break;
        }

        return val ;
}

function creator_memory_alignelto ( new_addr, new_size )
{
        var ret = {
                    new_addr: new_addr,
                    new_size: new_size
                  } ;

        // get align address and size
        for (var i=0; i<align; i++)
        {
             if (((new_addr + i) % align) == 0) {
                 ret.new_addr = new_addr + i ;
             }
             if (((new_size + i) % align) == 0) {
                 ret.new_size = new_size + i ;
             }
        }

        return ret ;
}

// set default content for main_memory and main_memory_datatype

function creator_memory_prereset ( )
{
        var i = 0;

        // prereset main memory
        var addrs = main_memory_get_addresses() ;
        for (i=0; i<addrs.length; i++) {
             main_memory[addrs[i]].def_bin = main_memory[addrs[i]].bin ;
        }

        // prereset datatypes
        addrs = main_memory_datatype_get_addresses() ;
        for (i=0; i<addrs.length; i++) {
             main_memory_datatypes[addrs[i]].default = main_memory_datatypes[addrs[i]].value ;
        }
}

// find address by tag

function creator_memory_findaddress_bytag ( tag )
{
        var ret = {
                     exit:  0,
                     value: 0
                  } ;

        // find main memory by tag
        var addrs = main_memory_get_addresses() ;
        for (var i=0; i<addrs.length; i++)
        {
             if (main_memory[addrs[i]].tag == tag)
             {
                 ret.exit  = 1 ;
                 ret.value = parseInt(addrs[i]) ;
             }
        }

        return ret ;
}

// memory zerofill and alloc ...

function creator_memory_zerofill ( new_addr, new_size )
{
        // fill memory
        main_memory_zerofill(new_addr, new_size) ;

        // update view
        creator_memory_updateall();

        // return initial address used
        return new_addr ;
}

function creator_memory_alloc ( new_size )
{
        // get align address
        var new_addr = parseInt(architecture.memory_layout[3].value) + 1 ;
        var algn = creator_memory_alignelto(new_addr, new_size) ;

        // fill memory
        creator_memory_zerofill(algn.new_addr, algn.new_size) ;

        // new segment limit
        architecture.memory_layout[3].value ="0x" + ((algn.new_addr + new_size).toString(16)).padStart(8, "0").toUpperCase();
        if (typeof app !== "undefined") {
            app.architecture.memory_layout[3].value = "0x" + ((algn.new_addr + new_size).toString(16)).padStart(8, "0").toUpperCase();
        }

        return algn.new_addr ;
}

function main_memory_storedata ( data_address, value, size, dataLabel, value_human, DefValue, type )
{
        var algn = creator_memory_alignelto(data_address, size) ;

        main_memory_write_bydatatype(algn.new_addr, value, type, value_human) ;
        creator_memory_zerofill((algn.new_addr + size), (algn.new_size - size)) ;

        if (dataLabel != '') {
            main_memory_write_tag(algn.new_addr, dataLabel) ;
        }

        return parseInt(algn.new_addr) + parseInt(size) ;
}

// for debugging...

function creator_memory_consolelog ( )
{
        var i = 0;

        // show main memory
        console.log(' ~~~ main memory ~~~~~~~~~~~~~~') ;
        var addrs = main_memory_get_addresses() ;
        for (i=0; i<addrs.length; i++) {
             console.log(JSON.stringify(main_memory[addrs[i]])) ;
        }

        // show datatypes
        console.log(' ~~~ datatypes ~~~~~~~~~~~~~~') ;
        addrs = main_memory_datatype_get_addresses() ;
        for (i=0; i<addrs.length; i++) {
             console.log(JSON.stringify(main_memory_datatypes[addrs[i]])) ;
        }
}


/************************
 * Public API (2/3): UI *
 ************************/

// update an app._data.main_memory row:
//  "000": { addr: 2003, addr_begin: "0x200", addr_end: "0x2003", 
//           hex:[{byte: "1A", tag: "main"},...], 
//           value: "1000", size: 4, eye: true, hex_packed: "1A000000" },
//  ...

function creator_memory_updaterow ( addr )
{
    // skip if app.data does not exit...
    if ((typeof app == "undefined") || (typeof app._data.main_memory == "undefined") ) {
        return ;
    }

    // base address
    var addr_base = parseInt(addr) ;
        addr_base = addr_base - (addr_base % word_size_bytes) ; // get word aligned address

    // get_or_create...
    var elto = { addr:0, addr_begin:'', addr_end:'', value:'', size:0, hex:[], eye:false } ;
    if (typeof app._data.main_memory[addr_base] != "undefined")
    { // reuse the existing element...
        elto = app._data.main_memory[addr_base] ;
    }
    else
    { // set a new element, and set the initial values...
        Vue.set(app._data.main_memory, addr_base, elto) ;

        for (var i=0; i<word_size_bytes; i++) {
             elto.hex[i] = { byte: "00", tag: null } ;
        }
    }

    // addr_begin
    elto.addr_begin = "0x" + addr_base.toString(16).padStart(word_size_bytes * 2, "0").toUpperCase() ;

    // addr_end
    var addr_end  = addr_base + word_size_bytes - 1 ;
    elto.addr_end = "0x" + addr_end.toString(16).padStart(word_size_bytes * 2, "0").toUpperCase() ;

    // addr
    elto.addr = addr_end ;

    // hex, hex_packed
    var v1 = {} ;
    elto.hex_packed = '' ;
    for (var i=0; i<word_size_bytes; i++)
    {
         v1 = main_memory_read(addr_base + i) ;

         elto.hex[i].byte = v1.bin;
         elto.hex[i].tag  = v1.tag;
         if (v1.tag == "") {
             elto.hex[i].tag  = null;
         }

         elto.hex_packed += v1.bin ;
    }

    // value, size and eye
    elto.value = '' ;
    elto.size  = 0 ;
    for (var i=0; i<word_size_bytes; i++)
    {
         if (typeof main_memory_datatypes[addr_base+i] == "undefined") {
             continue ;
         }

         elto.size = elto.size + main_memory_datatypes[addr_base+i].size ;
         if (main_memory_datatypes[addr_base+i].type != "space")
         {
             if (elto.value != '')
                 elto.value += ', ' ;
             elto.value += main_memory_datatypes[addr_base+i].value ;
         }
         else { // (main_memory_datatypes[addr_base+i].type == "space")
             elto.eye   = true ;
         }
    }
}

function creator_memory_updateall ( )
{
    // skip if app.data does not exit...
    if ((typeof app == "undefined") || (typeof app._data.main_memory == "undefined") ) {
        return ;
    }

    // update all rows in app._data.main_memory...
    var addrs = main_memory_get_addresses() ;

    var last_addr = -1;
    var curr_addr = -1;
    for (var i=0; i<addrs.length; i++)
    {
        curr_addr = parseInt(addrs[i]) ;
        if (Math.abs(curr_addr - last_addr) > (word_size_bytes - 1)) // if (|curr - last| > 3)
        {
            creator_memory_updaterow(addrs[i]);
            last_addr = curr_addr ;
        }
    }
}

function creator_memory_clearall ( )
{
    // skip if app.data does not exit...
    if ((typeof app == "undefined") || (typeof app._data.main_memory == "undefined") ) {
        return ;
    }

    // clear all
    app._data.main_memory = {} ;
}

function creator_memory_update_row_view ( selected_view, segment_name, row_info )
{
        if (typeof app._data.main_memory[row_info.addr] == "undefined") {
            return ;
        }

        var hex_packed = app._data.main_memory[row_info.addr].hex_packed ;
        var new_value  = app._data.main_memory[row_info.addr].value ;

        switch (selected_view)
        {
                case "sig_int":
                     new_value = parseInt(hex_packed, 16)  >> 0 ;
                     break ;
                case "unsig_int":
                     new_value = parseInt(hex_packed, 16) >>> 0 ;
                     break ;
                case "float":
                     new_value = hex2float("0x" + hex_packed) ;
                     break ;
                case "char":
                     new_value = hex2char8(hex_packed) ;
                     break ;
        }

        app._data.main_memory[row_info.addr].value = new_value ;
}

function creator_memory_update_space_view ( selected_view, segment_name, row_info )
{
        for (var i=0; i<row_info.size; i++) {
             creator_memory_update_row_view(selected_view, segment_name, row_info) ;
             row_info.addr ++ ;
        }
}


/********************
 * Public API (3/3) *
 ********************/

function writeMemory ( value, addr, type )
{
        main_memory_write_bydatatype(addr, value, type, value) ;

        // update view
        creator_memory_updaterow(addr);
}

function readMemory ( addr, type )
{
        return main_memory_read_bydatatype(addr, type) ;
}

function creator_memory_reset ( )
{
        main_memory_reset() ;

        // update view
        creator_memory_updateall() ;
}

function creator_memory_clear ( )
{
        main_memory_clear() ;
        creator_memory_clearall() ;
}


function creator_memory_is_address_inside_segment ( segment_name, addr )
{
         var elto_inside_segment = false ;

         if (segment_name == "instructions_memory") {
             elto_inside_segment = ((addr >= parseInt(architecture.memory_layout[0].value)) && (addr <= parseInt(architecture.memory_layout[1].value))) ;
         }
         if (segment_name == "data_memory") {
             elto_inside_segment = ((addr >= parseInt(architecture.memory_layout[2].value)) && (addr <= parseInt(architecture.memory_layout[3].value))) ;
         }
         if (segment_name == "stack_memory") {
             elto_inside_segment = (addr >= parseInt(architecture.memory_layout[3].value)) ;
         }

         return elto_inside_segment ;
}

function creator_memory_is_segment_empty ( segment_name )
{
          var addrs    = main_memory_get_addresses() ;
          var insiders = addrs.filter(function(elto) {
                                         return creator_memory_is_address_inside_segment(segment_name, elto) ;
                                      }); 

          return (insiders.length == 0) ;
}


function creator_memory_data_compiler ( data_address, value, size, dataLabel, DefValue, type )
{
	var ret = {
		     msg: '',
		     data_address: 0
		  } ;

<<<<<<< HEAD
  if (false == OLD_CODE_ACTIVE)
  {
        // If align changes then zerofill first...
        if ((data_address % align) > 0)
        {
             var to_be_filled = align - (data_address % align) ;
             creator_memory_zerofill(data_address, to_be_filled);
             data_address = data_address + to_be_filled;
        }
=======
        // If align changes then zerofill first...
	if ((data_address % align) > 0)
	{
             var to_be_filled = align - (data_address % align) ;
             creator_memory_zerofill(data_address, to_be_filled);
             data_address = data_address + to_be_filled;
	}
>>>>>>> e5479142

        if ((data_address % size != 0) && (data_address % word_size_bytes != 0)) {
            ret.msg = 'm21' ;
            ret.data_address = data_address ;
            return ret ;
        }

        if (dataLabel != null) {
            data_tag.push({tag: dataLabel, addr: data_address});
        }

        ret.msg = '' ;
        ret.data_address = main_memory_storedata(data_address, value, size, dataLabel, DefValue, DefValue, type) ;

        return ret ;
}

function creator_insert_instruction ( auxAddr, value, def_value, hide, hex, fill_hex, label )
{
        var size = Math.ceil(hex.toString().length / 2) ;
        return main_memory_storedata(auxAddr, hex, size, label, def_value, def_value, "instruction") ;
}

function creator_memory_storestring ( string, string_length, data_address, label, type, align )
{
        if (label != null) {
            data_tag.push({tag: label, addr: data_address});
        }

        return main_memory_storedata(data_address, string, string_length, label, string, string, type) + 1;
}
<|MERGE_RESOLUTION|>--- conflicted
+++ resolved
@@ -785,17 +785,6 @@
 		     data_address: 0
 		  } ;
 
-<<<<<<< HEAD
-  if (false == OLD_CODE_ACTIVE)
-  {
-        // If align changes then zerofill first...
-        if ((data_address % align) > 0)
-        {
-             var to_be_filled = align - (data_address % align) ;
-             creator_memory_zerofill(data_address, to_be_filled);
-             data_address = data_address + to_be_filled;
-        }
-=======
         // If align changes then zerofill first...
 	if ((data_address % align) > 0)
 	{
@@ -803,7 +792,6 @@
              creator_memory_zerofill(data_address, to_be_filled);
              data_address = data_address + to_be_filled;
 	}
->>>>>>> e5479142
 
         if ((data_address % size != 0) && (data_address % word_size_bytes != 0)) {
             ret.msg = 'm21' ;
