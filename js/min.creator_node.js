--- conflicted
+++ resolved
@@ -1068,11 +1068,7 @@
     }
 
     /* Print string */
-<<<<<<< HEAD
-    var addr = architecture.components[ret1.indexComp].elements[ret1.indexElem].value ;
-=======
     var addr = architecture.components[ret1.compIndex].elements[ret1.elemIndex].value;
->>>>>>> da7b5468
     print_string(addr) ;
 }
 
