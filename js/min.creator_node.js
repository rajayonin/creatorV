/*
 *  Copyright 2018-2021 Felix Garcia Carballeira, Alejandro Calderon Mateos, Diego Camarmas Alonso
 *
 *  This file is part of CREATOR.
 *
 *  CREATOR is free software: you can redistribute it and/or modify
 *  it under the terms of the GNU Lesser General Public License as published by
 *  the Free Software Foundation, either version 3 of the License, or
 *  (at your option) any later version.
 *
 *  CREATOR is distributed in the hope that it will be useful,
 *  but WITHOUT ANY WARRANTY; without even the implied warranty of
 *  MERCHANTABILITY or FITNESS FOR A PARTICULAR PURPOSE.  See the
 *  GNU Lesser General Public License for more details.
 *
 *  You should have received a copy of the GNU Lesser General Public License
 *  along with CREATOR.  If not, see <http://www.gnu.org/licenses/>.
 *
 */


function bi_intToBigInt ( int_value, int_base )
{
	var auxBigInt = null ;

	if (typeof bigInt !== "undefined" && int_base == 16)
		auxBigInt = bigInt(int_value, int_base).value ;

	else if (typeof bigInt !== "undefined")
		auxBigInt = bigInt(parseInt(int_value) >>> 0, int_base).value ;

	else auxBigInt = BigInt(parseInt(int_value) >>> 0, int_base) ;

	return auxBigInt ;
}


/*String to number/bigint*/
function register_value_deserialize(object)
{
	var auxObject = object;

	for (var i=0; i<auxObject.components.length; i++)
	{
		var aux = null ;
		var auxBigInt = null ;

		for (var j = 0; j < auxObject.components[i].elements.length; j++)
		{
			aux = auxObject.components[i].elements[j].value;
			if (auxObject.components[i].type != "floating point")
				auxObject.components[i].elements[j].value = bi_intToBigInt(aux,10) ;
			else
				auxObject.components[i].elements[j].value = parseFloat(aux) ;

			if (auxObject.components[i].double_precision != true)
			{
				aux = auxObject.components[i].elements[j].default_value;
				if (auxObject.components[i].type != "floating point")
					auxObject.components[i].elements[j].default_value = bi_intToBigInt(aux,10) ;
				else
					auxObject.components[i].elements[j].value = parseFloat(aux) ;
			}
		}

	}

	return auxObject;
}

/*Number/Bigint to string*/
function register_value_serialize(object)
{
	var auxObject = jQuery.extend(true, {}, object);

	for (var i=0; i<architecture.components.length; i++)
	{
		for (var j = 0; j < architecture.components[i].elements.length; j++)
		{
			var aux = architecture.components[i].elements[j].value;
			auxObject.components[i].elements[j].value = aux.toString();

			if (architecture.components[i].double_precision != true)
			{
				var aux2 = architecture.components[i].elements[j].default_value;
				auxObject.components[i].elements[j].default_value = aux2.toString();
			}
		}
	}

	return auxObject;
}
/*
 *  Copyright 2018-2021 Felix Garcia Carballeira, Diego Camarmas Alonso, Alejandro Calderon Mateos
 *
 *  This file is part of CREATOR.
 *
 *  CREATOR is free software: you can redistribute it and/or modify
 *  it under the terms of the GNU Lesser General Public License as published by
 *  the Free Software Foundation, either version 3 of the License, or
 *  (at your option) any later version.
 *
 *  CREATOR is distributed in the hope that it will be useful,
 *  but WITHOUT ANY WARRANTY; without even the implied warranty of
 *  MERCHANTABILITY or FITNESS FOR A PARTICULAR PURPOSE.  See the
 *  GNU Lesser General Public License for more details.
 *
 *  You should have received a copy of the GNU Lesser General Public License
 *  along with CREATOR.  If not, see <http://www.gnu.org/licenses/>.
 *
 */


  /* 
   * Google Analytics
   */

  var is_ga_initialize = false ;

  function creator_ga ( category, action, label )
  {
      if (typeof ga === "undefined") {
          return ;
      }

      if (is_ga_initialize == false)
      {
          ga('create', 'UA-186823627-2', 'auto') ;
          ga('set', 'transport', 'beacon') ;
          is_ga_initialize = true ;
      }

      ga('send', 'event', category, action, label) ;
  }

/*
 *  Copyright 2018-2021 Felix Garcia Carballeira, Diego Camarmas Alonso, Alejandro Calderon Mateos
 *
 *  This file is part of CREATOR.
 *
 *  CREATOR is free software: you can redistribute it and/or modify
 *  it under the terms of the GNU Lesser General Public License as published by
 *  the Free Software Foundation, either version 3 of the License, or
 *  (at your option) any later version.
 *
 *  CREATOR is distributed in the hope that it will be useful,
 *  but WITHOUT ANY WARRANTY; without even the implied warranty of
 *  MERCHANTABILITY or FITNESS FOR A PARTICULAR PURPOSE.  See the
 *  GNU Lesser General Public License for more details.
 *
 *  You should have received a copy of the GNU Lesser General Public License
 *  along with CREATOR.  If not, see <http://www.gnu.org/licenses/>.
 *
 */


  /* 
   * Representation
   */

  /**
   * method in chage of map a float number separated in parts and determinte what it.
   * @param s {Number} the sign of the number
   * @param e {Number} the exponent of the number.
   * @param m {Number} the mantinsa of the number
   * @return {number} 2^n with n as
   *      0 -> -infinite
   *      1 -> -normalized number
   *      2 -> -non-normalized number
   *      3 -> -0
   *      4 -> +0
   *      5 -> +normalized number
   *      6 -> +non-normalized number
   *      7 -> +inf
   *      8 -> -NaN
   *      9 -> +NaN
   */
  function checkTypeIEEE(s, e, m)
  {
      let rd = 0;

      if (!m && !e)
          rd = s ? 1<<3 : 1<<4;
      else if (!e)
          rd = s ? 1<<2 : 1<<5;
      else if (!(e ^ 255))
          if (m)
              rd = s ? 1<<8 : 1<<9;
          else
              rd = s ? 1<<0 : 1<<7;
      else
          rd = s ? 1<<1 : 1<<6;
      return rd;
  }

  /* 
   * Convert to...
   */

  function hex2char8 ( hexvalue )
  {
  var num_char = ((hexvalue.toString().length))/2;
  var exponent = 0;
  var pos = 0;

  var valuec = [] ;

  for (var i = 0; i < num_char; i++) {
       var auxHex = hexvalue.substring(pos, pos+2);
       valuec[i] = String.fromCharCode(parseInt(auxHex, 16));
       pos = pos + 2;
  }

  var characters = '';

  for (var i = 0; i < valuec.length; i++){
       characters = characters + valuec[i] + ' ';
  }

  return  characters;
  }

  function hex2float ( hexvalue )
  {
	/*var sign     = (hexvalue & 0x80000000) ? -1 : 1;
	var exponent = ((hexvalue >> 23) & 0xff) - 127;
	var mantissa = 1 + ((hexvalue & 0x7fffff) / 0x800000);

	var valuef = sign * mantissa * Math.pow(2, exponent);
	if (-127 == exponent)
	  if (1 == mantissa)
	    valuef = (sign == 1) ? "+0" : "-0";
	  else valuef = sign * ((hexvalue & 0x7fffff) / 0x7fffff) * Math.pow(2, -126);
	if (128 == exponent)
	  if (1 == mantissa)
	    valuef = (sign == 1) ? "+Inf" : "-Inf";
	  else valuef = NaN;

	return valuef ;*/
	var value = hexvalue.split('x');
	var value_bit = '';

	for (var i = 0; i < value[1].length; i++){
	  var aux = value[1].charAt(i);
	  aux = (parseInt(aux, 16)).toString(2).padStart(4, "0");
	  value_bit = value_bit + aux;
	}

	value_bit = value_bit.padStart(32, "0");

<<<<<<< HEAD
    value_bit = value_bit.padStart(32, "0");

    var buffer = new ArrayBuffer(4);
    new Uint8Array( buffer ).set( value_bit.match(/.{8}/g).map( binaryStringToInt ) );
    return new DataView( buffer ).getFloat32(0, false);
=======
	var buffer = new ArrayBuffer(4);
	new Uint8Array( buffer ).set( value_bit.match(/.{8}/g).map( binaryStringToInt ) );
	return new DataView( buffer ).getFloat32(0, false);
>>>>>>> c0f0b38d
  }

  function uint_to_float32 ( value )
  {
      var buf = new ArrayBuffer(4) ;
      (new Uint32Array(buf))[0] = value ;
      return (new Float32Array(buf))[0] ;
  }

  function float32_to_uint ( value )
  {
      var buf = new ArrayBuffer(4) ;
      (new Float32Array(buf))[0] = value ;
      return (new Uint32Array(buf))[0];
  }

  function uint_to_float64 ( value0, value1 )
  {
      var buf = new ArrayBuffer(8) ;
      var arr = new Uint32Array(buf) ;
      arr[0] = value0 ;
      arr[1] = value1 ;
      return (new Float64Array(buf))[0] ;
  }

  function float64_to_uint ( value )
  {
      var buf = new ArrayBuffer(8) ;
      (new Float64Array(buf))[0] = value ;
      return (new Uint32Array(buf)) ;
  }

  function float2bin ( number )
  {
    var i, result = "";
    var dv = new DataView(new ArrayBuffer(4));

    dv.setFloat32(0, number, false);

    for (i = 0; i < 4; i++)
    {
        var bits = dv.getUint8(i).toString(2);
        if (bits.length < 8) {
            bits = new Array(8 - bits.length).fill('0').join("") + bits;
        }
        result += bits;
    }
    return result;
  }

  function double2bin ( number )
  {
      var i, result = "";
      var dv = new DataView(new ArrayBuffer(8));

      dv.setFloat64(0, number, false);

      for (i = 0; i < 8; i++)
      {
          var bits = dv.getUint8(i).toString(2);
          if (bits.length < 8) {
            bits = new Array(8 - bits.length).fill('0').join("") + bits;
          }
          result += bits;
      }
      return result;
  }

  function bin2hex ( s )
  {
      var i, k, part, accum, ret = '';

      for (i = s.length-1; i >= 3; i -= 4)
      {
          part = s.substr(i+1-4, 4);
          accum = 0;
          for (k = 0; k < 4; k += 1)
    {
             if (part[k] !== '0' && part[k] !== '1') {
                 return { valid: false };
             }
             accum = accum * 2 + parseInt(part[k], 10);
          }
          if (accum >= 10) {
              ret = String.fromCharCode(accum - 10 + 'A'.charCodeAt(0)) + ret;
          }
          else {
              ret = String(accum) + ret;
          }
      }

      if (i >= 0)
      {
          accum = 0;
          for (k = 0; k <= i; k += 1)
    {
             if (s[k] !== '0' && s[k] !== '1') {
                 return { valid: false };
             }
             accum = accum * 2 + parseInt(s[k], 10);
          }
          ret = String(accum) + ret;
      }

      return ret;
  }

  function hex2double ( hexvalue )
  {
      var value = hexvalue.split('x');
      var value_bit = '';

      for (var i=0; i<value[1].length; i++)
      {
          var aux = value[1].charAt(i);
          aux = (parseInt(aux, 16)).toString(2).padStart(4, "0");
          value_bit = value_bit + aux;
      }

      value_bit = value_bit.padStart(64, "0");

      var buffer = new ArrayBuffer(8);
      new Uint8Array( buffer ).set( value_bit.match(/.{8}/g).map(binaryStringToInt ));
      return new DataView( buffer ).getFloat64(0, false);
  }

  function float2int_v2 ( value )
  {
      return parseInt(float2bin(value),2);
  }

  function int2float_v2 ( value )
  {
      return hex2float("0x" + bin2hex(value.toString(2)));
  }


  /* 
   *  Naming
   */

  function clean_string( value, prefix )
  {
  var value2 = value.replace(/[&\/\\#,+()$~%.'":*?<>{}]/g, '_');

  re = new RegExp("^[0-9]+$");
  if (value2.search(re) != -1 && prefix != "undefined") {
    value2 = prefix + value2;
  }

  return value2;
  }

/*
 *  Copyright 2018-2021 Felix Garcia Carballeira, Diego Camarmas Alonso, Alejandro Calderon Mateos
 *
 *  This file is part of CREATOR.
 *
 *  CREATOR is free software: you can redistribute it and/or modify
 *  it under the terms of the GNU Lesser General Public License as published by
 *  the Free Software Foundation, either version 3 of the License, or
 *  (at your option) any later version.
 *
 *  CREATOR is distributed in the hope that it will be useful,
 *  but WITHOUT ANY WARRANTY; without even the implied warranty of
 *  MERCHANTABILITY or FITNESS FOR A PARTICULAR PURPOSE.  See the
 *  GNU Lesser General Public License for more details.
 *
 *  You should have received a copy of the GNU Lesser General Public License
 *  along with CREATOR.  If not, see <http://www.gnu.org/licenses/>.
 *
 */


 /*
  * Data Structure
  */

 /* 
  * [ "x", "y" ] ;
  */
 var stack_call_names = [];

 /*
  * [
  *   {
  *     function_name: "",
  *     enter_stack_pointer: 0x0,
  *     register_sm:           [ indexComp: [ 0, ... ]... ; // once per register: state
  *     register_value:        [ indexComp: [ 0x0, ... ], ... ; // once per register: initial value (before save)
  *     register_size_write:   [ indexComp: [ 0x0, ... ], ... ; // once per register: size value
  *     register_size_read:    [ indexComp: [ 0x0, ... ], ... ; // once per register: size value
  *     register_address_write: [ indexComp: [ [0x0, 0x4, ...], ... ], ... ; // once per register: in which position is stored
  *     register_address_read:  [ indexComp: [ [0x0, 0x4, ...], ... ], ... ; // once per register: from which position is restored
  *   },
  *   ...
  * ] ;
  *
  */

 /*
  *
  * TODO: update this with draw.io graph
  * States:
  *  0 -> Init
  *  1 -> Saved in memory/stack
  *  2 -> Restored from memory/stack (read from memory stage)
  *  5 -> Restored from memory/stack (write register stage)
  *  3 -> Error
  *  4 -> Save/.../Restore/Save
  *
  *
  * Transitions (state x action -> next state):
  *
  *           WM==  WM!= RM  WR  RR  END
  *      0     1    1     2  a4   0   3
  *      1     1    7     6  5    1   b4
  *      2     1    1     2  e4   2   3
  *      3     -    -     -  -    -   -
  *      4     -    -     -  -    -   -
  *      5     d4   5     6  5    5   c4
  *      6     d4   6     6  0    6   c4
  *      7     7    7     6  5    7   b4
  *
  */

 var stack_state_transition = [
	{ "wm==": 1,  "wm!=": 1,  "rm": 2,  "wr":40,  "rr": 0,  "end": 3  },
	{ "wm==": 1,  "wm!=": 7,  "rm": 6,  "wr": 5,  "rr": 1,  "end":40  },
	{ "wm==": 1,  "wm!=": 1,  "rm": 2,  "wr":45,  "rr": 2,  "end": 3  },
	{ "wm==":-1,  "wm!=":-1,  "rm":-1,  "wr":-1,  "rr":-1,  "end":-1  },
	{ "wm==":-1,  "wm!=":-1,  "rm":-1,  "wr":-1,  "rr":-1,  "end":-1  },
	{ "wm==":44,  "wm!=": 5,  "rm": 6,  "wr": 5,  "rr": 5,  "end":43  },
	{ "wm==":44,  "wm!=": 6,  "rm": 6,  "wr": 0,  "rr": 6,  "end":43  },
	{ "wm==": 7,  "wm!=": 7,  "rm": 6,  "wr": 5,  "rr": 7,  "end":42  }
     ];

 var stack_call_register = [];


/*
 * Public API
 */

//
// Initialize
// Example: creator_callstack_create() ;
//
function creator_callstack_create()
{
    var ret = {
        ok: true,
        msg: ""
    };

    // initialize stack_call
    stack_call_names     = [];
    stack_call_register = [];
    creator_callstack_enter("main");

    return ret;
}

//
// "jal X, ..." -> add new element (at the end)
// Example: creator_callstack_Enter("main")
//
function creator_callstack_enter ( function_name )
{
    var ret = {
        ok: true,
        msg: ""
    };

    // 1.- caller name
    stack_call_names.push(function_name) ;

    // 2.- caller element
    var arr_sm = [];
    var arr_write = [];
    var arr_read = [];
    var arr_value = [];
    var arr_size_write = [];
    var arr_size_read = [];

    for (var i = 0; i < architecture.components.length; i++)
    {
                arr_sm.push([]);
             arr_write.push([]);
              arr_read.push([]);
             arr_value.push([]);
        arr_size_write.push([]);
         arr_size_read.push([]);

        for (var j = 0; j < architecture.components[i].elements.length; j++)
        {
                    arr_sm[i].push(0);
                 arr_write[i].push([]);
                  arr_read[i].push([]);
            arr_size_write[i].push([]);
             arr_size_read[i].push([]);
                 arr_value[i].push(architecture.components[i].elements[j].value);
        }
    }

    var new_elto = {
        function_name:          function_name,
        enter_stack_pointer:    architecture.memory_layout[4].value,
        register_sm:           arr_sm,
        register_value:        arr_value,
        register_size_write:   arr_size_write,
        register_size_read:    arr_size_read,
        register_address_write: arr_write,
        register_address_read:  arr_read
    };

    stack_call_register.push(new_elto);

    // return ok
    return ret;
}

//
// "jr ra, ..." -> remove last element
// Example: creator_callstack_Leave() ;
//
function creator_callstack_leave()
{
    var ret = {
        ok: true,
        msg: ""
    };

    // check params
    if (0 == stack_call_register.length) {
        ret.msg = "creator_callstack_Leave: empty stack_call_register !!.\n";
        return ret;
    }

    // get stack top element
    var last_elto = stack_call_register[stack_call_register.length - 1];

    //check sp that points to corresponding address
    if (ret.ok)
    {
        if (architecture.memory_layout[4].value != last_elto.enter_stack_pointer)
        {
            ret.ok  = false;
            ret.msg = "Stack memory has not been released successfully";
        }
    }

    // check values (check currrent state)
    if (ret.ok)
       {
         for (var i = 0; i < architecture.components.length; i++)
         {
            for (var j = 0; j < architecture.components[i].elements.length; j++)
            {
                if ((last_elto.register_value[i][j] != architecture.components[i].elements[j].value) &&
                    (architecture.components[i].elements[j].properties.includes("saved"))
                )
                {
                    ret.ok  = false;
                    ret.msg = "Possible failure in the parameter passing convention";
                    break;
                }
            }
         }
    }

    //Check state
    if (ret.ok)
    {
        for (var i = 0; i < architecture.components.length; i++)
        {
            for (var j = 0; j < architecture.components[i].elements.length; j++)
            {
                creator_callstack_do_transition("end", i, j, null);

                last_elto = stack_call_register[stack_call_register.length - 1];

                if ( (last_elto.register_sm[i][j] != 3) &&
                     (architecture.components[i].elements[j].properties.includes("saved")) // ...but should be saved
                )
                {
                    ret.ok  = false;
                    ret.msg = "Possible failure in the parameter passing convention";
                    break;
                }
            }
        }
    }

    //Check address
    if (ret.ok)
    {
        for (var i = 0; i < architecture.components.length; i++)
        {
            for (var j = 0; j < architecture.components[i].elements.length; j++)
            {
                //last_index_write = last_elto.register_address_write[i][j].length -1;
                last_index_read = last_elto.register_address_read[i][j].length -1;

                if ( (last_elto.register_address_write[i][j][0] != last_elto.register_address_read[i][j][last_index_read]) &&
                     (architecture.components[i].elements[j].properties.includes("saved")) // ...but should be saved
                )
                {
                    ret.ok  = false;
                    ret.msg = "Possible failure in the parameter passing convention";
                    break;
                }
            }
        }
    }

    //Check size
    if (ret.ok)
    {
        for (var i = 0; i < architecture.components.length; i++)
        {
            for (var j = 0; j < architecture.components[i].elements.length; j++)
            {
                //last_index_write = last_elto.register_size_write[i][j].length -1;
                last_index_read = last_elto.register_size_read[i][j].length -1;
                
                if ( (last_elto.register_size_write[i][j][0] != last_elto.register_size_read[i][j][last_index_read]) &&
                     (architecture.components[i].elements[j].properties.includes("saved")) // ...but should be saved
                )
                {
                    ret.ok  = false;
                    ret.msg = "Possible failure in the parameter passing convention";
                    break;
                }
            }
        }
    }

    // pop stack
    stack_call_register.pop();
    if (stack_call_names.length > 0) {
        stack_call_names.pop() ;
    }

    // return ok
    return ret;
}

//
// Get the last element
// Example: var elto = creator_callstack_getTop() ;
//
function creator_callstack_getTop()
{
    var ret = {
        ok: true,
        val: null,
        msg: ""
    };

    // check params
    if (0 == stack_call_register.length)
    {
        ret.ok = false;
        ret.msg = "creator_callstack_getTop: empty stack_call_register !!.\n";
        return ret;
    }

    // return the last element in the array
    ret.val = stack_call_register[stack_call_register.length - 1];
    return ret;
}

//
// Let programmers to modify some arbitrary field.
// Example: creator_callstack_getTop("function_name", 1, 2, "main") ;
//
function creator_callstack_setTop( field, indexComponent, indexElement, value )
{
    var ret = {
        ok: true,
        msg: ""
    };

    // check params
    if (0 == stack_call_register.length)
    {
        ret.ok = false;
        ret.msg = "creator_callstack_getTop: empty stack_call_register !!.\n";
        return ret;
    }

    // set field value
    var elto = stack_call_register[stack_call_register.length - 1];
    if (typeof elto.length !== "undefined")
    {
        elto[field][indexComponent][indexElement] = value;
        return ret;
    }

    elto[field] = value;
    return ret;
}

//
// Let programmers to modify register state
// Example: creator_callstack_setState(1, 2, 1) ;
//
function creator_callstack_setState (indexComponent, indexElement, newState)
{
    var elto = creator_callstack_getTop();
    if (elto.ok == false) {
        console_log('creator_callstack_setState: ' + elto.msg) ;
	return '' ;
    }

    elto.val.register_sm[indexComponent][indexElement] = newState;
}


function creator_callstack_getState (indexComponent, indexElement)
{
    var elto = creator_callstack_getTop();
    if (elto.ok == false) {
        console_log('creator_callstack_getState: ' + elto.msg) ;
	return '' ;
    }

    return elto.val.register_sm[indexComponent][indexElement];
}

//
// Let programmers add a new write
// Example: creator_callstack_newWrite(1, 2, 0x12345) ;
//
function creator_callstack_newWrite (indexComponent, indexElement, address, length)
{
    // Move state finite machine
    creator_callstack_do_transition("wm", indexComponent, indexElement, address);

    var elto = creator_callstack_getTop();
    if (elto.ok == false) {
        console_log('creator_callstack_newWrite: ' + elto.msg) ;
	return '' ;
    }

    elto.val.register_address_write[indexComponent][indexElement].push(address);
    elto.val.register_size_write[indexComponent][indexElement].push(length);
}

//
// Let programmers add a new read
// Example: creator_callstack_newRead(1, 2, 0x12345) ;
//
function creator_callstack_newRead (indexComponent, indexElement, address, length)
{
    var elto = creator_callstack_getTop();
    if (elto.ok == false) {
        console_log('creator_callstack_newRead: ' + elto.msg) ;
	return '' ;
    }

    elto.val.register_address_read[indexComponent][indexElement].push(address);
    elto.val.register_size_read[indexComponent][indexElement].push(length);

    // Move state finite machine
    creator_callstack_do_transition("rm", indexComponent, indexElement, address);
}

//
// Let programmers add a new read
// Example: creator_callstack_newRead(1, 2, 0x12345) ;
//
function creator_callstack_writeRegister (indexComponent, indexElement)
{
   // Move state finite machine
   creator_callstack_do_transition("wr", indexComponent, indexElement, address);
}

//
// Reset
// Example: creator_callstack_reset() ;
//
function creator_callstack_reset()
{
    var ret = {
        ok: true,
        msg: ""
    };

    // initialize stack_call
    stack_call_names     = [];
    stack_call_register = [];
    creator_callstack_enter("main");

    // return ok
    return ret ;
}

//
// do state transition
// Example: creator_callstack_do_transition("wm", 1, 2, 0x12345678)
//
function creator_callstack_do_transition ( doAction, indexComponent, indexElement, address )
{
    // get current state
    var state = creator_callstack_getState(indexComponent, indexElement);

    // get action
    var action = doAction ;
    if (doAction == "wm")
    {
        var elto = creator_callstack_getTop();
        if (elto.ok == false) {
            console_log('creator_callstack_do_transition: ' + elto.msg) ;
	    return '' ;
        }

        var equal  = elto.val.register_address_write[indexComponent][indexElement].includes(address); 
        action = (equal) ? "wm==" : "wm!=" ;
    }

    if ( (typeof(stack_state_transition[state])         === "undefined") ||
         (typeof(stack_state_transition[state][action]) === "undefined") )
    {
        if (state < 40 || state < 0) {
            console_log("creator_callstack_do_transition: undefined action");
        } 
        return ;
    }

    // get new state: transition(state, action) -> new_state
    var new_state = stack_state_transition[state][action];
    creator_callstack_setState(indexComponent, indexElement, new_state);

    if (action != "end") {
        console_log("creator_callstack_do_transition [" + architecture.components[indexComponent].elements[indexElement].name +"]: transition from " +
                    "state '" + state + "'' to state '" + new_state + "' and action '" + action + "' is empty (warning).") ;
    }
}

/*
 *  Copyright 2018-2021 Felix Garcia Carballeira, Diego Camarmas Alonso, Alejandro Calderon Mateos
 *
 *  This file is part of CREATOR.
 *
 *  CREATOR is free software: you can redistribute it and/or modify
 *  it under the terms of the GNU Lesser General Public License as published by
 *  the Free Software Foundation, either version 3 of the License, or
 *  (at your option) any later version.
 *
 *  CREATOR is distributed in the hope that it will be useful,
 *  but WITHOUT ANY WARRANTY; without even the implied warranty of
 *  MERCHANTABILITY or FITNESS FOR A PARTICULAR PURPOSE.  See the
 *  GNU Lesser General Public License for more details.
 *
 *  You should have received a copy of the GNU Lesser General Public License
 *  along with CREATOR.  If not, see <http://www.gnu.org/licenses/>.
 *
 */


/*
 *  CREATOR instruction description API:
 *  Assert
 */

function capi_raise ( msg )
{
	if (typeof app !== "undefined")
		 app.exception(msg);
	else console.log(msg);
}

function capi_arithmetic_overflow ( op1, op2, res_u )
{
	op1_u = capi_uint2int(op1) ;
	op2_u = capi_uint2int(op2) ;
	res_u = capi_uint2int(res_u) ;

	return ((op1_u > 0) && (op2_u > 0) && (res_u < 0)) || 
		   ((op1_u < 0) && (op2_u < 0) && (res_u > 0)) ;
}

function capi_bad_align ( addr, type )
{
	size = creator_memory_type2size(type) ;
	return (addr % size != 0) ; // && (architecture.properties.memory_align == true) ; <- FUTURE-WORK
}


/*
 *  CREATOR instruction description API:
 *  Memory access
 */

/*
 * Name:        mp_write - Write value into a memory address
 * Sypnosis:    mp_write (destination_address, value2store, byte_or_half_or_word)
 * Description: similar to memmove/memcpy, store a value into an address
 */

function capi_mem_write ( addr, value, type )
{
	var size = 1 ;

	// 1) check address is aligned
	if (capi_bad_align(addr, type))
	{
		capi_raise("The memory must be align") ;
		return;
	}

	// 2) write into memory
	try {
		writeMemory(value, addr, type);
	} 
	catch(e) {
		capi_raise("Invalid memory access to address '0x" + addr.toString(16) + "'") ;
	}
}

/*
 * Name:        mp_read - Read value from a memory address
 * Sypnosis:    mp_read (source_address, byte_or_half_or_word)
 * Description: read a value from an address
 */

function capi_mem_read ( addr, type )
{
	var size = 1 ;
	var val  = 0x0 ;

	// 1) check address is aligned
	if (capi_bad_align(addr, type))
	{
	capi_raise("The memory must be align") ;
		return val;
	}

	// 2) check address is into text segment
	var addr_16 = parseInt(addr, 16);
	if((addr_16 >= architecture.memory_layout[0].value) && (addr_16 <= architecture.memory_layout[1].value))
    {
        creator_executor_exit();
        capi_raise('Segmentation fault. You tried to read in the text segment');
    }

	// 3) read from memory
	try {
		val = readMemory(addr, type);
	} 
	catch(e) {
	   capi_raise("Invalid memory access to address '0x" + addr.toString(16) + "'") ;
	   creator_executor_exit();
	   return val;
	}

	// 4) return value
	return creator_memory_value_by_type(val, type) ;
}


/*
 *  CREATOR instruction description API:
 *  Syscall
 */

function capi_exit ( )
{
	/* Google Analytics */
	creator_ga('execute', 'execute.syscall', 'execute.syscall.exit');

	return creator_executor_exit() ;
}

function capi_print_int ( value1 )
{
	/* Google Analytics */
	creator_ga('execute', 'execute.syscall', 'execute.syscall.print_int');

	/* Get register id */
	var ret1 = crex_findReg(value1) ;
	if (ret1.match == 0) {
		throw packExecute(true, "capi_syscall: register " + value1 + " not found", 'danger', null);
	}

	/* Print integer */
	var value   = architecture.components[ret1.indexComp].elements[ret1.indexElem].value;
	var val_int = parseInt(value.toString()) >> 0 ;

	display_print(val_int) ;
}

function capi_print_float ( value1 )
{
	/* Google Analytics */
	creator_ga('execute', 'execute.syscall', 'execute.syscall.print_float');

	/* Get register id */
	var ret1 = crex_findReg(value1) ;
	if (ret1.match == 0) {
		throw packExecute(true, "capi_syscall: register " + value1 + " not found", 'danger', null);
	}

	/* Print float */
	var value = architecture.components[ret1.indexComp].elements[ret1.indexElem].value;

	display_print(value) ;
}

function capi_print_double ( value1 )
{
	/* Google Analytics */
	creator_ga('execute', 'execute.syscall', 'execute.syscall.print_double');

	/* Get register id */
	var ret1 = crex_findReg(value1) ;
	if (ret1.match == 0) {
		throw packExecute(true, "capi_syscall: register " + value1 + " not found", 'danger', null);
	}

	/* Print double */
	var value = architecture.components[ret1.indexComp].elements[ret1.indexElem].value;

	display_print(value) ;
}

function capi_print_char ( value1 )
{
	/* Google Analytics */
	creator_ga('execute', 'execute.syscall', 'execute.syscall.print_char');

	/* Get register id */
	var ret1 = crex_findReg(value1) ;
	if (ret1.match == 0) {
		throw packExecute(true, "capi_syscall: register " + value1 + " not found", 'danger', null);
	}

	/* Print char */
	var aux    = architecture.components[ret1.indexComp].elements[ret1.indexElem].value;
	var aux2   = aux.toString(16);
	var length = aux2.length;

	var value = aux2.substring(length-2, length) ;
		value = String.fromCharCode(parseInt(value, 16)) ;

	display_print(value) ;
}

function capi_print_string ( value1 )
{
	/* Google Analytics */
	creator_ga('execute', 'execute.syscall', 'execute.syscall.print_string');

	/* Get register id */
	var ret1 = crex_findReg(value1) ;
	if (ret1.match == 0) {
		throw packExecute(true, "capi_syscall: register " + value1 + " not found", 'danger', null);
	}

	/* Print string */
	var addr = architecture.components[ret1.indexComp].elements[ret1.indexElem].value;
        var msg  = readMemory(parseInt(addr), "string") ;
	display_print(msg) ;
}

function capi_read_int ( value1 )
{
	/* Google Analytics */
	creator_ga('execute', 'execute.syscall', 'execute.syscall.read_int');

	/* Get register id */
	var ret1 = crex_findReg(value1) ;
	if (ret1.match == 0) {
		throw packExecute(true, "capi_syscall: register " + value1 + " not found", 'danger', null);
	}

	/* Read integer */
        if (typeof document != "undefined") {
	    document.getElementById('enter_keyboard').scrollIntoView();
	}

	return keyboard_read(kbd_read_int, ret1) ;
}

function capi_read_float ( value1 )
{
	/* Google Analytics */
	creator_ga('execute', 'execute.syscall', 'execute.syscall.read_float');

	/* Get register id */
	var ret1 = crex_findReg(value1) ;
	if (ret1.match == 0) {
		throw packExecute(true, "capi_syscall: register " + value1 + " not found", 'danger', null);
	}

        if (typeof document != "undefined") {
	    document.getElementById('enter_keyboard').scrollIntoView();
	}

	return keyboard_read(kbd_read_float, ret1) ;
}

function capi_read_double ( value1 )
{
	/* Google Analytics */
	creator_ga('execute', 'execute.syscall', 'execute.syscall.read_double');

	/* Get register id */
	var ret1 = crex_findReg(value1) ;
	if (ret1.match == 0) {
		throw packExecute(true, "capi_syscall: register " + value1 + " not found", 'danger', null);
	}

        if (typeof document != "undefined") {
	    document.getElementById('enter_keyboard').scrollIntoView();
	}

	return keyboard_read(kbd_read_double, ret1) ;
}

function capi_read_char ( value1 )
{
	/* Google Analytics */
	creator_ga('execute', 'execute.syscall', 'execute.syscall.read_char');

	/* Get register id */
	var ret1 = crex_findReg(value1) ;
	if (ret1.match == 0) {
		throw packExecute(true, "capi_syscall: register " + value1 + " not found", 'danger', null);
	}

        if (typeof document != "undefined") {
	    document.getElementById('enter_keyboard').scrollIntoView();
	}

	return keyboard_read(kbd_read_char, ret1) ;
}

function capi_read_string ( value1, value2 )
{
	/* Google Analytics */
	creator_ga('execute', 'execute.syscall', 'execute.syscall.read_string');

	/* Get register id */
	var ret1 = crex_findReg(value1) ;
	if (ret1.match == 0) {
		throw packExecute(true, "capi_syscall: register " + value1 + " not found", 'danger', null);
	}

	var ret2 = crex_findReg(value2) ;
	if (ret2.match == 0) {
		throw packExecute(true, "capi_syscall: register " + value2 + " not found", 'danger', null);
	}

	/* Read string */
        if (typeof document != "undefined") {
	    document.getElementById('enter_keyboard').scrollIntoView();
	}

	ret1.indexComp2 = ret2.indexComp ;
	ret1.indexElem2 = ret2.indexElem ;

	return keyboard_read(kbd_read_string, ret1) ;
}

function capi_sbrk ( value1, value2 )
{
	/* Google Analytics */
	creator_ga('execute', 'execute.syscall', 'execute.syscall.sbrk');

	/* Get register id */
	var ret1 = crex_findReg(value1) ;
	if (ret1.match == 0) {
		throw packExecute(true, "capi_syscall: register " + value1 + " not found", 'danger', null);
	}

	var ret2 = crex_findReg(value2) ;
	if (ret2.match == 0) {
		throw packExecute(true, "capi_syscall: register " + value2 + " not found", 'danger', null);
	}

	/* Request more memory */
	var new_size = parseInt(architecture.components[ret1.indexComp].elements[ret1.indexElem].value) ;
	if (new_size < 0) {
		throw packExecute(true, "capi_syscall: negative size", 'danger', null) ;
	}

        var new_addr = creator_memory_alloc(new_size) ;
	architecture.components[ret2.indexComp].elements[ret2.indexElem].value = new_addr ;
}


/*
 *  CREATOR instruction description API:
 *  Check stack
 */

function capi_callconv_begin ( addr )
{
	var function_name = "" ;

	// 1.- get function name
	if (typeof architecture.components[0] !== "undefined")
	{
		if (typeof tag_instructions[addr] == "undefined")
			 function_name = "0x" + parseInt(addr).toString(16) ;
		else function_name = tag_instructions[addr] ;
	}

	// 2.- callstack_enter
	creator_callstack_enter(function_name) ;
}

function capi_callconv_end ()
{
	// 1.- callstack_leave
	var ret = creator_callstack_leave();

	// 2) If everything is ok, just return 
	if (ret.ok) {
		return;
	}

	// 3) Othewise report some warning...
	// Google Analytics
	creator_ga('execute', 'execute.exception', 'execute.exception.protection_jrra' + ret.msg);

	// User notification
	crex_show_notification(ret.msg, 'danger') ;
}

function capi_callconv_memAction ( action, addr, reg_name, type )
{
	// 1) search for reg_name...
	var ret = crex_findReg(reg_name) ;
	if (ret.match == 0) {
		return;
	}

	var i = ret.indexComp ;
	var j = ret.indexElem ;

	// 2) switch action...
	switch (action) 
	{
		case 'write': creator_callstack_newWrite(i, j, addr, type);
					  break;
		case 'read':  creator_callstack_newRead(i, j, addr, type);
					  break;
		default:      crex_show_notification(" Unknown action '" + action + "' at ...sing_convention_memory.\n", 'danger') ;
					  break;
	}
}


/*
 *  CREATOR instruction description API:
 *  Draw stack
 */

function capi_drawstack_begin ( addr )
{
	var function_name = "" ;

	// 1.- get function name
	if (typeof architecture.components[0] !== "undefined")
	{
		if (typeof tag_instructions[addr] == "undefined")
			 function_name = "0x" + parseInt(addr).toString(16) ;
		else function_name = tag_instructions[addr] ;
	}

	// 2.- callstack_enter
	track_stack_enter(function_name) ;
}

function capi_drawstack_end ()
{
	// track leave
	var ret = track_stack_leave() ;

	// 2) If everything is ok, just return 
	if (ret.ok) {
		return;
	}

	// User notification
	crex_show_notification(ret.msg, 'warning') ;
}


/*
 *  CREATOR instruction description API:
 *  Representation
 */

function capi_split_double ( reg, index )
{
	var value = bin2hex(double2bin(reg));
	console_log(value);
	if(index == 0){
		return value.substring(0,8);
	}
	if(index == 1) {
		return value.substring(8,16);
	}
}

function capi_uint2float32 ( value )
{
	return uint_to_float32(value) ;
}

function capi_float322uint ( value )
{
	return float32_to_uint(value) ;
}

function capi_int2uint ( value )
{
	return (value >>> 0) ;
}

function capi_uint2int ( value )
{
	return (value >> 0) ;
}

function capi_uint2float64 ( value0, value1 )
{
	return uint_to_float64(value0, value1) ;
}

function capi_float642uint ( value )
{
	return float64_to_uint(value) ;
}

function capi_check_ieee ( s, e, m )
{
	return checkTypeIEEE(s, e, m) ;
}

function capi_float2bin ( f )
{
	return float2bin(f) ;
}


/*
 *  CREATOR instruction description API:
 *  Expr
 */

function capi_eval ( expr )
{
	eval(crex_replace_magic(expr)) ;
}

/*
 *  Copyright 2018-2021 Felix Garcia Carballeira, Diego Camarmas Alonso, Alejandro Calderon Mateos
 *
 *  This file is part of CREATOR.
 *
 *  CREATOR is free software: you can redistribute it and/or modify
 *  it under the terms of the GNU Lesser General Public License as published by
 *  the Free Software Foundation, either version 3 of the License, or
 *  (at your option) any later version.
 *
 *  CREATOR is distributed in the hope that it will be useful,
 *  but WITHOUT ANY WARRANTY; without even the implied warranty of
 *  MERCHANTABILITY or FITNESS FOR A PARTICULAR PURPOSE.  See the
 *  GNU Lesser General Public License for more details.
 *
 *  You should have received a copy of the GNU Lesser General Public License
 *  along with CREATOR.  If not, see <http://www.gnu.org/licenses/>.
 *
 */


 /*
  * Data Structure
  */

    /*
     *  track_stack_names = [ "PC=xxx", "main" ] ;
     */
    var track_stack_names = [];

    /*
     *  track_stack_limits = [
     *		               {
     *		                  function_name: "",
     *		                  begin_caller: 0,
     *		                  end_caller: 0,
     *		                  begin_callee: 0,
     *		                  end_callee: 0
     *		               },
     *		               ...
     *                      ] ;
     */
    var track_stack_limits = [];


 /*
  * Public API
  */

//
// Initialize
// Example: track_stack_create() ;
//
function track_stack_create()
{
    var ret = {
        ok: true,
        msg: ""
    };

    // initialize array
    track_stack_names  = [];
    track_stack_limits = [];
    track_stack_enter("main");

    return ret;
}

//
// "jal X, ..." -> add new element (at the end)
// Example: track_stack_Enter("main")
//
function track_stack_enter ( function_name )
{
    var ret = {
        ok: true,
        msg: ""
    };

    // 1.- caller name
    track_stack_names.push(function_name) ;

    // 2.- new call element
    var new_elto = {
        function_name:          function_name,
        begin_caller:           track_stack_getTop().val.begin_callee, // llamante: FFFFFFFC, FFFFFFF0
        end_caller:             track_stack_getTop().val.end_callee,   // llamante: FFFFFFF0, FFFFFF00
        begin_callee:           architecture.memory_layout[4].value,   // llamado:  FFFFFFF0, FFFFFF00
        end_callee:             architecture.memory_layout[4].value    // llamado:  FFFFFFF0, FFFFFF00
    };

    track_stack_limits.push(new_elto);

    // 3.- update UI
    if (typeof window !== "undefined")
    {
        app._data.callee_subrutine  = track_stack_names[track_stack_names.length - 1];
        app._data.caller_subrutine  = track_stack_names[track_stack_names.length - 2];
        app._data.begin_caller      = new_elto.begin_caller; 
        app._data.end_caller        = new_elto.end_caller;
        app._data.begin_callee      = new_elto.begin_callee;
        app._data.end_callee        = new_elto.end_callee;
    }

    return ret;
}

//
// "jr ra, ..." -> remove last element
// Example: track_stack_Leave() ;
//
function track_stack_leave()
{
    var ret = {
        ok: true,
        msg: ""
    };

    // check params
    if (0 == track_stack_limits.length)
    {
        ret.msg = "track_stack_Leave: empty track_stack_limits !!.\n";
        return ret;
    }

    // pop both stacks
    track_stack_limits.pop();
    if (track_stack_names.length > 0) {
        track_stack_names.pop() ;
    }

    // draw stack zones
    var elto_top = track_stack_getTop() ;
    if ( (typeof window !== "undefined") && (elto_top.val != null) )
    {
        app._data.callee_subrutine = track_stack_names[track_stack_names.length - 1];
        app._data.caller_subrutine = track_stack_names[track_stack_names.length - 2];
        app._data.begin_caller     = elto_top.val.begin_caller;  // llamante: FFFFFFFC, FFFFFFF0, FFFFFF00
        app._data.end_caller       = elto_top.val.end_caller;    // llamante: FFFFFFF0, FFFFFF00, FFFFF000
        app._data.begin_callee     = elto_top.val.begin_callee;  // llamado:  FFFFFFF0, FFFFFF00, FFFFF000
        app._data.end_callee       = elto_top.val.end_callee;    // llamado:  FFFFFFF0, FFFFFF00, FFFFF000
    }

    return ret;
}

//
// Get the last element
// Example: var elto = track_stack_getTop() ;
//
function track_stack_getTop()
{
    var ret = {
        ok: true,
        val: {
            begin_caller: architecture.memory_layout[4].value,
            end_caller: architecture.memory_layout[4].value,
            begin_callee: architecture.memory_layout[4].value,
            end_callee: architecture.memory_layout[4].value
        },
        msg: ""
    };

    // check params
    if (0 == track_stack_limits.length)
    {
        ret.ok = false;
        ret.msg = "track_stack_getTop: empty track_stack_limits !!.\n";
        return ret;
    }

    // return the last element in the array
    ret.val = track_stack_limits[track_stack_limits.length - 1];
    if (typeof ret.val.begin_caller === "undefined"){
        ret.val.begin_caller = architecture.memory_layout[4].value;
    }

    return ret;
}

//
// Let programmers to modify some arbitrary field.
// Example: track_stack_getTop("function_name", 1, 2, "main") ;
//
function track_stack_setTop( field, indexComponent, indexElement, value )
{
    var ret = {
        ok: true,
        msg: ""
    };

    // check params
    if (0 == track_stack_limits.length)
    {
        ret.ok = false;
        ret.msg = "track_stack_getTop: empty track_stack_limits !!.\n";
        return ret;
    }

    // set field value
    var elto = track_stack_limits[track_stack_limits.length - 1];
    if (typeof elto.length !== "undefined")
    {
        elto[field][indexComponent][indexElement] = value;
        return ret;
    }

    elto[field] = value;
    return ret;
}

//
// Updates the .end_callee field of the top stack element
// Example: track_stack_setsp("0xFFFFFFF0") ;
//
function track_stack_setsp(value)
{
    if (typeof window !== "undefined") {
        app._data.end_callee = value;   // llamado:  FFFFFFF0, FFFFFF00, FFFFF000
    }

    // check params
    if (0 == track_stack_limits.length) {
        return;
    }

    // return the last element in the array
    var elto = track_stack_limits[track_stack_limits.length - 1];
    elto.end_callee = value;
}

//
// Reset
// Example: track_stack_reset() ;
//
function track_stack_reset()
{
    var ret = {
        ok: true,
        msg: ""
    };

    // initialize stack_call
    track_stack_names  = [];
    track_stack_limits = [];
    track_stack_enter("main");

    // draw new limits
    if (typeof window !== "undefined")
    {
        app._data.track_stack_names = track_stack_names;
        app._data.callee_subrutine  = track_stack_names[track_stack_names.length - 1];
        app._data.caller_subrutine  = "";
        app._data.begin_caller      = architecture.memory_layout[4].value;
        app._data.end_caller        = architecture.memory_layout[4].value;
        app._data.begin_callee      = architecture.memory_layout[4].value;
        app._data.end_callee        = architecture.memory_layout[4].value;
    }

    return ret ;
}

/*
 *  Copyright 2018-2021 Felix Garcia Carballeira, Diego Camarmas Alonso, Alejandro Calderon Mateos
 *
 *  This file is part of CREATOR.
 *
 *  CREATOR is free software: you can redistribute it and/or modify
 *  it under the terms of the GNU Lesser General Public License as published by
 *  the Free Software Foundation, either version 3 of the License, or
 *  (at your option) any later version.
 *
 *  CREATOR is distributed in the hope that it will be useful,
 *  but WITHOUT ANY WARRANTY; without even the implied warranty of
 *  MERCHANTABILITY or FITNESS FOR A PARTICULAR PURPOSE.  See the
 *  GNU Lesser General Public License for more details.
 *
 *  You should have received a copy of the GNU Lesser General Public License
 *  along with CREATOR.  If not, see <http://www.gnu.org/licenses/>.
 *
 */


/*
 *  Register operations
 */

function crex_findReg ( value1 )
{
	var ret = {} ;

	ret.match = 0;
	ret.indexComp = null;
	ret.indexElem = null;

	if (value1 == "") {
		return ret;
	}

	for (var i = 0; i < architecture.components.length; i++)
	{
		 for (var j = 0; j < architecture.components[i].elements.length; j++)
		 {
			  if (architecture.components[i].elements[j].name.includes(value1) != false)
			  {
				  ret.match = 1;
				  ret.indexComp = i;
				  ret.indexElem = j;
				  break ;
			  }
		 }
	}

	return ret ;
}

/*Modifies double precision registers according to simple precision registers*/
function updateDouble(comp, elem)
{
	for (var j = 0; j < architecture.components.length; j++)
		{
		for (var z = 0; z < architecture.components[j].elements.length && architecture.components[j].double_precision == true; z++)
				{
			if (architecture.components[comp].elements[elem].name.includes(architecture.components[j].elements[z].simple_reg[0]) != false){
				var simple = bin2hex(float2bin(architecture.components[comp].elements[elem].value));
				var double = bin2hex(double2bin(architecture.components[j].elements[z].value)).substr(8, 15);
				var newDouble = simple + double;

				architecture.components[j].elements[z].value = hex2double("0x"+newDouble);
			}
			if (architecture.components[comp].elements[elem].name.includes(architecture.components[j].elements[z].simple_reg[1]) != false){
				var simple = bin2hex(float2bin(architecture.components[comp].elements[elem].value));
				var double = bin2hex(double2bin(architecture.components[j].elements[z].value)).substr(0, 8);
				var newDouble = double + simple;

				architecture.components[j].elements[z].value = hex2double("0x"+newDouble);
			}
		}
	}
}

/*Modifies single precision registers according to double precision registers*/
function updateSimple ( comp, elem )
{
	var part1 = bin2hex(double2bin(architecture.components[comp].elements[elem].value)).substr(0, 8);
	var part2 = bin2hex(double2bin(architecture.components[comp].elements[elem].value)).substr(8, 15);

	for (var j = 0; j < architecture.components.length; j++)
		{
		for (var z = 0; z < architecture.components[j].elements.length; z++)
				{
			if (architecture.components[j].elements[z].name.includes(architecture.components[comp].elements[elem].simple_reg[0]) != false) {
				architecture.components[j].elements[z].value = hex2float("0x"+part1);
			}
			if (architecture.components[j].elements[z].name.includes(architecture.components[comp].elements[elem].simple_reg[1]) != false) {
				architecture.components[j].elements[z].value = hex2float("0x"+part2);
			}
		}
	}
}

function readRegister ( indexComp, indexElem )
{
	var draw = {
		space: [] ,
		info: [] ,
		success: [] ,
		danger: [],
		flash: []
	} ;

	if ((architecture.components[indexComp].elements[indexElem].properties.includes("read") != true))
	{
		for (var i = 0; i < instructions.length; i++) {
			draw.space.push(i);
		}
		draw.danger.push(executionIndex);
		executionIndex = -1;

		throw packExecute(true, 'The register '+ architecture.components[indexComp].elements[indexElem].name.join(' | ') +' cannot be read', 'danger', draw);
	}

	if ((architecture.components[indexComp].type == "control") ||
			(architecture.components[indexComp].type == "integer"))
	{
		console_log(parseInt((architecture.components[indexComp].elements[indexElem].value).toString()));
		return parseInt((architecture.components[indexComp].elements[indexElem].value).toString());
	}

	if (architecture.components[indexComp].type == "floating point")
	{
		return parseFloat((architecture.components[indexComp].elements[indexElem].value).toString());
	}
}

function writeRegister ( value, indexComp, indexElem )
{
	var draw = {
		space: [] ,
		info: [] ,
		success: [] ,
		danger: [],
		flash: []
	} ;

	if (value == null) {
		return;
	}

	if ((architecture.components[indexComp].type == "integer") ||
			(architecture.components[indexComp].type == "control"))
	{
			if ((architecture.components[indexComp].elements[indexElem].properties.includes('write') != true))
			{
				if ((architecture.components[indexComp].elements[indexElem].properties.includes('ignore_write') != false)){
					return;
				}

				for (var i = 0; i < instructions.length; i++) {
					 draw.space.push(i);
				}
				draw.danger.push(executionIndex);

				executionIndex = -1;
				throw packExecute(true, 'The register '+ architecture.components[indexComp].elements[indexElem].name.join(' | ') +' cannot be written', 'danger', draw);
			}

			architecture.components[indexComp].elements[indexElem].value = bi_intToBigInt(value,10);
			creator_callstack_writeRegister(indexComp, indexElem);

			if ((architecture.components[indexComp].elements[indexElem].properties.includes('pointer') != false) &&
					(architecture.components[indexComp].elements[indexElem].properties.includes('stack') != false)   &&
					(value != architecture.memory_layout[4].value)) {
						writeStackLimit(value);
			}

			if (typeof window !== "undefined") {
							btn_glow(architecture.components[indexComp].elements[indexElem].name, "Int") ;
			}
	}

	else if (architecture.components[indexComp].type =="floating point")
	{
		if (architecture.components[indexComp].double_precision == false)
		{
			if ((architecture.components[indexComp].elements[indexElem].properties.includes('write') != true))
			{
				if ((architecture.components[indexComp].elements[indexElem].properties.includes('ignore_write') != false)){
					return;
				}
				throw packExecute(true, 'The register '+ architecture.components[indexComp].elements[indexElem].name.join(' | ') +' cannot be written', 'danger', null);
			}

			architecture.components[indexComp].elements[indexElem].value = parseFloat(value);
			creator_callstack_writeRegister(indexComp, indexElem);

			if ((architecture.components[indexComp].elements[indexElem].properties.includes('pointer') != false) &&
					(architecture.components[indexComp].elements[indexElem].properties.includes('stack') != false)   &&
					(value != architecture.memory_layout[4].value)) {
						writeStackLimit(value);
			}

			updateDouble(indexComp, indexElem);

			if (typeof window !== "undefined") {
							btn_glow(architecture.components[indexComp].elements[indexElem].name, "FP") ;
			}
		}

		else if (architecture.components[indexComp].double_precision == true)
		{
			if ((architecture.components[indexComp].elements[indexElem].properties.includes('write') != true))
			{
				if ((architecture.components[indexComp].elements[indexElem].properties.includes('ignore_write') != false)){
					return;
				}
				throw packExecute(true, 'The register '+ architecture.components[indexComp].elements[indexElem].name.join(' | ') +' cannot be written', 'danger', null);
			}

			architecture.components[indexComp].elements[indexElem].value = parseFloat(value);
			updateSimple(indexComp, indexElem);
			creator_callstack_writeRegister(indexComp, indexElem);

			if (typeof window !== "undefined") {
							btn_glow(architecture.components[indexComp].elements[indexElem].name, "DFP") ;
					}
		}
	}
}

/*
 *  Copyright 2018-2021 Felix Garcia Carballeira, Diego Camarmas Alonso, Alejandro Calderon Mateos
 *
 *  This file is part of CREATOR.
 *
 *  CREATOR is free software: you can redistribute it and/or modify
 *  it under the terms of the GNU Lesser General Public License as published by
 *  the Free Software Foundation, either version 3 of the License, or
 *  (at your option) any later version.
 *
 *  CREATOR is distributed in the hope that it will be useful,
 *  but WITHOUT ANY WARRANTY; without even the implied warranty of
 *  MERCHANTABILITY or FITNESS FOR A PARTICULAR PURPOSE.  See the
 *  GNU Lesser General Public License for more details.
 *
 *  You should have received a copy of the GNU Lesser General Public License
 *  along with CREATOR.  If not, see <http://www.gnu.org/licenses/>.
 *
 */


/********************
 * Global variables *
 ********************/

var word_size_bits  = 32 ;
    // TODO: load from architecture

var word_size_bytes = word_size_bits / 8 ;
    // TODO: load from architecture

var main_memory = [] ;
    //  [
    //    { addr: address, bin: "00", def_bin: "00", tag: null, reset: true, break: false },
    //    ...
    //  ]

var main_memory_datatypes = {} ;
    //  {
    //    { "type": type, "address": addr, "value": value, "default": "00", "size": 0 },
    //    ...
    //  }

var memory_hash = [ "data_memory", "instructions_memory", "stack_memory" ] ;
    // main segments


/********************
 * Internal API     *
 ********************/

// Address

function main_memory_get_addresses ( )
{
        return Object.keys(main_memory)
                     .sort(function (a, b) {
                             ia = parseInt(a) ;
                             ib = parseInt(b) ;
                             if (ia > ib) return -1;
                             if (ib > ia) return  1;
                                          return  0;
                     }) ;
}

function main_memory_datatype_get_addresses ( )
{
        return Object.keys(main_memory_datatypes)
                     .sort(function (a, b) {
                             ia = parseInt(a) ;
                             ib = parseInt(b) ;
                             if (ia > ib) return -1;
                             if (ib > ia) return  1;
                                          return  0;
                     }) ;
}

// Full value (stored in address)

function main_memory_packs_forav ( addr, value )
{
        return { addr: addr,
                 bin: value,  def_bin: "00",
                 tag: null,
                 reset: true, break: false } ;
}

function main_memory_datatypes_packs_foravt ( addr, value, type, size )
{
        return { address: addr,
                 value: value, default: "00",
                 type: type,   size: size } ;
}

// reset (set to defaults) and clear (remove all values)

function main_memory_reset ( )
{
        var i = 0;

        // reset memory
        var addrs = main_memory_get_addresses() ;
        for (i=0; i<addrs.length; i++) {
             main_memory[addrs[i]].bin = main_memory[addrs[i]].def_bin ;
        }

        // reset datatypes
        addrs = main_memory_datatype_get_addresses() ;
        for (i=0; i<addrs.length; i++) {
             main_memory_datatypes[addrs[i]].value = main_memory_datatypes[addrs[i]].default ;
        }
}

function main_memory_clear ( )
{
        // reset memory and datatypes
        main_memory = [] ;
        main_memory_datatypes = {} ;
}

//// Read/write (1/3): object level (compilation)

function main_memory_read ( addr )
{
        if (typeof main_memory[addr] !== "undefined") {
            return main_memory[addr] ;
        }

        return main_memory_packs_forav(addr, '00') ;
}

function main_memory_write ( addr, value )
{
        main_memory[addr] = value ;
}

function main_memory_zerofill ( addr, size )
{
        for (var i=0; i<size; i++)
        {
             var value = main_memory_packs_forav(addr+i, '00') ;
             main_memory_write(addr+i, value) ;
        }
}

//// Read/write (2/3): byte level (execution)

function main_memory_read_value ( addr )
{ // main_memory_read_value  ( addr: integer )
        return main_memory_read(addr).bin ;
}

function main_memory_write_value ( addr, value )
{ // main_memory_write_value ( addr: integer,  value: string (hexadecimal) )
        var value_obj = main_memory_read(addr) ;
        value_obj.bin = value ;
        main_memory_write (addr, value_obj) ;
}

function main_memory_write_tag ( addr, tag )
{ // main_memory_write_tag ( addr: integer,  tag: string )
        var value_obj = main_memory_read(addr) ;
        value_obj.tag = tag ;
        main_memory_write (addr, value_obj) ;
}

function main_memory_read_default_value ( addr )
{
        return main_memory_read(addr).def_bin ;
}

//// Read/write nbytes

function main_memory_read_nbytes ( addr, n )
{
        var value = "" ;
        for (var i = 0; i < n; i++) {
             value = value + main_memory_read_value(addr+i) ;
        }

        return value;
}

function main_memory_write_nbytes ( addr, value, n )
{
        var value_str = value.toString(16).padStart(2*n, "0") ;
        var chunks    = value_str.match(/.{1,2}/g) ;

        for (var i = 0; i < chunks.length; i++) {
             main_memory_write_value(addr+i, chunks[i]) ;
        }
}

//// Read/write (3/3): DATAtype level (byte, ..., integer, space, ...)

var string_length_limit = 4*1024 ;

function create_memory_read_string ( addr )
{
        var ch = '' ;
        var ret_msg = '' ;

        for (var i=0; i<string_length_limit; i++)
        {
             ch = main_memory_read_value(addr+i) ;
             if (ch == '00') {
                 return ret_msg ;
             }

             ret_msg += String.fromCharCode(parseInt(ch, 16));
        }

        return ret_msg + '... (string length greater than ' + string_length_limit + ' chars)' ;
}

function main_memory_read_bydatatype ( addr, type )
{
        var ret = 0x0 ;

        switch (type)
        {
                case 'b':
                case 'bu':
                case 'byte':
                     ret = "0x" + main_memory_read_value(addr) ;
                     break;

                case 'h':
                case 'hu':
                case 'half_word':
                     ret = "0x" + main_memory_read_nbytes(addr, word_size_bytes/2) ;
                     break;

                case 'w':
                case 'integer':
                case 'float':
                case 'word':
                     ret = "0x" + main_memory_read_nbytes(addr, word_size_bytes) ;
                     break;

                case 'd':
                case 'double':
                case 'double_word':
                     ret = "0x" + main_memory_read_nbytes(addr, word_size_bytes*2) ;
                     break;

                case 'asciiz':
                case 'string':
                case 'ascii_null_end':
                     ret = create_memory_read_string(addr) ;
                     break;

                case 'ascii':
                case 'ascii_not_null_end':
                     // TODO
                     break;

                case 'space':
                     // TODO
                     break;

                case 'instruction':
                     // TODO
                     break;
        }

        return ret ;
}

function main_memory_write_bydatatype ( addr, value, type, value_human )
{
        var ret  = 0x0 ;
        var size = 0 ;

        // store byte to byte...
        switch (type)
        {
                case 'b':
                case 'byte':
                     size = 1 ;
                     var value2 = creator_memory_value_by_type(value, type) ;
                     ret = main_memory_write_nbytes(addr, value2, size) ;
                     break;

                case 'h':
                case 'half':
                case 'half_word':
                     size = word_size_bytes / 2 ;
                     var value2 = creator_memory_value_by_type(value, type) ;
                     ret = main_memory_write_nbytes(addr, value2, size) ;
                     break;

                case 'w':
                case 'integer':
                case 'float':
                case 'word':
                     size = word_size_bytes ;
                     ret = main_memory_write_nbytes(addr, value, size) ;
                     break;

                case 'd':
                case 'double':
                case 'double_word':
                     size = word_size_bytes * 2 ;
                     ret = main_memory_write_nbytes(addr, value, size) ;
                     break;

                case 'string':
                case 'ascii_null_end':
                case 'asciiz':
                case 'ascii_not_null_end':
                case 'ascii':
                     var ch = 0 ;
                     for (var i=0; i<value.length; i++) {
                          ch = value.charCodeAt(i);
                          main_memory_write_value(addr+i, ch.toString(16)) ;
                          size++ ;
                     }

                     if ( (type != 'ascii') && (type != 'ascii_not_null_end') ) {
                           main_memory_write_value(addr+value.length, '00') ;
                           size++ ;
                     }
                     break;

                case 'space':
                     for (var i=0; i<parseInt(value); i++) {
                          main_memory_write_value(addr+i, '00') ;
                          size++ ;
                     }
                     break;

                case 'instruction':
                     size = Math.ceil(value.toString().length / 2) ;
                     ret = main_memory_write_nbytes(addr, value, size) ;
                     break;
        }

        // datatype
        main_memory_datatypes[addr] = main_memory_datatypes_packs_foravt(addr, value_human, type, size) ;

        // update view
        creator_memory_updateall();

        return ret ;
}


/********************
 * Public API (1/3) *
 ********************/

// Type, size and address...

function creator_memory_type2size ( type )
{
        var size = 4;

        switch (type)
        {
                case 'b':
                case 'bu':
                case 'byte':
                         size = 1 ;
                         break;

                case 'h':
                case 'hu':
                case 'half':
                case 'half_word':
                         size = word_size_bytes / 2 ;
                         break;

                case 'w':
                case 'wu':
                case 'word':
                case 'float':
                case 'integer':
                case 'instruction':
                         size = word_size_bytes ;
                         break;

                case 'd':
                case 'du':
                case 'double':
                case 'double_word':
                         size = word_size_bytes * 2 ;
                         break;
        }

        return size ;
}

function creator_memory_value_by_type ( val, type )
{
        switch (type)
        {
                case 'b':
                 val = val & 0xFF ;
                 if (val & 0x80)
                         val = 0xFFFFFF00 | val ;
                 break;

                case 'bu':
                 val = ((val << 24) >> 24) ;
                 break;

                case 'h':
                 val = val & 0xFFFF ;
                 if (val & 0x8000)
                         val = 0xFFFF0000 | val ;
                 break;

                case 'hu':
                 val = ((val << 16) >> 16) ;
                 break;

                default:
                 break;
        }

        return val ;
}

function creator_memory_alignelto ( new_addr, new_size )
{
        var ret = {
                    new_addr: new_addr,
                    new_size: new_size
                  } ;

        // get align address and size
        for (var i=0; i<align; i++)
        {
             if (((new_addr + i) % align) == 0) {
                 ret.new_addr = new_addr + i ;
             }
             if (((new_size + i) % align) == 0) {
                 ret.new_size = new_size + i ;
             }
        }

        return ret ;
}

// set default content for main_memory and main_memory_datatype

function creator_memory_prereset ( )
{
        var i = 0;

        // prereset main memory
        var addrs = main_memory_get_addresses() ;
        for (i=0; i<addrs.length; i++) {
             main_memory[addrs[i]].def_bin = main_memory[addrs[i]].bin ;
        }

        // prereset datatypes
        addrs = main_memory_datatype_get_addresses() ;
        for (i=0; i<addrs.length; i++) {
             main_memory_datatypes[addrs[i]].default = main_memory_datatypes[addrs[i]].value ;
        }
}

// find address by tag

function creator_memory_findaddress_bytag ( tag )
{
        var ret = {
                     exit:  0,
                     value: 0
                  } ;

        // find main memory by tag
        var addrs = main_memory_get_addresses() ;
        for (var i=0; i<addrs.length; i++)
        {
             if (main_memory[addrs[i]].tag == tag)
             {
                 ret.exit  = 1 ;
                 ret.value = parseInt(addrs[i]) ;
             }
        }

        return ret ;
}

// memory zerofill and alloc ...

function creator_memory_zerofill ( new_addr, new_size )
{
        // fill memory
        main_memory_zerofill(new_addr, new_size) ;

        // update view
        creator_memory_updateall();

        // return initial address used
        return new_addr ;
}

function creator_memory_alloc ( new_size )
{
        // get align address
        var new_addr = architecture.memory_layout[3].value + 1 ;
        var algn = creator_memory_alignelto(new_addr, new_size) ;

        // fill memory
        creator_memory_zerofill(algn.new_addr, algn.new_size) ;

        // new segment limit
        architecture.memory_layout[3].value = algn.new_addr + new_size ;
        if (typeof app !== "undefined") {
            app.architecture.memory_layout[3].value = algn.new_addr + new_size ;
        }

        return algn.new_addr ;
}

function main_memory_storedata ( data_address, value, size, dataLabel, value_human, DefValue, type )
{
        var algn = creator_memory_alignelto(data_address, size) ;

        main_memory_write_bydatatype(algn.new_addr, value, type, value_human) ;
        creator_memory_zerofill((algn.new_addr + size), (algn.new_size - size)) ;

        if (dataLabel != '') {
            main_memory_write_tag(algn.new_addr, dataLabel) ;
        }

        return parseInt(algn.new_addr) + parseInt(size) ;
}

// for debugging...

function creator_memory_consolelog ( )
{
        var i = 0;

        // show main memory
        console.log(' ~~~ main memory ~~~~~~~~~~~~~~') ;
        var addrs = main_memory_get_addresses() ;
        for (i=0; i<addrs.length; i++) {
             console.log(JSON.stringify(main_memory[addrs[i]])) ;
        }

        // show datatypes
        console.log(' ~~~ datatypes ~~~~~~~~~~~~~~') ;
        addrs = main_memory_datatype_get_addresses() ;
        for (i=0; i<addrs.length; i++) {
             console.log(JSON.stringify(main_memory_datatypes[addrs[i]])) ;
        }
}


/************************
 * Public API (2/3): UI *
 ************************/

// update an app._data.main_memory row:
//  "000": { addr: 2003, addr_begin: "0x200", addr_end: "0x2003", 
//           hex:[{byte: "1A", tag: "main"},...], 
//           value: "1000", size: 4, eye: true, hex_packed: "1A000000" },
//  ...

function creator_memory_updaterow ( addr )
{
    // skip if app.data does not exit...
    if ((typeof app == "undefined") || (typeof app._data.main_memory == "undefined") ) {
        return ;
    }

    // base address
    var addr_base = parseInt(addr) ;
        addr_base = addr_base - (addr_base % word_size_bytes) ; // get word aligned address

    // get_or_create...
    var elto = { addr:0, addr_begin:'', addr_end:'', value:'', size:0, hex:[], eye:false } ;
    if (typeof app._data.main_memory[addr_base] != "undefined")
    { // reuse the existing element...
        elto = app._data.main_memory[addr_base] ;
    }
    else
    { // set a new element, and set the initial values...
        Vue.set(app._data.main_memory, addr_base, elto) ;

        for (var i=0; i<word_size_bytes; i++) {
             elto.hex[i] = { byte: "00", tag: null } ;
        }
    }

    // addr_begin
    elto.addr_begin = "0x" + addr_base.toString(16).padStart(word_size_bytes * 2, "0").toUpperCase() ;

    // addr_end
    var addr_end  = addr_base + word_size_bytes - 1 ;
    elto.addr_end = "0x" + addr_end.toString(16).padStart(word_size_bytes * 2, "0").toUpperCase() ;

    // addr
    elto.addr = addr_end ;

    // hex, hex_packed
    var v1 = {} ;
    elto.hex_packed = '' ;
    for (var i=0; i<word_size_bytes; i++)
    {
         v1 = main_memory_read(addr_base + i) ;

         elto.hex[i].byte = v1.bin;
         elto.hex[i].tag  = v1.tag;
         if (v1.tag == "") {
             elto.hex[i].tag  = null;
         }

         elto.hex_packed += v1.bin ;
    }

    // value, size and eye
    elto.value = '' ;
    elto.size  = 0 ;
    for (var i=0; i<word_size_bytes; i++)
    {
         if (typeof main_memory_datatypes[addr_base+i] == "undefined") {
             continue ;
         }

         elto.size = elto.size + main_memory_datatypes[addr_base+i].size ;
         if (main_memory_datatypes[addr_base+i].type != "space")
         {
             if (elto.value != '')
                 elto.value += ', ' ;
             elto.value += main_memory_datatypes[addr_base+i].value ;
         }
         else { // (main_memory_datatypes[addr_base+i].type == "space")
             elto.eye   = true ;
         }
    }
}

function creator_memory_updateall ( )
{
    // skip if app.data does not exit...
    if ((typeof app == "undefined") || (typeof app._data.main_memory == "undefined") ) {
        return ;
    }

    // update all rows in app._data.main_memory...
    var addrs = main_memory_get_addresses() ;

    var last_addr = -1;
    var curr_addr = -1;
    for (var i=0; i<addrs.length; i++)
    {
        curr_addr = parseInt(addrs[i]) ;
        if (Math.abs(curr_addr - last_addr) > (word_size_bytes - 1)) // if (|curr - last| > 3)
        {
            creator_memory_updaterow(addrs[i]);
            last_addr = curr_addr ;
        }
    }
}

function creator_memory_clearall ( )
{
    // skip if app.data does not exit...
    if ((typeof app == "undefined") || (typeof app._data.main_memory == "undefined") ) {
        return ;
    }

    // clear all
    app._data.main_memory = {} ;
}

function creator_memory_update_row_view ( selected_view, segment_name, row_info )
{
        if (typeof app._data.main_memory[row_info.addr] == "undefined") {
            return ;
        }

        var hex_packed = app._data.main_memory[row_info.addr].hex_packed ;
        var new_value  = app._data.main_memory[row_info.addr].value ;

        switch (selected_view)
        {
                case "sig_int":
                     new_value = parseInt(hex_packed, 16)  >> 0 ;
                     break ;
                case "unsig_int":
                     new_value = parseInt(hex_packed, 16) >>> 0 ;
                     break ;
                case "float":
                     new_value = hex2float("0x" + hex_packed) ;
                     break ;
                case "char":
                     new_value = hex2char8(hex_packed) ;
                     break ;
        }

        app._data.main_memory[row_info.addr].value = new_value ;
}

function creator_memory_update_space_view ( selected_view, segment_name, row_info )
{
        for (var i=0; i<row_info.size; i++) {
             creator_memory_update_row_view(selected_view, segment_name, row_info) ;
             row_info.addr ++ ;
        }
}


/********************
 * Public API (3/3) *
 ********************/

function writeMemory ( value, addr, type )
{
        main_memory_write_bydatatype(addr, value, type, value) ;

        // update view
        creator_memory_updaterow(addr);
}

function readMemory ( addr, type )
{
        return main_memory_read_bydatatype(addr, type) ;
}

function creator_memory_reset ( )
{
        main_memory_reset() ;

        // update view
        creator_memory_updateall() ;
}

function creator_memory_clear ( )
{
        main_memory_clear() ;
        creator_memory_clearall() ;
}


function creator_memory_is_address_inside_segment ( segment_name, addr )
{
         var elto_inside_segment = false ;

         if (segment_name == "instructions_memory") {
             elto_inside_segment = ((addr >= architecture.memory_layout[0].value) && (addr <= architecture.memory_layout[1].value)) ;
         }
         if (segment_name == "data_memory") {
             elto_inside_segment = ((addr >= architecture.memory_layout[2].value) && (addr <= architecture.memory_layout[3].value)) ;
         }
         if (segment_name == "stack_memory") {
             elto_inside_segment = (addr >= architecture.memory_layout[3].value) ;
         }

         return elto_inside_segment ;
}

function creator_memory_is_segment_empty ( segment_name )
{
          var addrs    = main_memory_get_addresses() ;
          var insiders = addrs.filter(function(elto) {
                                         return creator_memory_is_address_inside_segment(segment_name, elto) ;
                                      }); 

          return (insiders.length == 0) ;
}


function creator_memory_data_compiler ( data_address, value, size, dataLabel, DefValue, type )
{
	var ret = {
		     msg: '',
		     data_address: 0
		  } ;

        // If align changes then zerofill first...
        creator_memory_zerofill( data_address, data_address % align );
        data_address = data_address + (data_address % align);

        if ((data_address % size != 0) && (data_address % word_size_bytes != 0)) {
            ret.msg = 'm21' ;
            ret.data_address = data_address ;
            return ret ;
        }

        if (dataLabel != null) {
            data_tag.push({tag: dataLabel, addr: data_address});
        }

        ret.msg = '' ;
        ret.data_address = main_memory_storedata(data_address, value, size, dataLabel, DefValue, DefValue, type) ;

        return ret ;
}

function creator_insert_instruction ( auxAddr, value, def_value, hide, hex, fill_hex, label )
{
        var size = Math.ceil(hex.toString().length / 2) ;
        return main_memory_storedata(auxAddr, hex, size, label, def_value, def_value, "instruction") ;
}

function creator_memory_storestring ( string, string_length, data_address, label, type, align )
{
        if (label != null) {
            data_tag.push({tag: label, addr: data_address});
        }

        return main_memory_storedata(data_address, string, string_length, label, string, string, type) + 1;
}

/*
 *  Copyright 2018-2021 Felix Garcia Carballeira, Diego Camarmas Alonso, Alejandro Calderon Mateos
 *
 *  This file is part of CREATOR.
 *
 *  CREATOR is free software: you can redistribute it and/or modify
 *  it under the terms of the GNU Lesser General Public License as published by
 *  the Free Software Foundation, either version 3 of the License, or
 *  (at your option) any later version.
 *
 *  CREATOR is distributed in the hope that it will be useful,
 *  but WITHOUT ANY WARRANTY; without even the implied warranty of
 *  MERCHANTABILITY or FITNESS FOR A PARTICULAR PURPOSE.  See the
 *  GNU Lesser General Public License for more details.
 *
 *  You should have received a copy of the GNU Lesser General Public License
 *  along with CREATOR.  If not, see <http://www.gnu.org/licenses/>.
 *
 */


/********************
 * Global variables *
 ********************/

/*Architecture editor*/

/*Available architectures*/
var architecture_available = [];
/*New architectures*/
var load_architectures_available = [];
var load_architectures = [];
/*Architectures card background*/
var back_card = [];
/*Load architecture*/
var architecture = {components:[], instructions:[], directives:[], memory_layout:[]};
var architecture_hash = [];
/*Components form select*/
var componentsTypes = [
  { text: 'Integer', value: 'integer' },
  { text: 'Floating point', value: 'floating point' },
  { text: 'Control', value: 'control' },
];
/*Intructions form select*/
var instructionsTypes = [
  { text: 'Arithmetic integer', value: 'Arithmetic integer' },
  { text: 'Arithmetic floating point', value: 'Arithmetic floating point' },
  { text: 'Logic', value: 'Logic' },
  { text: 'Transfer between registers', value: 'Transfer between registers' },
  { text: 'Memory access', value: 'Memory access' },
  { text: 'Comparison', value: 'Comparison' },
  { text: 'I/O', value: 'I/O' },
  { text: 'Syscall', value: 'Syscall' },
  { text: 'Control', value: 'Control' },
  { text: 'Function call', value: 'Function call' },
  { text: 'Conditional bifurcation', value: 'Conditional bifurcation' },
  { text: 'Unconditional bifurcation', value: 'Unconditional bifurcation' },
  { text: 'Other', value: 'Other' },
];
/*Directives form select*/
var actionTypes = [
  { text: 'Data Segment', value: 'data_segment' },
  { text: 'Code Segment', value: 'code_segment' },
  { text: 'Global Symbol', value: 'global_symbol' },
  { text: 'Byte', value: 'byte' },
  { text: 'Half Word', value: 'half_word' },
  { text: 'Word', value: 'word' },
  { text: 'Double Word', value: 'double_word' },
  { text: 'Float', value: 'float' },
  { text: 'Double', value: 'double' },
  { text: 'Space', value: 'space' },
  { text: 'ASCII not finished in null', value: 'ascii_not_null_end' },
  { text: 'ASCII finished in null', value: 'ascii_null_end' },
  { text: 'Align', value: 'align' },
  { text: 'Balign', value: 'balign'},
];


/*Compilator*/

/*Codemirror*/
var textarea_assembly_editor;
var codemirrorHistory = null;
/*Assembly code textarea*/
var code_assembly = '';
/*Compilation index*/
var tokenIndex = 0 ;
var nEnters = 0 ;
var pc = 4; //PRUEBA
/*Instructions memory address*/
var address;
/*Data memory address*/
var data_address;
/*Stack memory address*/
var stack_address;
/*Backup memory address*/
var backup_stack_address;
var backup_data_address;
/*Pending instructions and pending tags*/
var pending_instructions = [];
var pending_tags = [];
/*Global functions*/
var extern = [];
/*Error code messages*/
var compileError = {
	 'm0': function(ret) { return ""                                   + ret.token + "" },
	 'm1': function(ret) { return "Repeated tag: "                     + ret.token + "" },
	 'm2': function(ret) { return "Instruction '"                      + ret.token + "' not found" },
	 'm3': function(ret) { return "Incorrect instruction syntax for '" + ret.token + "'" },
	 'm4': function(ret) { return "Register '"                         + ret.token + "' not found" },
	 'm5': function(ret) { return "Immediate number '"                 + ret.token + "' is too big" },
	 'm6': function(ret) { return "Immediate number '"                 + ret.token + "' is not valid" },
	 'm7': function(ret) { return "Tag '"                              + ret.token + "' is not valid" },
	 'm8': function(ret) { return "Address '"                          + ret.token + "' is too big" },
	 'm9': function(ret) { return "Address '"                          + ret.token + "' is not valid" },
    'm10': function(ret) { return ".space value out of range ("        + ret.token + " is greater than 50MiB)" },
      //'m11': function(ret) { return "This field '"                       + ret.token + "' must end with ')'" },
	'm12': function(ret) { return "This field is too small to encode in binary '" + ret.token + "" },
	'm13': function(ret) { return "Incorrect pseudoinstruction definition "    + ret.token + "" },
	'm14': function(ret) { return "Invalid directive: "                        + ret.token + "" },
	'm15': function(ret) { return "Invalid value '"                            + ret.token + "' as number." },
	'm16': function(ret) { return 'The string of characters must start with "' + ret.token + "" },
	'm17': function(ret) { return 'The string of characters must end with "'   + ret.token + "" },
	'm18': function(ret) { return "Number '"                                   + ret.token + "' is too big" },
	'm19': function(ret) { return "Number '"                                   + ret.token + "' is empty" },
      //'m20': function(ret) { return "The text segment should start with '"       + ret.token + "'" },
	'm21': function(ret) { return "The data must be aligned"                   + ret.token + "" },
	'm22': function(ret) { return "The number should be positive '"            + ret.token + "'" },
	'm23': function(ret) { return "Empty directive"                            + ret.token + "" },
	'm24': function(ret) { return "After the comma you should go a blank --> " + ret.token + "" },
	//'m25': function(ret) { return "Incorrect syntax "                          + ret.token + "" },
	'm26': function(ret) { return "Syntax error near line: "                   + ret.token + "" }
} ;
/*Promise*/
let promise;


/*Simulator*/

/*Displayed notifications*/
var notifications = [];
/*Available examples*/
var example_available = [];
/*Execution*/
var executionIndex = 0;
var runExecution = false;
var runProgram = false;
var iter1 = 1;
var executionInit = 1;
/*Keyboard*/
var consoleMutex = false;
var mutexRead = false;
var newExecution = true;
/*Instructions memory*/
var instructions = [];
var instructions_tag = [];
var tag_instructions = {};
var instructions_binary = [];
/*Data memory*/
var data = [];
var data_tag = [];
/*Binary*/
var code_binary = '';
var update_binary = '';
var load_binary = false;
/*Stats*/
var totalStats = 0;
var stats_value = [0, 0, 0, 0, 0, 0, 0, 0, 0, 0, 0, 0, 0]
var stats = [
  { type: 'Arithmetic integer', number_instructions: 0, percentage: 0 },
  { type: 'Arithmetic floating point', number_instructions: 0, percentage: 0},
  { type: 'Logic', number_instructions: 0, percentage: 0, abbreviation: "Log" },
  { type: 'Transfer between registers', number_instructions: 0, percentage: 0},
  { type: 'Memory access', number_instructions: 0, percentage: 0},
  { type: 'Comparison', number_instructions: 0, percentage: 0},
  { type: 'I/O', number_instructions: 0, percentage: 0},
  { type: 'Syscall', number_instructions: 0, percentage: 0},
  { type: 'Control', number_instructions: 0, percentage: 0},
  { type: 'Function call', number_instructions: 0, percentage: 0},
  { type: 'Conditional bifurcation', number_instructions: 0, percentage: 0},
  { type: 'Unconditional bifurcation', number_instructions: 0, percentage: 0},
  { type: 'Other', number_instructions: 0, percentage: 0},
];
/*Keyboard*/
var keyboard = '' ;
/*Display*/
var display = '' ;


//
// Load architecture
//


// Load architecture

function load_arch_select ( cfg )
{
	    var ret = {
                        errorcode: "",
                        token: "",
                        type: "",
                        update: "",
                        status: "ok"
                      } ;

	    var auxArchitecture = cfg;
	    architecture = register_value_deserialize(auxArchitecture);

	    architecture_hash = [];
	    for (var i = 0; i < architecture.components.length; i++) {
	         architecture_hash.push({name: architecture.components[i].name, index: i});
	    }

	    backup_stack_address = architecture.memory_layout[4].value;
	    backup_data_address  = architecture.memory_layout[3].value;

	    ret.token = "The selected architecture has been loaded correctly";
	    ret.type  = "success";
	    return ret;
}


//
// Console.log
//

var creator_debug = false ;

function console_log ( msg )
{
	if (creator_debug) {
	    console.log(msg) ;
	}
}


//
// Compiler
//

/*Compile assembly code*/
function packCompileError(err_code, err_token, err_ti, err_bgcolor )
{
  var ret = {} ;

  ret.status     = "error" ;
  ret.errorcode  = err_code ;
  ret.token      = err_token ;
  ret.type       = err_ti ;
  ret.bgcolor    = err_bgcolor ;
  ret.tokenIndex = tokenIndex ;
  ret.line       = nEnters ;

  ret.msg = compileError[err_code](ret) ;

  /*Google Analytics*/
  creator_ga('compile', 'compile.error', 'compile.error.' + ret.msg);
  creator_ga('compile', 'compile.type_error', 'compile.type_error.' + err_code);

  return ret ;
}

/*Places the pointer in the first position*/
function first_token()
{
        var assembly = code_assembly ;
        var index    = tokenIndex;

        // check that there are elements to read
        if (index >= assembly.length) {
            return null;
        }

        // skip till first token:
        while ( (":\t\n \r#".includes(assembly.charAt(index))) && (index < assembly.length) )
        {
              // skip <spaces>
              while ( (":\t\n \r".includes(assembly.charAt(index))) && (index < assembly.length) ) {
                      if (assembly.charAt(index) == "\n") nEnters++ ;
                      index++;
              }

              // skip line comment #...
              if (assembly.charAt(index) == '#')
              {
                  while ((assembly.charAt(index) != '\n') && (index < assembly.length)) {
                          index++;
                  }

                  while ( (":\t\n \r".includes(assembly.charAt(index))) && (index < assembly.length) ) {
                          if (assembly.charAt(index) == "\n") nEnters++ ;
                          index++;
                  }
              }
        }

        tokenIndex = index;
}

/* Read token */
function get_token()
{
        var assembly = code_assembly ;
        var index    = tokenIndex;

        // check that there are elements to read
        if (index >= assembly.length) {
            return null;
        }

        // read string: '...'
        if (assembly.charAt(index) == "'") {
            index++;
            while (assembly.charAt(index) != "'" && index < assembly.length) {
                  //if (assembly.charAt(index) == "\n") nEnters++ ;
                  index++;
            }
            index++;

            return assembly.substring(tokenIndex, index);
        }

        // read string: "..."
        if (assembly.charAt(index) == '"') {
            index++;
            while (assembly.charAt(index) != '"' && index < assembly.length) {
                  //if (assembly.charAt(index) == "\n") nEnters++ ;
                  index++;
            }
            index++;

            return assembly.substring(tokenIndex, index);
        }

        // ([{...
        if ("([{".includes( assembly.charAt(index) )) {
             index++;
        }

        while ((",()[]{}:#\t\n \r".includes( assembly.charAt(index) ) == false) && (index < assembly.length))
        {
             index++;
        }
        //if (assembly.charAt(index) == "\n") nEnters++ ;

        var res = assembly.substring(tokenIndex, index) ;
        if (":)]}".includes( assembly.charAt(index) )) {
            res = res + assembly.charAt(index);
        }

        return res;
}


/*Places the pointer in the start of next token*/
function next_token()
{
        var assembly = code_assembly ;
        var index    = tokenIndex;

        // '..'
        if (assembly.charAt(index) == "'") {
            index++;
            while (assembly.charAt(index) != "'" && index < assembly.length) {
                  if (assembly.charAt(index) == "\n") nEnters++ ;
                  index++;
            }
            index++;
        }

        // ".."
        if (assembly.charAt(index) == '"') {
            index++;
            while (assembly.charAt(index) != '"' && index < assembly.length) {
                  if (assembly.charAt(index) == "\n") nEnters++ ;
                  index++;
            }
            index++;
        }

        // ([..
        if ("([{".includes( assembly.charAt(index) )) {
             index++;
        }

        while ((",()[]{}:#\t\n \r".includes( assembly.charAt(index) ) == false) && (index < assembly.length))
        {
             index++;
        }
        //if (assembly.charAt(index) == "\n") nEnters++ ;

        while ((",()[]{}:#\t\n \r".includes( assembly.charAt(index) )) && (index < assembly.length))
        {
          while (",)]}:\t\n \r".includes( assembly.charAt(index) ) && (index < assembly.length))
          {
             if (assembly.charAt(index) == "\n") nEnters++ ;
             index++;
          }

          if ("([{".includes( assembly.charAt(index) )) {
               break;
          }

          if (assembly.charAt(index) == '#')
          {
              while ((assembly.charAt(index) != '\n') && (index < assembly.length)) {
                    index++;
              }

              while (("()[]{}:\t\n \r".includes( assembly.charAt(index) )) && (index < assembly.length))
              {
                 if (assembly.charAt(index) == "\n") nEnters++ ;
                 index++;
              }
          }
        }

        tokenIndex = index;
}


/*Compile assembly code*/
function assembly_compiler()
{
	var ret = {
          errorcode: "",
          token: "",
          type: "",
          update: "",
          status: "ok"
        } ;

        /* Google Analytics */
        creator_ga('compile', 'compile.assembly');
      	
        instructions = [];
        instructions_tag = [];
        tag_instructions = {};
        pending_instructions = [];
        pending_tags = [];
        data_tag = [];
        instructions_binary =[];
        creator_memory_clear() ;
        extern = [];
        data = [];
        executionInit = 1;
        mutexRead = false;

        pc = 4;

        nEnters = 0;

        if(update_binary.instructions_binary != null){
          for(var i = 0; i < update_binary.instructions_binary.length; i++){
            instructions.push(update_binary.instructions_binary[i]);
            if(i == 0){
              instructions[instructions.length-1].hide = false;
              if(update_binary.instructions_binary[i].globl == false){
                instructions[instructions.length-1].Label = "";
              }
            }
            else if(update_binary.instructions_binary[i].globl == false){
              instructions[instructions.length-1].Label = "";
              instructions[instructions.length-1].hide = true;
            }
            else if(update_binary.instructions_binary[i].globl == null){
              instructions[instructions.length-1].hide = true;
            }
            else{
              instructions[instructions.length-1].hide = false;
            }

            address = parseInt(instructions[instructions.length-1].Address, 16) + 4;
          }
        }
        else{
          address = parseInt(architecture.memory_layout[0].value);
        }

        var numBinaries = instructions.length;


        /*Allocation of memory addresses*/
        architecture.memory_layout[4].value = backup_stack_address;
        architecture.memory_layout[3].value = backup_data_address;
        data_address = parseInt(architecture.memory_layout[2].value);
        stack_address = parseInt(architecture.memory_layout[4].value);

        architecture.components[1].elements[29].value = bi_intToBigInt(stack_address,10) ;
        architecture.components[0].elements[0].value  = bi_intToBigInt(address,10) ;
        architecture.components[1].elements[29].default_value = bi_intToBigInt(stack_address,10) ;
        architecture.components[0].elements[0].default_value  = bi_intToBigInt(address,10) ;

        /*Reset stats*/
        totalStats = 0;
        for (var i = 0; i < stats.length; i++){
          stats[i].percentage = 0;
          stats[i].number_instructions = 0;
          stats_value[i] = 0;
        }

        align = 1;
        var empty = false;

        /*Start of compilation*/
        first_token();
        if (get_token() == null) {
            hide_loading();
            return packCompileError('m0', 'Please enter the assembly code before compiling', 'warning', 'danger') ;
        }

        token = get_token();
        console_log(token)

        while(!empty)
        {
          token = get_token();
          console_log(token)

          if(token == null){
            empty = true;
            break;
          }

          var change = false;

          for (var i = 0; i < architecture.directives.length; i++)
          {
            if (token == architecture.directives[i].name)
            {
              switch(architecture.directives[i].action)
              {
                case "data_segment":
                  console_log("data_segment");
                  ret = data_segment_compiler();
                  if (ret.status == "ok") {
                      change = true;
                  }
                  if (ret.status != "ok")
                  {
                    instructions = [];
                    pending_instructions = [];
                    pending_tags = [];
                    data_tag = [];
                    instructions_binary = [];
                    data = [];
                    extern = [];
                    creator_memory_clear() ;

                    return ret;
                  }
                  break;

                case "code_segment":
                  console_log("code_segment") ;
                  ret = code_segment_compiler();
                  if (ret.status == "ok") {
                      change = true;
                  }
                  if (ret.status != "ok")
                  {
                    instructions = [];
                    pending_instructions = [];
                    pending_tags = [];
                    data_tag = [];
                    instructions_binary = [];
                    extern = [];
                    data = [];
                    creator_memory_clear() ;

                    return ret;
                  }
                  break;

                case "global_symbol":
                  var isGlobl = true;
                  next_token();

                  while(isGlobl){
                    token = get_token();

                    re = new RegExp(",", "g");
                    token = token.replace(re, "");
                    console_log("token: " + token)

                    extern.push(token);
                    change = true;

                    next_token();
                    token = get_token();
                    console_log("token: " + token);

                    for(var z = 0; z < architecture.directives.length; z++){
                      if(token == architecture.directives[z].name || token == null || token.search(/\:$/) != -1){
                        isGlobl = false;
                      }
                    }
                  }
                  break;

                default:
                  console_log("default") ;
                  empty = true;
                  break;
              }
            }

            else if (i== architecture.directives.length-1 && token != architecture.directives[i].name && change == false && token != null)
            {
              empty = true;
              //tokenIndex = 0;
              //nEnters = 0 ;
              return packCompileError('m14', token, 'error', "danger");
            }
          }
        }

        var found = false;

        if(update_binary.instructions_binary != null){
          for(var j = 0; j<instructions.length; j++){
            if(instructions[j].Label != ""){
              for(var i = 0; i<update_binary.instructions_tag.length; i++){
                if(instructions[j].Label == update_binary.instructions_tag[i].tag){
                  update_binary.instructions_tag[i].addr = instructions[j].Address;
                }
              }
            }
          }
        }

        /*Check pending instructions*/
        for (var i = 0; i < pending_instructions.length; i++)
	{
          var exit = 0;
          var signatureParts    = pending_instructions[i].signature;
          var signatureRawParts = pending_instructions[i].signatureRaw;
          var instructionParts  = (pending_instructions[i].instruction).split(' ');
          console_log(instructionParts);

          for (var j = 0; j < signatureParts.length && exit == 0; j++)
	  {
            if (signatureParts[j] == "inm-signed" || signatureParts[j] == "inm-unsigned" || signatureParts[j] == "address")
            {

              for (var z = 0; z < instructions.length && exit == 0; z++)
	      {
                if (instructions[z].Label == instructionParts[j])
		{
                  var addr = instructions[z].Address;
                  var bin  = parseInt(addr, 16).toString(2);
                  var startbit = pending_instructions[i].startBit;
                  var stopbit  = pending_instructions[i].stopBit;

                  instructionParts[j] = addr;
                  var newInstruction  = "";
                  for (var w=0; w < instructionParts.length; w++)
	          {
                      newInstruction = newInstruction + instructionParts[w];
                      if (w != instructionParts.length-1) {
                          newInstruction = newInstruction + " ";
                      }
                  }

                  for (var w=0; w < instructions.length && exit == 0; w++)
		  {
                       var aux = "0x" + (pending_instructions[i].address).toString(16);
                       if (aux == instructions[w].Address) {
                           instructions[w].loaded = newInstruction;
                       }
                  }

                  for (var w=0; w < instructions.length && exit == 0; w++)
	          {
                       var aux = "0x" + (pending_instructions[i].address).toString(16);
                       if (aux == instructions[w].Address)
		       {
                           instructions[w].loaded = newInstruction;
                           var fieldsLength = startbit - stopbit + 1;
                           console_log(w)
                           console_log(numBinaries)
                           console_log(w - numBinaries)
	                   var iload =  instructions_binary[w - numBinaries].loaded;
                           instructions_binary[w - numBinaries].loaded = iload.substring(0, iload.length - (startbit + 1)) + bin.padStart(fieldsLength, "0") + iload.substring(iload.length - stopbit, iload.length);
                           exit = 1;
                       }
                  }
                }
              }


	      // NEW
	      var ret1 = creator_memory_findaddress_bytag(instructionParts[j]);
	      if (ret1.exit == 1)
	      {
                    var addr = ret1.value;
                    var bin  = parseInt(addr, 16).toString(2);
                    var startbit = pending_instructions[i].startBit;
                    var stopbit  = pending_instructions[i].stopBit;

                    instructionParts[j] = "0x" + addr.toString(16);
                    var newInstruction = "";
                    for (var w=0; w < instructionParts.length; w++)
	            {
                         newInstruction = newInstruction + instructionParts[w];
                         if (w != instructionParts.length-1){
                             newInstruction = newInstruction + " ";
                         }
                    }
                    for (var w=0; w < instructions.length; w++)
		    {
                         var aux = "0x" + (pending_instructions[i].address).toString(16);
                         if (aux == instructions[w].Address) {
                             instructions[w].loaded = newInstruction;
                         }
                    }

                    for (var w=0; w < instructions.length && exit == 0; w++)
		    {
                         var aux = "0x" + (pending_instructions[i].address).toString(16);
                         if (aux == instructions[w].Address)
			 {
                             instructions[w].loaded = newInstruction;
                             var fieldsLength = startbit - stopbit + 1;
	                     var iload        = instructions_binary[w - numBinaries].loaded;
                             instructions_binary[w - numBinaries].loaded = iload.substring(0, iload.length - (startbit + 1)) + bin.padStart(fieldsLength, "0") + iload.substring(iload.length - stopbit, iload.length);
                             exit = 1;
                         }
                    }
	      }

              if (exit == 0 && isNaN(instructionParts[j]) == true)
	      {
                //tokenIndex = 0;
                //nEnters = 0 ;
                //tokenIndex=pending_instructions[i].line;
                  nEnters=pending_instructions[i].line;
                  instructions = [];
                  pending_instructions = [];
                  pending_tags = [];
                  data_tag = [];
                  instructions_binary = [];
                  creator_memory_clear() ;
                  data = [];
                  extern = [];
                  return packCompileError('m7', instructionParts[j], "error", "danger");
              }
            }

            if (signatureParts[j] == "offset_words")
            {
              for (var z = 0; z < instructions.length && exit == 0; z++)
              {
                if(instructions[z].Label == instructionParts[j])
                {
                  var addr = instructions[z].Address;
                  var startbit = pending_instructions[i].startBit;
                  var stopbit = pending_instructions[i].stopBit;

                  addr = ((addr - pending_instructions[i].address)/4)-1;
                  console_log(instructionParts);
                  console_log(addr);
                  var bin = bi_intToBigInt(addr,10).toString(2);
                  bin = bin.substring((startbit-stopbit)+1,bin.length)

                  instructionParts[j] = addr;
                  var newInstruction = "";
                  for (var w = 0; w < instructionParts.length; w++) {
                    if(w == instructionParts.length-1){
                      newInstruction = newInstruction + instructionParts[w];
                    }
                    else{
                      newInstruction = newInstruction + instructionParts[w] + " ";
                    }
                  }
                  for (var w = 0; w < instructions.length && exit == 0; w++) {
                    var aux = "0x" + (pending_instructions[i].address).toString(16);
                    if(aux == instructions[w].Address){
                      instructions[w].loaded = newInstruction;
                    }
                  }

                  for (var w = 0; w < instructions.length && exit == 0; w++) {
                    var aux = "0x" + (pending_instructions[i].address).toString(16);
                    if(aux == instructions[w].Address){
                      instructions[w].loaded = newInstruction;
                      var fieldsLength = startbit - stopbit + 1;
                      console_log(w);
                      console_log(numBinaries);
                      console_log(w - numBinaries);
                      console_log(bin.padStart(fieldsLength, "0"));
                      instructions_binary[w - numBinaries].loaded = instructions_binary[w - numBinaries].loaded.substring(0, instructions_binary[w - numBinaries].loaded.length - (startbit + 1)) + bin.padStart(fieldsLength, "0") + instructions_binary[w - numBinaries].loaded.substring(instructions_binary[w - numBinaries].loaded.length - stopbit, instructions_binary[w - numBinaries].loaded.length);
                      exit = 1;
                    }
                  }
                }
              }

              if(exit == 0){
                //tokenIndex = 0;
                //nEnters = 0 ;
                //tokenIndex=pending_instructions[i].line;
                nEnters=pending_instructions[i].line;
                instructions = [];
                pending_instructions = [];
                pending_tags = [];
                data_tag = [];
                instructions_binary = [];
                creator_memory_clear() ;
                data = [];
                extern = [];
                return packCompileError('m7', instructionParts[j], "error", "danger");
              }
            }

            if(signatureParts[j] == "offset_bytes"){
              for (var z = 0; z < instructions.length && exit == 0; z++){
                if(instructions[z].Label == instructionParts[j]){
                  var addr = instructions[z].Address;
                  var startbit = pending_instructions[i].startBit;
                  var stopbit = pending_instructions[i].stopBit;

                  addr = ((addr - pending_instructions[i].address))-1;
                  var bin = bi_intToBigInt(addr,10).toString(2);
                  bin = bin.substring((startbit-stopbit)+1,bin.length)

                  instructionParts[j] = addr;
                  var newInstruction = "";
                  for (var w = 0; w < instructionParts.length; w++) {
                    if(w == instructionParts.length-1){
                      newInstruction = newInstruction + instructionParts[w];
                    }
                    else{
                      newInstruction = newInstruction + instructionParts[w] + " ";
                    }
                  }
                  for (var w = 0; w < instructions.length && exit == 0; w++) {
                    var aux = "0x" + (pending_instructions[i].address).toString(16);
                    if(aux == instructions[w].Address){
                      instructions[w].loaded = newInstruction;
                    }
                  }

                  for (var w = 0; w < instructions.length && exit == 0; w++) {
                    var aux = "0x" + (pending_instructions[i].address).toString(16);
                    if(aux == instructions[w].Address){
                      instructions[w].loaded = newInstruction;
                      var fieldsLength = startbit - stopbit + 1;
                      console_log(w)
                      console_log(numBinaries)
                      console_log(w - numBinaries)
                      instructions_binary[w - numBinaries].loaded = instructions_binary[w - numBinaries].loaded.substring(0, instructions_binary[w - numBinaries].loaded.length - (startbit + 1)) + bin.padStart(fieldsLength, "0") + instructions_binary[w - numBinaries].loaded.substring(instructions_binary[w - numBinaries].loaded.length - stopbit, instructions_binary[w - numBinaries].loaded.length);
                      exit = 1;
                    }
                  }
                }
              }

              if(exit == 0){
                //tokenIndex = 0;
                //nEnters = 0 ;
                //tokenIndex=pending_instructions[i].line;
                nEnters=pending_instructions[i].line;
                instructions = [];
                pending_instructions = [];
                pending_tags = [];
                data_tag = [];
                instructions_binary = [];
                creator_memory_clear() ;
                data = [];
                extern = [];
                return packCompileError('m7', instructionParts[j], "error", "danger");
              }
            }
          }
        }

        /* Enter the binary in the text segment */
        if (update_binary.instructions_binary != null)
        {
          for (var i = 0; i < update_binary.instructions_binary.length; i++)
          {
            var hex     = bin2hex(update_binary.instructions_binary[i].loaded);
            var auxAddr = parseInt(update_binary.instructions_binary[i].Address, 16);
            var label   = update_binary.instructions_binary[i].Label;
            var hide    = false ;

            if (i == 0) {
              hide = false;
              if(update_binary.instructions_binary[i].globl == false){
                label = "";
              }
            }
            else if(update_binary.instructions_binary[i].globl == false){
              hide  = true;
              label = "";
            }
            else if(update_binary.instructions_binary[i].globl == null){
              hide = true;
            }
            else {
              hide = false;
            }

            auxAddr = creator_insert_instruction(auxAddr, "********", "********", hide, hex, "**", label);
          }
        }

        /* Enter the compilated instructions in the text segment */
        for (var i = 0; i < instructions_binary.length; i++)
        {
          var hex = bin2hex(instructions_binary[i].loaded);
          var auxAddr = parseInt(instructions_binary[i].Address, 16);
          var label = instructions_binary[i].Label;
          var binNum = 0;

          if (update_binary.instructions_binary != null) {
              binNum = update_binary.instructions_binary.length
          }

          auxAddr = creator_insert_instruction(auxAddr, instructions[i + binNum].loaded, instructions[i + binNum].loaded, false, hex, "00", label);
        }


        // Check for overlap
/* 
 * TODO: migrate to new memory model
 *
        if (memory[memory_hash[0]].length > 0)
        {
          if (memory[memory_hash[0]][memory[memory_hash[0]].length-1].Binary[3].Addr > architecture.memory_layout[3].value) {
            //tokenIndex = 0;
            //nEnters = 0 ;
            instructions = [];
            pending_instructions = [];
            pending_tags = [];
            data_tag = [];
            instructions_binary = [];
            extern = [];
            creator_memory_clear() ;
            data = [];

            return packCompileError('m0', 'Data overflow', 'warning', "danger") ;
          }
        }

        if (memory[memory_hash[1]].length > 0)
        {
          if(memory[memory_hash[1]][memory[memory_hash[1]].length-1].Binary[3].Addr > architecture.memory_layout[1].value){
            //tokenIndex = 0;
            //nEnters = 0 ;
            instructions = [];
            pending_instructions = [];
            pending_tags = [];
            data_tag = [];
            instructions_binary = [];
            extern = [];
            creator_memory_clear() ;
            data = [];

            return packCompileError('m0', 'Instruction overflow', 'warning', "danger");
          }
        }
*/

        /*Save binary*/
        for(var i = 0; i < instructions_binary.length; i++){
          if(extern.length == 0 && instructions_binary[i].Label != ""){
            instructions_binary[i].Label = instructions_binary[i].Label + "_symbol";
            instructions_binary[i].globl = false;
          }
          else{
            for(var j = 0; j < extern.length; j++){
              if(instructions_binary[i].Label != extern[j] && j == extern.length-1 && instructions_binary[i].Label != ""){
                instructions_binary[i].Label = instructions_binary[i].Label + "_symbol";
                instructions_binary[i].globl = false;
                break;
              }
              else if(instructions_binary[i].Label == extern[j]){
                instructions_binary[i].globl = true;
                break;
              }
            }
          }
        }

        /*Save tags*/
        for(var i = 0; i < instructions_tag.length; i++){
          if(extern.length == 0 && instructions_tag[i].tag != ""){
            instructions_tag[i].tag = instructions_tag[i].tag + "_symbol";
            instructions_tag[i].globl = false;
            break;
          }
          else{
            for(var j = 0; j < extern.length; j++){
              if(instructions_tag[i].tag != extern[j] && j == extern.length-1 && instructions_tag[i].tag != ""){
                instructions_tag[i].tag = instructions_tag[i].tag + "_symbol";
                instructions_tag[i].globl = false;
                break;
              }
              else if(instructions_tag[i].tag == extern[j]){
                instructions_tag[i].globl = true;
                break;
              }
            }
          }
        }

        if (typeof app != "undefined")
            app._data.instructions = instructions;

        /* Initialize stack */
        writeMemory("00", parseInt(stack_address), "word") ;

        address = architecture.memory_layout[0].value;
        data_address = architecture.memory_layout[2].value;
        stack_address = architecture.memory_layout[4].value;

	// save current value as default values for reset()...
        creator_memory_prereset() ;

        return ret;
}

/*Compile data segment*/
function data_segment_compiler()
{
	var ret = {
          errorcode: "",
          token: "",
          type: "",
          update: "",
          status: "ok"
        } ;

        var existsData = true;

        next_token();
        while(existsData)
	{
          token = get_token();
          console_log("token: " + token);

          var label = "";

          if (token == null){
              break;
          }

          var found = false;
          if (token.search(/\:$/) != -1)
          {
              if (token.length == 1)
              {
                  return packCompileError('m0', "Empty label", 'error', "danger");
              }

              for (var i = 0; i < data_tag.length; i++)
              {
                   console_log(data_tag[i].tag);
                   console_log(token.substring(0,token.length-1))
                   if (data_tag[i].tag == token.substring(0,token.length-1)) {
                       return packCompileError('m1', token.substring(0,token.length-1), 'error', "danger") ;
                   }
              }

              for (var i = 0; i < instructions.length; i++)
	      {
                   if (instructions[i].Label == token.substring(0,token.length-1)) {
                       return packCompileError('m1', token.substring(0,token.length-1), 'error', "danger") ;
                   }
              }

              label = token.substring(0,token.length-1);
              next_token();
              token = get_token();
          }

          for (var j = 0; j < architecture.directives.length; j++)
	  {
            if (token == architecture.directives[j].name)
	    {
              switch (architecture.directives[j].action)
	      {
                case "byte":
                  var isByte = true;

                  next_token();

                  while(isByte){
                    token = get_token();

                    if (token == null) {
                        return packCompileError('m23', "", 'error', "danger") ;
                    }

                    re = new RegExp("([0-9A-Fa-f-]),([0-9A-Fa-f-])");
                    if (token.search(re) != -1) {
                        return packCompileError('m24', token, 'error', "danger") ;
                    }

                    re = new RegExp(",", "g");
                    token = token.replace(re, "");

                    console_log("byte, " + token)

                    var auxToken;
                    var auxTokenString;

                    if (token.match(/^\'(.*?)\'$/)) {
                        var re = /^\'(.*?)\'$/;
                        console_log(re);
                        var match = re.exec(token);
                        console_log(match);
                        var asciiCode;

                        console_log(match[1]);

                        if(token.search(/^\'\\n\'$/) != -1){
                          asciiCode = 10;
                        }
                        else if(token.search(/^\'\\t\'$/) != -1){
                          asciiCode = 9;
                        }
                        else{
                          asciiCode = match[1].charCodeAt(0);
                        }

                        console_log(asciiCode);
                        auxTokenString = asciiCode.toString(16);
                    }
                    else if(token.match(/^0x/)){
                      var value = token.split('x');

                      re = new RegExp("[0-9A-Fa-f]{"+value[1].length+"}","g");
                      if(value[1].search(re) == -1){
                        return packCompileError('m15', token, 'error', "danger") ;
                      }

                      auxTokenString = value[1].padStart(2*architecture.directives[j].size, "0");
                      if(value[1].length == 0){
                        return packCompileError('m19', token, 'error', "danger") ;
                      }

                      if(auxTokenString.length > 2*architecture.directives[j].size){
                        return packCompileError('m18', token, 'error', "danger") ;
                      }
                      auxTokenString = auxTokenString.substring(auxTokenString.length-(2*architecture.directives[j].size), auxTokenString.length);
                    }
                    else{
                      var re = new RegExp("[0-9-]{"+token.length+"}","g");
                      if (token.search(re) == -1) {
                          return packCompileError('m15', token, 'error', "danger") ;
                      }
                      auxToken = parseInt(token) >>> 0;
                      auxTokenString = (auxToken.toString(16).substring(auxToken.toString(16).length-2*architecture.directives[j].size, auxToken.toString(16).length)).padStart(2*architecture.directives[j].size, "0");
                      if (auxTokenString.length > 2*architecture.directives[j].size) {
                         return packCompileError('m18', token, 'error', "danger") ;
                      }
                      auxTokenString = auxTokenString.substring(auxTokenString.length-(2*architecture.directives[j].size), auxTokenString.length);
                    }

                    console_log(auxTokenString)

                    var r = creator_memory_data_compiler(data_address, auxTokenString, 
						         architecture.directives[j].size, label, 
						         (parseInt(auxTokenString, 16) >> 0), "byte") ;
		    if (r.msg != "") {
		        return packCompileError(r.msg, "", 'error', "danger") ;
		    }

                    data_address = r.data_address ;
                    label = null;

                    console_log("byte Terminado");

                    next_token();
                    token = get_token();
                    console_log("token: " + token);

                    for (var z = 0; z < architecture.directives.length; z++) {
                         if (token == architecture.directives[z].name || token == null || token.search(/\:$/) != -1){
                             isByte = false;
                         }
                    }
                  }

                  j=0;

                  break;

                case "half_word":
                  console_log("half_word")
                  var ishalf = true;

                  next_token();
                  while(ishalf)
                  {
                    token = get_token();
                    if (token == null) {
                        return packCompileError('m23',"", 'error', "danger") ;
                    }

                    re = new RegExp("([0-9A-Fa-f-]),([0-9A-Fa-f-])");
                    if (token.search(re) != -1) {
                        return packCompileError('m24', token, 'error', "danger") ;
                    }

                    re = new RegExp(",", "g");
                    token = token.replace(re, "");

                    console_log("half_word, " + token);

                    var auxToken;
                    var auxTokenString;
                    if(token.match(/^0x/)){
                      var value = token.split('x');

                      re = new RegExp("[0-9A-Fa-f]{"+value[1].length+"}","g");
                      if (value[1].search(re) == -1) {
                         return packCompileError('m15', token, 'error', "danger") ;
                      }

                      auxTokenString = value[1].padStart(2*architecture.directives[j].size, "0");

                      if (value[1].length == 0) {
                          return packCompileError('m19', token, 'error', "danger") ;
                      }
                      if (auxTokenString.length > 2*architecture.directives[j].size) {
                          return packCompileError('m18', token, 'error', "danger") ;
                      }
                      auxTokenString = auxTokenString.substring(auxTokenString.length-(2*architecture.directives[j].size), auxTokenString.length);
                    }
                    else{
                      var re = new RegExp("[0-9-]{"+token.length+"}","g");
                      if (token.search(re) == -1) {
                          return packCompileError('m15', token, 'error', "danger") ;
                      }
                      auxToken = parseInt(token) >>> 0;
                      auxTokenString = (auxToken.toString(16).substring(auxToken.toString(16).length-2*architecture.directives[j].size, auxToken.toString(16).length)).padStart(2*architecture.directives[j].size, "0");
                      if (auxTokenString.length > 2*architecture.directives[j].size) {
                          return packCompileError('m18', token, 'error', "danger") ;
                      }
                      auxTokenString = auxTokenString.substring(auxTokenString.length-(2*architecture.directives[j].size), auxTokenString.length);
                    }

                    console_log(auxTokenString)

                    var r = creator_memory_data_compiler(data_address, auxTokenString, 
						         architecture.directives[j].size, label, 
						         (parseInt(auxTokenString, 16) >> 0), "half") ;
		    if (r.msg != "") {
		        return packCompileError(r.msg, "", 'error', "danger") ;
		    }

                    data_address = r.data_address ;
                    label = null;

                    console_log("half Terminado");

                    next_token();
                    token = get_token();
                    console_log("token: " + token);

                    for(var z = 0; z < architecture.directives.length; z++){
                      if(token == architecture.directives[z].name || token == null || token.search(/\:$/) != -1){
                        ishalf = false;
                      }
                    }
                  }

                  j=0;
                  break;

                case "word":
                  var isWord = true;
                  next_token();

                  while(isWord){
                    console_log("word")

                    token = get_token();
                    if (token == null) {
                        return packCompileError('m23', "", 'error', "danger") ;
                    }

                    re = new RegExp("([0-9A-Fa-f-]),([0-9A-Fa-f-])");
                    if (token.search(re) != -1) {
                        return packCompileError('m24', token, 'error', "danger") ;
                    }

                    re = new RegExp(",", "g");
                    token = token.replace(re, "");
                    console_log("token: " + token);

                    var auxToken;
                    var auxTokenString;
                    if(token.match(/^0x/)){
                      var value = token.split('x');

                      re = new RegExp("[0-9A-Fa-f]{"+value[1].length+"}","g");
                      if(value[1].search(re) == -1){
                        return packCompileError('m15', token, 'error', "danger") ;
                      }

                      auxTokenString = value[1].padStart(2*architecture.directives[j].size, "0");
                      if(value[1].length == 0){
                        return packCompileError('m19', token, 'error', "danger") ;
                      }
                      if(auxTokenString.length > 2*architecture.directives[j].size){
                        return packCompileError('m18', token, 'error', "danger") ;
                      }
                      auxTokenString = auxTokenString.substring(auxTokenString.length-(2*architecture.directives[j].size), auxTokenString.length);
                    }
                    else{
                      var re = new RegExp("[0-9-]{"+token.length+"}","g");
                      if(token.search(re) == -1){
                        return packCompileError('m15', token, 'error', "danger") ;
                      }
                      auxToken = parseInt(token) >>> 0;
                      auxTokenString = (auxToken.toString(16).substring(auxToken.toString(16).length-2*architecture.directives[j].size, auxToken.toString(16).length)).padStart(2*architecture.directives[j].size, "0");
                      if(auxTokenString.length > 2*architecture.directives[j].size){
                        return packCompileError('m18', token, 'error', "danger") ;
                      }
                      auxTokenString = auxTokenString.substring(auxTokenString.length-(2*architecture.directives[j].size), auxTokenString.length);
                    }

                    console_log(auxTokenString);

                    var r = creator_memory_data_compiler(data_address, auxTokenString, 
						         architecture.directives[j].size, label, 
						         (parseInt(auxTokenString, 16) >> 0), "word") ;
		    if (r.msg != "") {
		        return packCompileError(r.msg, "", 'error', "danger") ;
		    }

                    data_address = r.data_address ;
                    label = null;

                    console_log("word Terminado");

                    next_token();
                    token = get_token();
                    console_log("token: " + token);

                    for(var z = 0; z < architecture.directives.length; z++){
                      if(token == architecture.directives[z].name || token == null || token.search(/\:$/) != -1){

                        isWord = false;
                      }
                    }
                  }

                  j=0;
                  break;

                case "double_word":
                  var isDoubleWord = true;

                  next_token();

                  while(isDoubleWord){
                    console_log("word");

                    token = get_token();

                    if(token == null){
                      return packCompileError('m23', "", 'error', "danger") ;
                    }

                    re = new RegExp("([0-9A-Fa-f-]),([0-9A-Fa-f-])");
                    if(token.search(re) != -1){
                      return packCompileError('m24', token, 'error', "danger") ;
                    }

                    re = new RegExp(",", "g");
                    token = token.replace(re, "");
                    console_log("token: " + token);

                    var auxToken;
                    var auxTokenString;
                    if(token.match(/^0x/)){
                      var value = token.split('x');

                      re = new RegExp("[0-9A-Fa-f]{"+value[1].length+"}","g");
                      if(value[1].search(re) == -1){
                        return packCompileError('m15', token, 'error', "danger") ;
                      }

                      auxTokenString = value[1].padStart(2*architecture.directives[j].size, "0");
                      if(value[1].length == 0){
                        return packCompileError('m19', token, 'error', "danger") ;
                      }
                      if(auxTokenString.length > 2*architecture.directives[j].size){
                        return packCompileError('m18', token, 'error', "danger") ;
                      }
                      auxTokenString = auxTokenString.substring(auxTokenString.length-(2*architecture.directives[j].size), auxTokenString.length);
                    }
                    else{
                      var re = new RegExp("[0-9-]{"+token.length+"}","g");
                      if(token.search(re) == -1){
                        return packCompileError('m15', token, 'error', "danger") ;
                      }
                      auxToken = parseInt(token) >>> 0;
                      auxTokenString = (auxToken.toString(16).substring(auxToken.toString(16).length-2*architecture.directives[j].size, auxToken.toString(16).length)).padStart(2*architecture.directives[j].size, "0");
                      if(auxTokenString.length > 2*architecture.directives[j].size){
                        return packCompileError('m18', token, 'error', "danger") ;
                      }
                      auxTokenString = auxTokenString.substring(auxTokenString.length-(2*architecture.directives[j].size), auxTokenString.length);
                    }

                    var r = creator_memory_data_compiler(data_address, auxTokenString, 
						         architecture.directives[j].size, label, 
						         (parseInt(auxTokenString, 16) >> 0), "double_word") ;
		    if (r.msg != "") {
		        return packCompileError(r.msg, "", 'error', "danger") ;
		    }

                    data_address = r.data_address ;
                    label = null;

                    console_log("double word Terminado");

                    next_token();
                    token = get_token();
                    console_log("token: " + token);

                    for(var z = 0; z < architecture.directives.length; z++){
                      if(token == architecture.directives[z].name || token == null || token.search(/\:$/) != -1){
                        isDoubleWord = false;
                      }
                    }
                  }

                  j=0;
                  break;

                case "float":
                  var isFloat = true;

                  next_token();

                  while(isFloat){
                    console_log("float");

                    token = get_token();

                    if(token == null){
                      return packCompileError('m23', "", 'error', "danger") ;
                    }

                    re = new RegExp("([0-9A-Fa-f-]),([0-9A-Fa-f-])");
                    if(token.search(re) != -1){
                      return packCompileError('m24', token, 'error', "danger") ;
                    }

                    re = new RegExp(",", "g");
                    token = token.replace(re, "");
                    console_log("token: " + token);

                    var auxToken;
                    var auxTokenString;
                    if(token == "-Inf" || token == "-inf" || token == "-Infinity" || token == "-infinity"){
                      token = "-Infinity";
                      auxTokenString = "FF800000";
                    }
                    else if(token == "Inf" || token == "+Inf" || token == "inf" || token == "+inf" || token == "Infinity" || token == "+Infinity" || token == "infinity" || token == "+infinity"){
                      token = "+Infinity";
                      auxTokenString = "7F800000";
                    }
                    else if(token == "NaN" || token == "nan"){
                      token = "NaN";
                      auxTokenString = "7FC00000";
                    }
                    else if(token.match(/^0x/)){
                      var value = token.split('x');

                      re = new RegExp("[0-9A-Fa-f]{"+value[1].length+"}","g");
                      if(value[1].search(re) == -1){
                        return packCompileError('m15', token, 'error', "danger") ;
                      }

                      auxTokenString = value[1].padStart(2*architecture.directives[j].size, "0");
                      if(value[1].length == 0){
                        return packCompileError('m19', token, 'error', "danger") ;
                      }
                      if(auxTokenString.length > 2*architecture.directives[j].size){
                        return packCompileError('m18', token, 'error', "danger") ;
                      }
                      auxTokenString = auxTokenString.substring(auxTokenString.length-(2*architecture.directives[j].size), auxTokenString.length);
                      token = hex2float(token);
                    }
                    else{
                      var re = new RegExp("[\+e0-9.-]{"+token.length+"}","g");
                      if(token.search(re) == -1){
                        return packCompileError('m15', token, 'error', "danger") ;
                      }
                      auxToken = parseFloat(token, 10);
                      auxTokenString = (bin2hex(float2bin(auxToken))).padStart(2*architecture.directives[j].size, "0");
                      if(auxTokenString.length > 2*architecture.directives[j].size){
                        return packCompileError('m18', token, 'error', "danger") ;
                      }
                      auxTokenString = auxTokenString.substring(auxTokenString.length-(2*architecture.directives[j].size), auxTokenString.length);
                    }

                    console_log(auxTokenString);

                    var r = creator_memory_data_compiler(data_address, auxTokenString, 
						         architecture.directives[j].size, label, 
						         token, "float") ;
		    if (r.msg != "") {
		        return packCompileError(r.msg, "", 'error', "danger") ;
		    }

                    data_address = r.data_address ;
                    label = null;

                    console_log("float Terminado");

                    next_token();
                    token = get_token();
                    console_log("token: " + token);

                    for (var z = 0; z < architecture.directives.length; z++) {
                      if (token == architecture.directives[z].name || token == null || token.search(/\:$/) != -1){
                          isFloat = false;
                      }
                    }
                  }

                  j=0;
                  break;

             case "double":
                  var isDouble = true;

                  next_token();

                  while(isDouble){
                    console_log("double");

                    token = get_token();
                    if (token == null) {
                        return packCompileError('m23', "", 'error', "danger") ;
                    }

                    re = new RegExp("([0-9A-Fa-f-]),([0-9A-Fa-f-])");
                    if (token.search(re) != -1) {
                        return packCompileError('m24', token, 'error', "danger") ;
                    }

                    re = new RegExp(",", "g");
                    token = token.replace(re, "");
                    console_log("token: " + token);

                    var auxToken;
                    var auxTokenString;
                    if(token == "-Inf" || token == "-inf" || token == "-Infinity" || token == "-infinity"){
                      token = "-Infinity";
                      auxTokenString = "FFF0000000000000";
                    }
                    else if(token == "Inf" || token == "+Inf" || token == "inf" || token == "+inf" || token == "Infinity" || token == "+Infinity" || token == "infinity" || token == "+infinity"){
                      token = "+Infinity";
                      auxTokenString = "7FF0000000000000";
                    }
                    else if(token == "NaN" || token == "nan"){
                      token = "NaN";
                      auxTokenString = "7FF8000000000000";
                    }
                    else if(token.match(/^0x/)){
                      var value = token.split('x');

                      re = new RegExp("[0-9A-Fa-f]{"+value[1].length+"}","g");
                      if (value[1].search(re) == -1) {
                          return packCompileError('m15', token, 'error', "danger") ;
                      }

                      auxTokenString = value[1].padStart(2*architecture.directives[j].size, "0");
                      if (value[1].length == 0) {
                          return packCompileError('m19', token, 'error', "danger") ;
                      }
                      if (auxTokenString.length > 2*architecture.directives[j].size) {
                          return packCompileError('m18', token, 'error', "danger") ;
                      }
                      auxTokenString = auxTokenString.substring(auxTokenString.length-(2*architecture.directives[j].size), auxTokenString.length);
                      token = hex2double(token);
                    }
                    else{
                      var re = new RegExp("[\+e0-9.-]{"+token.length+"}","g");
                      if (token.search(re) == -1) {
                          return packCompileError('m15', token, 'error', "danger") ;
                      }
                      auxToken = parseFloat(token, 10); console_log(auxTokenString);
                      auxTokenString = (bin2hex(double2bin(auxToken))).padStart(2*architecture.directives[j].size, "0");
                      if (auxTokenString.length > 2*architecture.directives[j].size) {
                          return packCompileError('m18', token, 'error', "danger") ;
                      }
                      auxTokenString = auxTokenString.substring(auxTokenString.length-(2*architecture.directives[j].size), auxTokenString.length);
                    }

                    console_log(auxTokenString);

                    var r = creator_memory_data_compiler(data_address, auxTokenString, 
						         architecture.directives[j].size, label, 
						         token, "double") ;
		    if (r.msg != "") {
		        return packCompileError(r.msg, "", 'error', "danger") ;
		    }

                    data_address = r.data_address ;
                    label = null;

                    console_log("double Terminado");

                    next_token();
                    token = get_token();
                    console_log("token: " + token);

                    for (var z = 0; z < architecture.directives.length; z++)
                    {
                        if (token == architecture.directives[z].name || token == null || token.search(/\:$/) != -1) {
                            isDouble = false;
                        }
                    }
                  }

                  j=0;
                  break;

                case "ascii_not_null_end":
                  console_log("ascii_not_null_end");

                  var isAscii = true;
                  var nextToken = 1;

                  next_token();
                  while(isAscii)
		  {
                    token = get_token();
                    console_log("token: " + token);

                    string = token;

                    re = new RegExp('^"');
                    if (string.search(re) != -1){
	                string = string.replace(re, "");
	                console_log(string);
		    }
		    else {
			return packCompileError('m16', "", 'error', "danger") ;
		    }

                    re = new RegExp('"$');
                    if (string.search(re) != -1){
	                    string = string.replace(re, "");
	                    console_log(string);
		    }
		    else{
		    	return packCompileError('m17', "", 'error', "danger") ;
		    }

                    if (token == null) {
                        break;
                    }

                    data_address = creator_memory_storestring(string, string.length, data_address, label, "ascii", align);

                    console_log("ascii_not_null_end Terminado");

                    if (nextToken == 1) {
                        next_token();
                        token = get_token();
                        console_log("token: " + token);
                    }

                    nextToken = 1;

                    for (var z = 0; z < architecture.directives.length; z++){
                      if (token == architecture.directives[z].name || token == null || token.search(/\:$/) != -1){
                          isAscii = false;
                      }
                    }
                  }

                  j=0;
                  break;

                case "ascii_null_end":
                  console_log("ascii_null_end");

                  var isAscii = true;
                  var nextToken = 1;

                  next_token();

                  while(isAscii)
		  {
                    console_log("ascii_null_end")

                    token = get_token();
                    console_log("token: " + token);

                    if (token == null) {
                        break;
                    }

                    string = token;

                    re = new RegExp('^"');
                    if(string.search(re) != -1){
	                    string = string.replace(re, "");
	                    console_log(string);
	                }
	                else{
	                	return packCompileError('m16', "", 'error', "danger") ;
	                }
                    re = new RegExp('"$');
                    if(string.search(re) != -1){
	                    string = string.replace(re, "");
	                    console_log(string);
	                }
	                else{
	                	return packCompileError('m17', "", 'error', "danger") ;
	                }

                    data_address = creator_memory_storestring(string, string.length, data_address, label, "asciiz", align);

                    console_log("ascii_null_end Terminado");

                    if (nextToken == 1) {
                        next_token();
                        token = get_token();
                        console_log("token: " + token);
                    }

                    nextToken = 1;

                    for (var z = 0; z < architecture.directives.length; z++){
                      if (token == architecture.directives[z].name || token == null || token.search(/\:$/) != -1){
                          isAscii = false;
                      }
                    }
                  }

                  j=0;
                  break;

                case "space":
                  console_log("space");

                  var string = "";

                  next_token();
                  token = get_token();
                  console_log("token: " + token);

                  if (token == null){
                      return packCompileError('m23', "", 'error', "danger") ;
                  }

                  var re = new RegExp("[0-9-]{"+token.length+"}","g");
                  if (token.search(re) == -1){
                      return packCompileError('m15', token, 'error', "danger") ;
                  }

                  if (parseInt(token) < 0){
                      return packCompileError('m22', token, 'error', "danger") ;
                  }

                  if (parseInt(token) > 50*1024*1024){
                      return packCompileError('m10', token, 'error', "danger") ;
                  }

                  var size = parseInt(token) * architecture.directives[j].size;
                  data_address = creator_memory_storestring(size, size, data_address, label, "space", align);

                  next_token();
                  token = get_token();
                  console_log("token: " + token);

                  console_log("space Terminado");
                  break;

                case "align":
                case "balign":
                  console_log("[b]align");
                  let pow_mode = token == ".align";

                  next_token();
                  token = get_token();
                  console_log("token: " + token);

                  if (token == null){
                      return packCompileError('m23', "", 'error', "danger") ;
                  }

                  var re = new RegExp("[0-9-]{"+token.length+"}","g");
                  if (token.search(re) == -1){
                      return packCompileError('m15', token, 'error', "danger") ;
                  }

                  if (parseInt(token) < 0){
                      return packCompileError('m22', token, 'error', "danger") ;
                  }

                  align = pow_mode ? Math.pow(2, parseInt(token)) : token;
                  console_log(align);

                  next_token();
                  token = get_token();
                  console_log("token: " + token);

                  console_log("align Terminado");
                  break;

                default:
                  console_log("Default");
                  existsData = false;
                  break;
              }
            }
            else if (j== architecture.directives.length-1 && token != architecture.directives[j].name && token != null && token.search(/\:$/) == -1)
            {
                creator_memory_prereset() ;
                return ret;
            }

          }
        }

        creator_memory_prereset() ;
        return ret;
}

/* Compile text segment */
function code_segment_compiler()
{
	var ret = {
          errorcode: "",
          token: "",
          type: "",
          update: "",
          status: "ok"
        } ;

        var existsInstruction = true;

        next_token();
        var instInit = tokenIndex;

        while(existsInstruction){
          token = get_token();

          for(var i = 0; i < architecture.directives.length; i++){
            if(token == architecture.directives[i].name && architecture.directives[i].action == "global_symbol"){
              next_token(); // .globl *main*
              next_token();
              token = get_token();
            }
            else if(token == architecture.directives[i].name){

              if (typeof app !== "undefined")
                  app._data.instructions = instructions;

              console_log("token: " + token);
              for(var i = 0; i < instructions.length; i++){
                if(instructions[i].Label != ""){
                  instructions_tag.push({tag: instructions[i].Label, addr: parseInt(instructions[i].Address, 16)});
                  tag_instructions[parseInt(instructions[i].Address, 16)] = instructions[i].Label;
                }
              }

              return ret;
            }
          }

          var label = "";
          var validTagPC = true;

          if(token == null){
            break;
          }

          console_log("token: " + token);

          var found = false;
          var end = false;

          if (token.search(/\:$/) != -1)
          {
              if (token.length == 1){
                  return packCompileError('m0', "Empty label", 'error', "danger") ;
              }

	      var ret1 = creator_memory_findaddress_bytag(token.substring(0, token.length-1));
	      if (ret1.exit == 1)
	      {
                  return packCompileError('m1', token.substring(0,token.length-1), 'error', "danger") ;
	      }

              for (var i = 0; i < instructions.length; i++) {
                   if (instructions[i].Label == token.substring(0,token.length-1)) {
                       return packCompileError('m1', token.substring(0,token.length-1), 'error', "danger") ;
                   }
              }

              label = token.substring(0,token.length-1);
              next_token();
              instInit = tokenIndex;
              token = get_token();

              if (token != null)
	      {
                  var re = new RegExp(",+$");
                  token = token.replace(re, "");
              }
              else
	      {
                  var instIndex;
                  for (var i = 0; i < architecture.instructions.length; i++) {
                    if (architecture.instructions[i].name == "nop") {
                        instIndex = i;
                    }
                  }
                  instruction_compiler("nop", "nop", label, tokenIndex, false, 0, instInit, instIndex, false);
                  end = true;
                  found = true;
              }
          }

          var re = new RegExp(",+$");

          if(token != null){
            token = token.replace(re, "");
            console_log("token: " + token)
            var stopFor = false;
          }


          for(var i = 0; i < architecture.instructions.length && stopFor == false && end == false; i++){
            if(architecture.instructions[i].name != token){
              continue;
            }

            else{
              var instruction = "";
              var userInstruction = "";

              var numFields = 0;
              found = true;

              for (var j = 0; j < architecture.instructions[i].fields.length; j++){
                if(architecture.instructions[i].fields[j].type != "cop"){
                  numFields++;
                }
              }
              console_log(numFields);

              instruction = instruction + token;
              userInstruction = userInstruction + token;

              //var new_ins = 0;

              for (var j = 0; j < numFields - 1; j++){
                next_token();
                token = get_token();
                console_log("token: " + token);

                if(token != null){
                  var re = new RegExp(",+$");
                  token = token.replace(re, "");
                  instruction = instruction + " " + token;
                  userInstruction = userInstruction + " " + token;
                }
              }

              console_log(instruction);
              console_log(label);

              ret = instruction_compiler(instruction, userInstruction, label, tokenIndex, false, 0, instInit, i, false);
              if (ret.status != 'ok'){
                  return ret ;
              }

              next_token();
              instInit = tokenIndex; //PRUEBA
              stopFor = true;
            }
          }

          if(!found){
            var resultPseudo = -3;
            var instruction = "";
            var numToken = 0;
            var exists = false;
            var inst = token;

            console_log("token: " + token)

            for (var i = 0; i < architecture.pseudoinstructions.length && exists == false; i++){
              if(architecture.pseudoinstructions[i].name == token){
                numToken = architecture.pseudoinstructions[i].fields.length;
                console_log(numToken)
                exists = true;
                instruction = instruction + token;

                for (var i = 0; i < numToken; i++){
                  next_token();
                  token = get_token();

                  if(token != null){
                    var re = new RegExp(",+$");
                    token = token.replace(re, "");
                  }

                  instruction = instruction + " " + token;
                }
                resultPseudo = pseudoinstruction_compiler(instruction, label, tokenIndex);
                console_log(resultPseudo);

                if (resultPseudo.status != 'ok') {
                  return resultPseudo;
                }
              }
            }

            //TODO: revisar funcionamiento
            if(resultPseudo == -3){
              for (var i = 0; i < architecture.components.length; i++){
                for (var j = 0; j < architecture.components[i].elements.length; j++){
                  var re = new RegExp(architecture.components[i].elements[j].name.join('|')); //TODO: check

                  if(token.search(re) != -1){
                    existsInstruction = false;
                    //tokenIndex = 0;
                    //nEnters = 0 ;
                    instructions = [];
                    pending_instructions = [];
                    pending_tags = [];
                    data_tag = [];
                    instructions_binary = [];
                    extern = [];
                    creator_memory_clear() ;
                    data = [];
                 // ret = packCompileError('m26', (textarea_assembly_editor.posFromIndex(tokenIndex).line) + 1,
                 //                        'error', "danger") ;
                    ret = packCompileError('m26', nEnters+1, 'error', "danger") ;

                    return ret;
                  }
                }
              }



              existsInstruction = false;
              //tokenIndex = 0;
              //nEnters = 0 ;
              instructions = [];
              pending_instructions = [];
              pending_tags = [];
              data_tag = [];
              instructions_binary = [];
              extern = [];
              creator_memory_clear() ;
              data = [];

              ret = packCompileError('m2', token, 'error', "danger");
              return ret;
            }

            if(resultPseudo == -2){


              existsInstruction = false;
              //tokenIndex = 0;
              //nEnters = 0 ;
              instructions = [];
              pending_instructions = [];
              pending_tags = [];
              data_tag = [];
              instructions_binary = [];
              extern = [];
              data = [];
              creator_memory_clear() ;

              //PRUEBA para dar error con mas detalle
              ret = packCompileError('m2', token, 'error', "danger");

              return ret;
            }

            if(resultPseudo == -1){
              existsInstruction = false;
              //tokenIndex = 0;
              //nEnters = 0 ;
              instructions = [];
              pending_instructions = [];
              pending_tags = [];
              data_tag = [];
              instructions_binary = [];
              extern = [];
              data = [];
              creator_memory_clear() ;
              ret = packCompileError('m24', "", 'error', "danger") ;
              return ret;
            }

            next_token();
            instInit = tokenIndex; //PRUEBA

          }
        }

        token = get_token();
        console_log("token: " + token);


        if (typeof app !== "undefined")
            app._data.instructions = instructions;

        for(var i = 0; i < instructions.length; i++){
          if(instructions[i].Label != ""){
            instructions_tag.push({tag: instructions[i].Label, addr: parseInt(instructions[i].Address, 16)});
            tag_instructions[parseInt(instructions[i].Address, 16)] = instructions[i].Label;
          }
        }

        return ret;
}

/* Compile instruction */
function instruction_compiler ( instruction, userInstruction, label, line,
				pending, pendingAddress, instInit, instIndex, isPseudo )
{
  var ret = {
          errorcode: "",
          token: "",
          type: "",
          update: "",
          status: "ok"
        } ;


  if(instIndex == null){
    instIndex = 0;
  }
  console_log(instruction);
  console_log(instIndex);
  var re = new RegExp("^ +");
  var oriInstruction = instruction.replace(re, "");

  re = new RegExp(" +", "g");
  oriInstruction = oriInstruction.replace(re, " ");

  var instructionParts = oriInstruction.split(' ');
  var validTagPC = true;
  var startBit;
  var stopBit;
  var resultPseudo = -3;

  console_log(label);
  console_log(line);

  var stopFor = false;

  for(var i = instIndex; i < architecture.instructions.length && stopFor == false; i++){
    if(architecture.instructions[i].name != instructionParts[0]){
      continue;
    }
    else{
      var auxSignature = architecture.instructions[i].signatureRaw;

      var tag = "";

      var binary = "";
      binary = binary.padStart(architecture.instructions[i].nwords * 32, "0");

      var instruction = architecture.instructions[i].signature_definition;
      var userInstruction = userInstruction;

      var signatureDef = architecture.instructions[i].signature_definition;
      signatureDef = signatureDef.replace(/[.*+?^${}()|[\]\\]/g, '\\$&');
      re = new RegExp("[fF][0-9]+", "g");
      signatureDef = signatureDef.replace(re, "(.*?)");

      re = new RegExp(",", "g");
      var signature = architecture.instructions[i].signature.replace(re, " ");

      re = new RegExp(signatureDef+"$");
      var match = re.exec(signature);
      var signatureParts = [];
      for(var j = 1; j < match.length; j++){
        signatureParts.push(match[j]);
      }

      match = re.exec(architecture.instructions[i].signatureRaw);
      var signatureRawParts = [];
      for(var j = 1; j < match.length; j++){
        signatureRawParts.push(match[j]);
      }

      console_log(signatureParts);
      console_log(signatureRawParts);

      re = new RegExp(signatureDef+"$");
      console_log(re);
      if(oriInstruction.search(re) == -1){
        if(isPseudo == false){
          console_log(get_token())

          tokenIndex = instInit;
          token = get_token();

          console_log("token: " + token);
        }
        else{
          token = instructionParts[0];
        }

        var resultPseudo = null;
        var instruction = "";
        var numToken = 0;

        console_log("token: " + token)

        for(var i = i + 1; i < architecture.instructions.length; i++){
          if(architecture.instructions[i].name == token){

            var index = i;
            numToken = architecture.instructions[i].fields.length;
            instruction = instruction + token;

            for (var a = 1; a < numToken; a++){
              if(architecture.instructions[i].fields[a].type != "cop"){
                if(isPseudo == false){
                  next_token();
                  token = get_token();

                  if(token != null){
                    var re = new RegExp(",+$");
                    token = token.replace(re, "");
                  }
                }
                else{
                  token = instructionParts[a];
                }

                instruction = instruction + " " + token;
                console_log(instruction);
              }
            }
            if(isPseudo == false){
              ret = instruction_compiler(instruction, instruction, label, line, pending, pendingAddress, instInit, index, false);
            }
            else{
              ret = instruction_compiler(instruction, userInstruction, label, line, pending, pendingAddress, instInit, index, false);
            }
            return ret;
          }
        }




        for (var i = 0; i < architecture.pseudoinstructions.length; i++){
          if(architecture.pseudoinstructions[i].name == token){
            numToken = architecture.pseudoinstructions[i].fields.length;

            instruction = instruction + token;

            for (var i = 0; i < numToken; i++){
              next_token();
              token = get_token();

              if(token != null){
                var re = new RegExp(",+$");
                token = token.replace(re, "");
              }

              instruction = instruction + " " + token;
            }
            console_log(instruction);
            resultPseudo = pseudoinstruction_compiler(instruction, label, tokenIndex);

            console_log(resultPseudo)

            if (resultPseudo.status == 'ok') {
                return resultPseudo ;
            }
            if (resultPseudo.errorcode == 3) {
                return resultPseudo ;
            }
          }
        }
      }

      if (resultPseudo == null) {
          return packCompileError('m3', auxSignature, 'error', "danger") ;
      }

      console_log(oriInstruction);
      console_log(re)
      match = re.exec(oriInstruction);
      instructionParts = [];
      if (match != null) {
          for (var j = 1; j < match.length; j++) {
               instructionParts.push(match[j]);
          }
      }
      else {
        return packCompileError('m3', auxSignature, 'error', "danger") ;
      }

      console_log(instructionParts);

      //PRUEBA
      re = new RegExp("[fF][0-9]+");
      while(instruction.search(re) != -1){
        re = new RegExp("[fF]([0-9]+)");
        var match = re.exec(instruction);
        re = new RegExp("[fF][0-9]+");
        instruction = instruction.replace(re, "Field"+match[1]);
      }


      for(var j = 0; j < signatureParts.length; j++){
        console_log(signatureParts[j]);
        switch(signatureParts[j]) {
          case "INT-Reg":
            token = instructionParts[j];

            console_log("token: " + token);

            var validReg = false;
            var regNum = 0;

            for(var a = 0; a < architecture.instructions[i].fields.length; a++){
              if(architecture.instructions[i].fields[a].name == signatureRawParts[j]){
                for(var z = 0; z < architecture_hash.length; z++){
                  for(var w = 0; w < architecture.components[z].elements.length; w++){
                    if(architecture.components[z].elements[w].name.includes(token) != false && architecture.components[z].type == "integer"){ //TODO:check
                      validReg = true;
                      regNum++;

                      fieldsLength = architecture.instructions[i].fields[a].startbit - architecture.instructions[i].fields[a].stopbit + 1;
                      var reg = w;

                      if (reg.toString(2).length > fieldsLength) {
                          return packCompileError('m12', token, 'error', "danger") ;
                      }

                      console_log(reg)
                      console_log((reg.toString(2)).padStart(fieldsLength, "0"))
                      console_log(binary)
                      console_log(binary.length)
                      console_log(architecture.instructions[i].fields[a].startbit + 1)
                      console_log(binary.length - (architecture.instructions[i].fields[a].startbit + 1))

                      binary = binary.substring(0, binary.length - (architecture.instructions[i].fields[a].startbit + 1)) + (reg.toString(2)).padStart(fieldsLength, "0") + binary.substring(binary.length - (architecture.instructions[i].fields[a].stopbit ), binary.length);

                      console_log(binary);

                      re = RegExp("Field[0-9]+");
                      instruction = instruction.replace(re, token);
                    }

                    else if(z == architecture_hash.length-1 && w == architecture.components[z].elements.length-1 && validReg == false){
                      return packCompileError('m4', token, 'error', "danger") ;
                    }
                    regNum++;
                  }
                }
              }
            }

            break;

          case "SFP-Reg":
            token = instructionParts[j];

            console_log("token: " + token);

            var validReg = false;
            var regNum = 0;

            for(var a = 0; a < architecture.instructions[i].fields.length; a++){
              if(architecture.instructions[i].fields[a].name == signatureRawParts[j]){
                for(var z = 0; z < architecture_hash.length; z++){
                  for(var w = 0; w < architecture.components[z].elements.length; w++){
                    if(architecture.components[z].elements[w].name.includes(token) != false && architecture.components[z].type == "floating point" && architecture.components[z].double_precision == false){ //TODO:check
                      validReg = true;
                      regNum++;

                      fieldsLength = architecture.instructions[i].fields[a].startbit - architecture.instructions[i].fields[a].stopbit + 1;
                      var reg = regNum;

                      if(reg.toString(2).length > fieldsLength){

                        return packCompileError('m12', token, 'error', "danger") ;
                      }

                      binary = binary.substring(0, binary.length - (architecture.instructions[i].fields[a].startbit + 1)) + (reg.toString(2)).padStart(fieldsLength, "0") + binary.substring(binary.length - (architecture.instructions[i].fields[a].stopbit ), binary.length);
                      //re = RegExp("[fF][0-9]+");
                      re = RegExp("Field[0-9]+");
                      console_log(instruction);
                      instruction = instruction.replace(re, token);
                      console_log(instruction);
                    }
                    else if(z == architecture_hash.length-1 && w == architecture.components[z].elements.length-1 && validReg == false){
                      return packCompileError('m4', token, 'error', "danger") ;
                    }
                    if(architecture.components[z].type == "floating point" && architecture.components[z].double_precision == false){
                      regNum++;
                    }
                  }
                }
              }
            }

            break;

          case "DFP-Reg":
            token = instructionParts[j];

            console_log("token: " + token);

            var validReg = false;
            var regNum = 0;

            for(var a = 0; a < architecture.instructions[i].fields.length; a++){
              if(architecture.instructions[i].fields[a].name == signatureRawParts[j]){
                for(var z = 0; z < architecture_hash.length; z++){
                  for(var w = 0; w < architecture.components[z].elements.length; w++){
                    if(architecture.components[z].elements[w].name.includes(token) != false && architecture.components[z].type == "floating point" && architecture.components[z].double_precision == true){ //TODO:check
                      validReg = true;
                      regNum++;

                      fieldsLength = architecture.instructions[i].fields[a].startbit - architecture.instructions[i].fields[a].stopbit + 1;
                      var reg = regNum;

                      if(reg.toString(2).length > fieldsLength){

                        return packCompileError('m12', token, 'error', "danger") ;
                      }

                      binary = binary.substring(0, binary.length - (architecture.instructions[i].fields[a].startbit + 1)) + (reg.toString(2)).padStart(fieldsLength, "0") + binary.substring(binary.length - (architecture.instructions[i].fields[a].stopbit ), binary.length);
                      //re = RegExp("[fF][0-9]+");
                      re = RegExp("Field[0-9]+");
                      instruction = instruction.replace(re, token);
                    }
                    else if(z == architecture_hash.length-1 && w == architecture.components[z].elements.length-1 && validReg == false){
                      return packCompileError('m4', token, 'error', "danger") ;
                    }
                    if(architecture.components[z].type == "floating point" && architecture.components[z].double_precision == true){
                      regNum++;
                    }
                  }
                }
              }
            }

            break;

          case "Ctrl-Reg":
            token = instructionParts[j];

            console_log("token: " + token)

            var validReg = false;
            var regNum = 0;

            for(var a = 0; a < architecture.instructions[i].fields.length; a++){
              if(architecture.instructions[i].fields[a].name == signatureRawParts[j]){
                for(var z = 0; z < architecture_hash.length; z++){
                  for(var w = 0; w < architecture.components[z].elements.length; w++){
                    if(architecture.components[z].elements[w].name.includes(token) != false && architecture.components[z].type == "control"){ //TODO: check
                      validReg = true;
                      regNum++;

                      fieldsLength = architecture.instructions[i].fields[a].startbit - architecture.instructions[i].fields[a].stopbit + 1;
                      var reg = regNum;

                      if(reg.toString(2).length > fieldsLength){

                        return packCompileError('m12', token, 'error', "danger") ;
                      }

                      binary = binary.substring(0, binary.length - (architecture.instructions[i].fields[a].startbit + 1)) + (reg.toString(2)).padStart(fieldsLength, "0") + binary.substring(binary.length - (architecture.instructions[i].fields[a].stopbit ), binary.length);
                      //re = RegExp("[fF][0-9]+");
                      re = RegExp("Field[0-9]+");
                      instruction = instruction.replace(re, token);
                    }
                    else if(z == architecture_hash.length-1 && w == architecture.components[z].elements.length-1 && validReg == false){
                      return packCompileError('m4', token, 'error', "danger") ;
                    }
                    if(architecture.components[z].type == "control"){
                      regNum++;
                    }
                  }
                }
              }
            }

            break;

          case "inm-signed":
            token = instructionParts[j];
            var token_user = "";

            console_log("token: " + token);

            for(var a = 0; a < architecture.instructions[i].fields.length; a++){
              if(architecture.instructions[i].fields[a].name == signatureRawParts[j]){

                fieldsLength = getFieldLength(architecture.instructions[i].separated, architecture.instructions[i].fields[a].startbit, architecture.instructions[i].fields[a].stopbit, a);

                var inm;

                if(token.match(/^0x/)){
                  var value = token.split("x");
                  if(value[1].length*4 > fieldsLength){
                    resultPseudo = pseudoinstruction_compiler(oriInstruction, label, line);

                    console_log(resultPseudo);

                    if (resultPseudo.status != 'ok'){
                        return resultPseudo ;
                    }
                  }

                  if(isNaN(parseInt(token, 16)) == true){
                    return packCompileError('m6', token, 'error', "danger") ;
                  }

                  inm = (parseInt(token, 16)).toString(2);
                }
                else if (token.match(/^(\d)+\.(\d)+/)){
                  if(float2bin(parseFloat(token)).length > fieldsLength){
                    resultPseudo = pseudoinstruction_compiler(oriInstruction, label, line);

                    console_log(resultPseudo);

                    if (resultPseudo.status != 'ok'){
                        return resultPseudo ;
                    }
                  }

                  if (isNaN(parseFloat(token)) == true) {
                      return packCompileError('m6', token, 'error', "danger") ;
                  }

                  inm = float2bin(parseFloat(token, 16));
                }
                else if(token.match(/^\'(.*?)\'$/)){
                  var re = /^\'(.*?)\'$/;
                  console_log(re);
                  var match = re.exec(token);
                  console_log(match);
                  var asciiCode = match[1].charCodeAt(0);
                  console_log(asciiCode);

                  re = RegExp("Field[0-9]+");
                  instruction = instruction.replace(re, asciiCode);

                  inm = (asciiCode >>> 0).toString(2);
                }
                else if(isNaN(parseInt(token))){
                  validTagPC = false;
                  startBit = architecture.instructions[i].fields[a].startbit;
                  stopBit = architecture.instructions[i].fields[a].stopbit;
                }
                else {

                  var comNumPos = Math.pow(2, fieldsLength-1);
                  var comNumNeg = comNumPos * (-1);
                  comNumPos = comNumPos -1;

                  console_log(comNumPos);
                  console_log(comNumNeg);

                  if(parseInt(token, 10) > comNumPos || parseInt(token, 10) < comNumNeg){
                    console_log(oriInstruction)
                    console_log(label)
                    console_log(line)
                    resultPseudo = pseudoinstruction_compiler(oriInstruction, label, line);
                    console_log(resultPseudo);

                    if (resultPseudo.status != 'ok'){
                        return resultPseudo ;
                    }
                  }

                  if (isNaN(parseInt(token)) == true && resultPseudo == -3) {
                      return packCompileError('m6', token, 'error', "danger") ;
                  }

                  inm = (parseInt(token, 10) >>> 0).toString(2);
                  inm = inm.substring(inm.length - fieldsLength ,inm.length);
                }
                if(validTagPC == true){
                  console_log(inm.length);
                  if (inm.length > (architecture.instructions[i].fields[a].startbit - architecture.instructions[i].fields[a].stopbit + 1)) {

                      return packCompileError('m12', token, 'error', "danger") ;
                  }

                  binary = generateBinary(architecture.instructions[i].separated, architecture.instructions[i].fields[a].startbit,architecture.instructions[i].fields[a].stopbit,binary, inm,fieldsLength, a);
                }

                //re = RegExp("[fF][0-9]+");
                re = RegExp("Field[0-9]+");
                instruction = instruction.replace(re, token);
              }
            }

            break;

          case "inm-unsigned":
            token = instructionParts[j];
            var token_user = "";

            console_log("token: " + token);

            for(var a = 0; a < architecture.instructions[i].fields.length; a++){
              if(architecture.instructions[i].fields[a].name == signatureRawParts[j]){

                if (!architecture.instructions[i].separated || !architecture.instructions[i].separated[a])
                  fieldsLength = architecture.instructions[i].fields[a].startbit - architecture.instructions[i].fields[a].stopbit + 1;
                else {
                  fieldsLength = architecture.instructions[i].fields[a].startbit
                    .map((b, iii) => b - architecture.instructions[i].fields[a].stopbit[iii]+1)
                    .reduce((old, newV) => old+newV);
                }

                //fieldsLength = architecture.instructions[i].fields[a].startbit - architecture.instructions[i].fields[a].stopbit + 1;
                fieldsLength = getFieldLength(architecture.instructions[i].separated, architecture.instructions[i].fields[a].startbit, architecture.instructions[i].fields[a].stopbit, a);

                var inm;

                if(token.match(/^0x/)){
                  var value = token.split("x");
                  if (value[1].length*4 > fieldsLength)
                  {
                      resultPseudo = pseudoinstruction_compiler(oriInstruction, label, line);

                      console_log(resultPseudo);

                      if (resultPseudo.status != 'ok'){
                          return resultPseudo ;
                      }
                  }

                  if (isNaN(parseInt(token, 16)) == true) {
                      return packCompileError('m6', token, 'error', "danger") ;
                  }

                  inm = (parseInt(token, 16)).toString(2);
                }
                else if (token.match(/^(\d)+\.(\d)+/))
                {
                  if (float2bin(parseFloat(token)).length > fieldsLength) {
                      resultPseudo = pseudoinstruction_compiler(oriInstruction, label, line);
                      console_log(resultPseudo);
                      if (resultPseudo.status != 'ok') {
                          return resultPseudo ;
                      }
                  }

                  if (isNaN(parseFloat(token)) == true) {
                      return packCompileError('m6', token, 'error', "danger") ;
                  }

                  inm = float2bin(parseFloat(token, 16));
                }
                else if(token.match(/^\'(.*?)\'$/)) {
                  var re = /^\'(.*?)\'$/;
                  console_log(re);
                  var match = re.exec(token);
                  console_log(match);
                  var asciiCode = match[1].charCodeAt(0);
                  console_log(asciiCode);

                  re = RegExp("Field[0-9]+");
                  instruction = instruction.replace(re, asciiCode);

                  inm = (asciiCode >>> 0).toString(2);
                }
                else if(isNaN(parseInt(token))){
                  validTagPC = false;
                  startBit = architecture.instructions[i].fields[a].startbit;
                  stopBit = architecture.instructions[i].fields[a].stopbit;
                }
                else {

                  var comNumPos = Math.pow(2, fieldsLength);

                  console_log(comNumPos);

                  if(parseInt(token, 10) > comNumPos){
                    console_log(oriInstruction)
                    console_log(label)
                    console_log(line)
                    resultPseudo = pseudoinstruction_compiler(oriInstruction, label, line);
                    console_log(resultPseudo);
                    if (resultPseudo.status != 'ok') {
                        return resultPseudo ;
                    }
                  }

                  if (isNaN(parseInt(token)) == true && resultPseudo == -3) {
                      return packCompileError('m6', token, 'error', "danger") ;
                  }

                  inm = (parseInt(token, 10) >>> 0).toString(2);
                  inm = inm.substring(inm.length - fieldsLength ,inm.length);
                }
                if(validTagPC == true){
                  console_log(inm.length);
                  if (inm.length > (architecture.instructions[i].fields[a].startbit - architecture.instructions[i].fields[a].stopbit + 1)) {
                     return packCompileError('m12', token, 'error', "danger") ;
                  }

                  binary = generateBinary(architecture.instructions[i].separated, architecture.instructions[i].fields[a].startbit,architecture.instructions[i].fields[a].stopbit,binary, inm,fieldsLength, a);
                }

                //re = RegExp("[fF][0-9]+");
                re = RegExp("Field[0-9]+");
                instruction = instruction.replace(re, token);
              }
            }

            break;

          case "address":
            token = instructionParts[j];

            console_log("token: " + token)

            for(var a = 0; a < architecture.instructions[i].fields.length; a++){
              if(architecture.instructions[i].fields[a].name == signatureRawParts[j]){
                //aqui
                fieldsLength = getFieldLength(architecture.instructions[i].separated, architecture.instructions[i].fields[a].startbit, architecture.instructions[i].fields[a].stopbit, a);

                if(token.match(/^0x/)){
                  var value = token.split("x");

                  if (value[1].length*4 > fieldsLength) {
                     return packCompileError('m8', token, 'error', "danger") ;
                  }

                  if (isNaN(parseInt(token, 16)) == true) {
                      return packCompileError('m9', token, 'error', "danger") ;
                  }

                  addr = (parseInt(token, 16)).toString(2);
                  //binary = binary.substring(0, binary.length - (architecture.instructions[i].fields[a].startbit + 1)) + addr.padStart(fieldsLength, "0") + binary.substring(binary.length - (architecture.instructions[i].fields[a].stopbit ), binary.length);
                  binary = generateBinary(architecture.instructions[i].separated, architecture.instructions[i].fields[a].startbit,architecture.instructions[i].fields[a].stopbit,binary, inm,fieldsLength, a);
                  //re = RegExp("[fF][0-9]+");
                  re = RegExp("Field[0-9]+");
                  instruction = instruction.replace(re, token);
                }
                else{
                  var validTag = false;
                  startBit = architecture.instructions[i].fields[a].startbit;
                  stopBit = architecture.instructions[i].fields[a].stopbit;
                }
              }
            }

            break;

          case "offset_bytes":
            token = instructionParts[j];
            var token_user = "";

            console_log("token: " + token);

            for(var a = 0; a < architecture.instructions[i].fields.length; a++){
              if(architecture.instructions[i].fields[a].name == signatureRawParts[j]){
                  fieldsLength = getFieldLength(architecture.instructions[i].separated, architecture.instructions[i].fields[a].startbit, architecture.instructions[i].fields[a].stopbit, a);

                var inm;

                if(token.match(/^0x/))
                {
                   var value = token.split("x");
                   if (value[1].length*4 > fieldsLength)
                   {
                      resultPseudo = pseudoinstruction_compiler(oriInstruction, label, line);
                      console_log(resultPseudo);
                      if (resultPseudo.status != 'ok'){
                          return resultPseudo ;
                      }
                   }

                   if (isNaN(parseInt(token, 16)) == true) {
                       return packCompileError('m6', token, 'error', "danger") ;
                   }

                   inm = (parseInt(token, 16)).toString(2);
                }
                else if (token.match(/^(\d)+\.(\d)+/)){
                  if (float2bin(parseFloat(token)).length > fieldsLength)
                  {
                     resultPseudo = pseudoinstruction_compiler(oriInstruction, label, line);
                     console_log(resultPseudo);
                     if (resultPseudo.status != 'ok'){
                         return resultPseudo ;
                     }
                  }

                  if (isNaN(parseFloat(token)) == true) {
                      return packCompileError('m6', token, 'error', "danger") ;
                  }

                  inm = float2bin(parseFloat(token, 16));
                }
                else if(isNaN(parseInt(token))){
                  validTagPC = false;
                  startBit = architecture.instructions[i].fields[a].startbit;
                  stopBit = architecture.instructions[i].fields[a].stopbit;
                }
                else {

                  var comNumPos = Math.pow(2, fieldsLength-1);
                  var comNumNeg = comNumPos * (-1);
                  comNumPos = comNumPos -1;

                  console_log(comNumPos);
                  console_log(comNumNeg);

                  if (parseInt(token, 10) > comNumPos || parseInt(token, 10) < comNumNeg)
                  {
                      console_log(oriInstruction)
                      console_log(label)
                      console_log(line)
                      resultPseudo = pseudoinstruction_compiler(oriInstruction, label, line);
                      console_log(resultPseudo);
                      if (resultPseudo.status != 'ok') {
                          return resultPseudo ;
                      }
                   }

                  if (isNaN(parseInt(token)) == true && resultPseudo == -3) {
                     return packCompileError('m6', token, 'error', "danger") ;
                  }

                  inm = (parseInt(token, 10) >>> 0).toString(2);
                  inm = inm.substring(inm.length - fieldsLength ,inm.length);
                }
                if(validTagPC == true){
                  if(inm.length > (architecture.instructions[i].fields[a].startbit - architecture.instructions[i].fields[a].stopbit + 1)){
                    return packCompileError('m12', token, 'error', "danger") ;
                  }

                  //binary = binary.substring(0, binary.length - (architecture.instructions[i].fields[a].startbit + 1)) + inm.padStart(fieldsLength, "0") + binary.substring(binary.length - (architecture.instructions[i].fields[a].stopbit ), binary.length);
                  binary = generateBinary(architecture.instructions[i].separated, architecture.instructions[i].fields[a].startbit,architecture.instructions[i].fields[a].stopbit,binary, inm,fieldsLength, a);
                }

                //re = RegExp("[fF][0-9]+");
                re = RegExp("Field[0-9]+");
                console_log(instruction);
                instruction = instruction.replace(re, token);
                console_log(instruction);
              }
            }

            break;

          case "offset_words":
            token = instructionParts[j];
            var token_user = "";

            console_log("token: " + token);

            for(var a = 0; a < architecture.instructions[i].fields.length; a++){
              if(architecture.instructions[i].fields[a].name == signatureRawParts[j]){
                fieldsLength = getFieldLength(architecture.instructions[i].separated, architecture.instructions[i].fields[a].startbit, architecture.instructions[i].fields[a].stopbit, a);

                var inm;

                if(token.match(/^0x/)){
                  var value = token.split("x");
                  if (value[1].length*4 > fieldsLength)
                  {
                     resultPseudo = pseudoinstruction_compiler(oriInstruction, label, line);
                     console_log(resultPseudo);
                     if (resultPseudo.status != 'ok'){
                         return resultPseudo ;
                     }
                  }

                  if (isNaN(parseInt(token, 16)) == true) {
                     return packCompileError('m6', token, 'error', "danger") ;
                  }

                  inm = (parseInt(token, 16)).toString(2);
                }
                else if (token.match(/^(\d)+\.(\d)+/)){
                  if (float2bin(parseFloat(token)).length > fieldsLength)
                  {
                     resultPseudo = pseudoinstruction_compiler(oriInstruction, label, line);
                     console_log(resultPseudo);
                     if (resultPseudo.status != 'ok'){
                         return resultPseudo ;
                     }
                  }

                  if (isNaN(parseFloat(token)) == true) {
                      return packCompileError('m6', token, 'error', "danger") ;
                  }

                  inm = float2bin(parseFloat(token, 16));
                }
                else if(isNaN(parseInt(token))){
                  validTagPC = false;
                  startBit = architecture.instructions[i].fields[a].startbit;
                  stopBit = architecture.instructions[i].fields[a].stopbit;
                }
                else{

                  var comNumPos = Math.pow(2, fieldsLength-1);
                  var comNumNeg = comNumPos * (-1);
                  comNumPos = comNumPos -1;

                  console_log(comNumPos);
                  console_log(comNumNeg);

                  if (parseInt(token, 10) > comNumPos || parseInt(token, 10) < comNumNeg)
                  {
                      console_log(oriInstruction)
                      console_log(label)
                      console_log(line)
                      resultPseudo = pseudoinstruction_compiler(oriInstruction, label, line);
                      console_log(resultPseudo);
                      if (resultPseudo.status != 'ok'){
                          return resultPseudo ;
                      }
                  }

                  if (isNaN(parseInt(token)) == true && resultPseudo == -3) {
                      return packCompileError('m6', token, 'error', "danger") ;
                  }

                  inm = (parseInt(token, 10) >>> 0).toString(2);
                  inm = inm.substring(inm.length - fieldsLength ,inm.length);

                }
                if(validTagPC == true){
                  if(inm.length > (architecture.instructions[i].fields[a].startbit - architecture.instructions[i].fields[a].stopbit + 1)){
                      return packCompileError('m12', token, 'error', "danger") ;
                  }
                  //binary = binary.substring(0, binary.length - (architecture.instructions[i].fields[a].startbit + 1)) + inm.padStart(fieldsLength, "0") + binary.substring(binary.length - (architecture.instructions[i].fields[a].stopbit ), binary.length);
                  binary = generateBinary(architecture.instructions[i].separated, architecture.instructions[i].fields[a].startbit,architecture.instructions[i].fields[a].stopbit,binary, inm,fieldsLength, a);
                }

                //re = RegExp("[fF][0-9]+");
                re = RegExp("Field[0-9]+");
                console_log(instruction);
                instruction = instruction.replace(re, token);
                console_log(instruction);
              }
            }

            break;

          default:
            token = instructionParts[j];

            console_log("token: " + token);

            for(var a = 0; a < architecture.instructions[i].fields.length; a++){
              console_log(architecture.instructions[i].fields[a].name);
              if(architecture.instructions[i].fields[a].name == signatureRawParts[j]){
                // Si el co es un array hay que separarlo
                /**/
                if (typeof(architecture.instructions[i].fields[a].startbit) == 'object') {
                    fieldsLength = architecture.instructions[i].fields[a].startbit.reduce((t, cv, ind) => {
                      t = !ind ? 0 : t;
                      t+(cv-architecture.instructions[i].fields[a].stopbit[ind]+1)
                    });
                    console_log(architecture.instructions[i].co.join("").padStart(fieldsLength, "0"));
                    // aqui_ahora
                } else {
                  fieldsLength = architecture.instructions[i].fields[a].startbit - architecture.instructions[i].fields[a].stopbit + 1;
console_log((architecture.instructions[i].co).padStart(fieldsLength, "0"));
                  binary = binary.substring(0, binary.length - (architecture.instructions[i].fields[a].startbit + 1)) + (architecture.instructions[i].co).padStart(fieldsLength, "0") + binary.substring(binary.length - (architecture.instructions[i].fields[a].stopbit), binary.length);
                }

                console_log(binary);

                //re = RegExp("[fF][0-9]+");
                re = RegExp("Field[0-9]+");
                console_log(instruction);
                instruction = instruction.replace(re, token);
                console_log(instruction);
              }
              if(architecture.instructions[i].fields[a].type == "cop"){
                fieldsLength = architecture.instructions[i].fields[a].startbit - architecture.instructions[i].fields[a].stopbit + 1;

                binary = binary.substring(0, binary.length - (architecture.instructions[i].fields[a].startbit + 1)) + (architecture.instructions[i].fields[a].valueField).padStart(fieldsLength, "0") + binary.substring(binary.length - (architecture.instructions[i].fields[a].stopbit ), binary.length);
              }
            }

          break;
        }
      }

      if(validTagPC == false && resultPseudo == -3){
        console_log("pendiente");


        pc=pc+(architecture.instructions[i].nwords*4); //PRUEBA



        var padding = "";
        padding = padding.padStart((architecture.instructions[i].nwords*32)-(binary.length), "0");
        binary = binary + padding;

        var hex = bin2hex(binary);
        var auxAddr = address;

        console_log(binary);
        console_log(bin2hex(binary));

        pending_instructions.push({address: address, instruction: instruction, signature: signatureParts, signatureRaw: signatureRawParts, Label: label, binary: binary, startBit: startBit, stopBit: stopBit, visible: true, line: nEnters});

        if(pending == false){
          instructions.push({ Break: null, Address: "0x" + address.toString(16), Label: label , loaded: instruction, user: userInstruction, _rowVariant: '', visible: true, hide: false});
          instructions_binary.push({ Break: null, Address: "0x" + address.toString(16), Label: label , loaded: binary, user: null, _rowVariant: '', visible: false});

          address = address + (4*architecture.instructions[i].nwords);
        }
        else{
          for(var pos = 0; pos < instructions.length; pos++){
            if(parseInt(instructions[pos].Address, 16) > pendingAddress){
              instructions.splice(pos, 0, { Break: null, Address: "0x" + pendingAddress.toString(16), Label: label , loaded: instruction, user: userInstruction, _rowVariant: '', visible: true, hide: false});
              instructions_binary.splice(pos, 0, { Break: null, Address: "0x" + pendingAddress.toString(16), Label: label , loaded: binary, user: null, _rowVariant: '', visible: false});

              auxAddr = pendingAddress;
              break;
            }
          }
        }

        console_log(address.toString(16));
        console_log(instructions);

        stopFor = true;
        break;
      }

      else{
        if(resultPseudo == -3){
          console_log("no pendiente");


          pc=pc+(architecture.instructions[i].nwords*4); //Prueba


          var padding = "";
          padding = padding.padStart((architecture.instructions[i].nwords*32)-(binary.length), "0");

          binary = binary + padding;
          var hex = bin2hex(binary);
          var auxAddr = address;

          console_log(binary);
          console_log(bin2hex(binary));

          if(pending == false){
            instructions.push({ Break: null, Address: "0x" + address.toString(16), Label: label , loaded: instruction, user: userInstruction, _rowVariant: '', visible: true, hide: false});
            instructions_binary.push({ Break: null, Address: "0x" + address.toString(16), Label: label , loaded: binary, user: null, _rowVariant: '', visible: false});

            address = address + (4*architecture.instructions[i].nwords);
          }
          else{
            for(var pos = 0; pos < instructions.length; pos++){
              if(parseInt(instructions[pos].Address, 16) > pendingAddress){
                instructions.splice(pos, 0, { Break: null, Address: "0x" + pendingAddress.toString(16), Label: label , loaded: instruction, user: userInstruction, _rowVariant: '', visible: true, hide: false});
                instructions_binary.splice(pos, 0, { Break: null, Address: "0x" + pendingAddress.toString(16), Label: label , loaded: binary, user: null, _rowVariant: '', visible: false});

                auxAddr = pendingAddress;
                break;
              }
            }
          }

          stopFor = true;

          console_log(address.toString(16));
          console_log(instructions);
        }
      }
    }
  }

  return ret;
}

/*Compile pseudoinstructions*/
function pseudoinstruction_compiler ( instruction, label, line )
{
  var ret = {
          errorcode: "",
          token: "",
          type: "",
          update: "",
          status: "ok"
        } ;

  var re = /\' \'/;
  instruction = instruction.replace(re, "'\0'");
  var re = /\'\\n\'/;
  instruction = instruction.replace(re, "10");
  console_log(instruction);
  var re = /\'\\t\'/;
  instruction = instruction.replace(re, "9");
  console_log(instruction);

  var instructionParts = instruction.split(' ');
  var found = false;

  var re = /\'\0\'/;
  instruction = instruction.replace(re, "' '");
  console_log(instruction);


  for (var i = 0; i < instructionParts.length; i++) {
    instructionParts[i] = instructionParts[i].replace(re, "' '");
  }

  console_log(instructionParts);

  var auxSignature;

  for (var i = 0; i < architecture.pseudoinstructions.length; i++){
    console_log(architecture.pseudoinstructions[i].name);
    if(architecture.pseudoinstructions[i].name != instructionParts[0]){
      continue;
    }

    else{
      found = true;

      var signatureDef = architecture.pseudoinstructions[i].signature_definition;
      signatureDef = signatureDef.replace(/[.*+?^${}()|[\]\\]/g, '\\$&');
      re = new RegExp("[fF][0-9]+", "g");
      signatureDef = signatureDef.replace(re, "(.*?)");


      var signatureParts = architecture.pseudoinstructions[i].signature.split(',');
      var signatureRawParts = architecture.pseudoinstructions[i].signatureRaw.split(' ');
      var definition = architecture.pseudoinstructions[i].definition;

      auxSignature = architecture.pseudoinstructions[i].signatureRaw;

      console_log(signatureDef);
      console_log(instruction);
      console_log(instructionParts);

      if(instructionParts.length < (architecture.pseudoinstructions[i].fields.length + 1)){
        for (var j = 0; j < ((architecture.pseudoinstructions[i].fields.length + 1)-instructionParts.length ); j++){
          next_token();
          token = get_token();

          console_log("token: " + token);

          if(token != null){
            var re = new RegExp(",+$");
            token = token.replace(re, "");
          }

          instruction = instruction + " " + token;
        }

        instructionParts = instruction.split(' ');
      }

      console_log(instruction);

      re = new RegExp(signatureDef+"$");
      console_log(re)
      if (instruction.search(re) == -1 && i == architecture.pseudoinstructions.length-1) {
          return packCompileError('m3', auxSignature, 'error', "danger") ;
      }

      if(instruction.search(re) == -1 && i < architecture.pseudoinstructions.length-1){
        found = false;
      }

      if(found == true){
        re = /aliasDouble\((.*)\)/;
        for(var a = 0; a < architecture.pseudoinstructions[i].fields.length && definition.search(re) != -1; a++){
          re = new RegExp(architecture.pseudoinstructions[i].fields[a].name,"g");
          console_log(instructionParts[a+1]);
          instructionParts[a+1] = instructionParts[a+1].replace("$","");
          definition = definition.replace(re, instructionParts[a+1]);
        }

        /*Replace DFP of SPF*/
        re = /aliasDouble\((.*)\)/;
        console_log(re);
        while (definition.search(re) != -1){
          var match = re.exec(definition);
          var args = match[1].split(";");
          var aux = "";

          for(var b = 0; b < architecture.components[3].elements.length; b++){
            console_log(architecture.components[3].elements[b].name);
            if(architecture.components[3].elements[b].name.includes(args[0]) != false){
              aux = architecture.components[3].elements[b].simple_reg[args[1]];
              console_log(aux);
              break;
            }
          }
          console_log(aux);

          definition = definition.replace(re, aux);
          console_log(definition);

        }

        for (var j = 1; j < signatureRawParts.length; j++){
          var aux = signatureRawParts[j].replace(/[.*+?^${}()|[\]\\]/g, '\\$&');
          re = new RegExp(aux,"g");
          definition = definition.replace(re, instructionParts[j]);
        }

        re = new RegExp("\n","g");
        definition = definition.replace(re, "");

        console_log(definition);
        console_log(signatureParts);

        re = /Field.(\d).\((.*?)\).(.*?)[=<>;\s]/;
        while (definition.search(re) != -1){
          var match = re.exec(definition);
          console_log(match);

          var code;

          if(instructionParts[match[1]].match(/^\'(.*?)\'$/)){
            var re = /^\'(.*?)\'$/;
            console_log(re);
            var match2 = re.exec(instructionParts[match[1]]);
            console_log(match2);
            var asciiCode = match2[1].charCodeAt(0);
            console_log(asciiCode);
            console_log("value = field('" + asciiCode +"', '(" + match[2] + ")', '" + match[3] + "')");
            code = "value = field('" + asciiCode +"', '(" + match[2] + ")', '" + match[3] + "')";
          }
          else{
            console_log("value = field('" + instructionParts[match[1]] +"', '(" + match[2] + ")', '" + match[3] + "')");
            code = "value = field('" + instructionParts[match[1]] +"', '(" + match[2] + ")', '" + match[3] + "')";
          }

          var value;
          try{
            eval(code);
          }
          catch(e){
            if (e instanceof SyntaxError){
              return packCompileError('m5', token, 'error', "danger") ;
            }
          }

          if (value == -1) {
              return packCompileError('m5', token, 'error', "danger") ;
          }

          definition = definition.replace("Field." + match[1] + ".(" + match[2]+ ")." + match[3], value);

          re = /Field.(\d).\((.*?)\).(.*?)[;\s]/;
        }


        re = /Field.(\d).SIZE[=<>;\s]/g;
        if (definition.search(re) != -1){
          var match = re.exec(definition);
          console_log(match);

          var code;

          if(instructionParts[match[1]].match(/^\'(.*?)\'$/)){
            var re = /^\'(.*?)\'$/;
            console_log(re);
            var match2 = re.exec(instructionParts[match[1]]);
            console_log(match2);
            var asciiCode = match2[1].charCodeAt(0);
            console_log(asciiCode);
            console_log("value = field('" + asciiCode +"', 'SIZE', null)");
            code = "value = field('" + asciiCode +"', 'SIZE', null)";
          }
          else{
            console_log("value = field('" + instructionParts[match[1]] +"', 'SIZE', null)");
            code = "value = field('" + instructionParts[match[1]] +"', 'SIZE', null)";
          }

          var value;
          try{
            eval(code);
          }
          catch(e){
            if (e instanceof SyntaxError){
              return packCompileError('m5', token, 'error', "danger") ;
            }
          }

          if(value == -1){
            return packCompileError('m5', token, 'error', "danger") ;
          }

          console_log(value);
          console_log("Field." + match[1] + ".SIZE");

          definition = definition.replace("Field." + match[1] + ".SIZE", value);
        }

        console_log(definition);

        re = /reg\.pc/
        console_log(re);
        while (definition.search(re) != -1){
          definition = definition.replace(re, "pc"); //PRUEBA
          console_log(definition);
        }

        re = /no_ret_op\{([^}]*)\};/;
        console_log(re);
        while (definition.search(re) != -1){
          var match = re.exec(definition);

          console_log(match[1]);

          eval(match[1]);

          definition = definition.replace(re, '');
          console_log(definition);
        }

        re = /op\{([^}]*)\}/;
        console_log(re);
        while (definition.search(re) != -1){
          var match = re.exec(definition);
          var result;

          console_log(match[1]);

          eval("result=" + match[1]);

          definition = definition.replace(re, result);
          console_log(definition);
        }

        while(definition.match(/\'(.*?)\'/)){
          var re = /\'(.*?)\'/;
          console_log(re);
          var match2 = re.exec(instructionParts[match[1]]);
          console_log(match2);
          var asciiCode = match2[1].charCodeAt(0);
          console_log(asciiCode);
          definition = definition.replace(re, asciiCode)
        }

        console_log(definition);

        console_log(instruction);
        var re = new RegExp("'","g");
        instruction = instruction.replace(re, '"');
        console_log(instruction);

        var re = /{([^}]*)}/g;
        var code = re.exec(definition);

        if(code != null){
          while(code != null){
            var instructions = code[1].split(";");
            console_log(instructions);

            for (var j = 0; j < instructions.length-1; j++){
              var aux;
              if(j == 0){
                aux = "ret=instruction_compiler('" + instructions[j] + "','" + instruction + "','" + label + "'," + line + ", false, 0, null, null, true)\nif(ret.status != 'ok'){error = true}";
              }
              else{
                aux = "ret=instruction_compiler('" + instructions[j] + "','', ''," + line + ", false, 0, null, null, true)\nif(ret.status != 'ok'){error = true}";
              }
              definition = definition.replace(instructions[j]+";", aux+";\n");
            }
            code = re.exec(definition);
          }
        }
        else{
          var instructions = definition.split(";");

          for (var j = 0; j < instructions.length-1; j++){
            var aux;
            if(j == 0){
              aux = "ret=instruction_compiler('" + instructions[j] + "','" + instruction + "','" + label + "'," + line + ", false, 0, null, null, true)\nif(ret.status != 'ok'){error = true}";
            }
            else{
              aux = "ret=instruction_compiler('" + instructions[j] + "','', ''," + line + ", false, 0, null, null, true)\nif(ret.status != 'ok'){error = true}";
            }
            definition = definition.replace(instructions[j]+";", aux+";\n");
          }
        }

        try{
          var error = false;
          console_log(definition);
          eval(definition);
          if(error == true){
            console_log("Error pseudo");
            //return packCompileError('m13', "Error pseudoinstruction", 'error', "danger") ;
            return ret;
          }
          console_log("Fin pseudo");
          return ret;
        }
        catch(e){
          if (e instanceof SyntaxError) {
            return packCompileError('m13', "", 'error', "danger") ;
          }
        }
      }

    }
  }

  if (!found) {
      return packCompileError('m3', auxSignature, 'error', "danger") ;
  }

  return ret;
}


/* Get pseudoinstruction fields */
function field ( field, action, type )
{
  console_log(field);
  console_log(action);
  console_log(type);

  if (action == "SIZE")
  {
      console_log("SIZE");

      if (field.match(/^0x/)){
          var value = field.split("x");
          return value[1].length*4;
      }
      else if (field.match(/^([\-\d])+\.(\d)+/)){
          return float2bin(parseFloat(field)).length;
      }
      else if (field.match(/^([\-\d])+/)){
          var numAux = parseInt(field, 10);
          return (bi_intToBigInt(numAux,10).toString(2)).length;
      }
      else
      {
  	  var ret = creator_memory_findaddress_bytag(field) ;
  	  if (ret.exit == 1) {
              var numAux = ret.value ;
              return (numAux.toString(2)).length;
	  }
      }
  }

  re = /\((.*?)\)/;
  if (action.search(re) != -1){
    var match = re.exec(action);
    var bits = match[1].split(",");
    var startBit = parseInt(bits[0]);
    var endBit = parseInt(bits[1]);

    if(field.match(/^0x/) && (type == "int" || type == "float")){
      var binNum = (parseInt(field, 16).toString(2));
      binNum = binNum.padStart(32, '0');
      binNum = binNum.substring(31-startBit, 32-endBit);
      var hexNum = "0x" + bin2hex(binNum);
      return hexNum;
    }
    else if(field.match(/^0x/) && (type == "double")){
      var binNum = double2bin(hex2double(field));
      binNum = binNum.padStart(64, '0');
      binNum = binNum.substring(63-startBit, 64-endBit);
      var hexNum = "0x" + bin2hex(binNum);
      return hexNum;
    }

    if (Number.isInteger(field) == false)
    {
        var ret = creator_memory_findaddress_bytag(field) ;
	if (ret.exit == 1) {
            field = ret.value ;
	}
    }

    if(type == "int"){
      var binNum = (parseInt(field, 10) >>> 0).toString(2);
      binNum = binNum.padStart(32, '0');
      binNum = binNum.substring(31-startBit, 32-endBit);
      var hexNum = "0x" + bin2hex(binNum);
      return hexNum;
    }
    else if (type == "float"){
      var binNum = float2bin(parseFloat(field));
      console_log(binNum);
      binNum = binNum.padStart(32, '0');
      binNum = binNum.substring(31-startBit, 32-endBit);
      var hexNum = "0x" + bin2hex(binNum);
      return hexNum;
    }
    else if (type == "double"){
      var binNum = double2bin(parseFloat(field));
      console_log(binNum);
      binNum = binNum.padStart(64, '0');
      binNum = binNum.substring(63-startBit, 64-endBit);
      var hexNum = "0x" + bin2hex(binNum);
      return hexNum;
    }

  }
  return -1;
}


/**
 * method in charge of return the length of the value. The most use are whene the field are fragment
 * this funciton is create with the intention of reduce errors on the code in case of add new fragments field
 * @return {int} the size of the field
*/
function getFieldLength(separated, startbit, stopbit,a)
{
    if (startbit == stopbit) console_log("Warning: startbit equal to stopBit, please check the achitecture definitions");
	let fieldsLength;
	if (!separated || !separated[a])
		fieldsLength = startbit - stopbit + 1;
	else
		fieldsLength = startbit
		  .map((b, i) => b - stopbit[i]+1)
		  .reduce((old, newV) => old+newV);
	return fieldsLength;
}

/**
 * method in charge of return the binary instruction after add the inmediate value of the instruction
 * @return {string} the new binary update
*/
function generateBinary(separated, startbit, stopbit, binary, inm,fieldsLenght, a)
{
	if (!separated ||!separated[a])
	    binary = binary.substring(0, binary.length - (startbit + 1)) + inm.padStart(fieldsLength, "0") + binary.substring(binary.length - (stopbit ), binary.length);
	else {
	    // check if the value fit on the first segment
	    let myInm = inm;
	    for (let i = startbit.length-1; i >= 0;  i--) {
		let sb = startbit[i],
		    stb = stopbit[i],
		    diff = sb - stb+1;
		if (myInm.length <= diff) {
		    binary = binary.substring(0, binary.length - (sb+1)) +
			myInm.padStart(diff, "0") +
			binary.substring((binary.length - stb), binary.length);
		    break;
		} else {
		    let tmpinm = inm.substring(myInm.length - diff, myInm.length);
		    binary = binary.substring(0, binary.length - (sb+1)) + tmpinm.padStart(diff, "0") + binary.substring(binary.length - stb, binary.length);
		    myInm = myInm.substring(0,(myInm.length-diff));
		}
	    }
	}
	return binary;
}


function binaryStringToInt( b ) {
    return parseInt(b, 2);
}

/*
 *  Copyright 2018-2021 Felix Garcia Carballeira, Diego Camarmas Alonso, Alejandro Calderon Mateos
 *
 *  This file is part of CREATOR.
 *
 *  CREATOR is free software: you can redistribute it and/or modify
 *  it under the terms of the GNU Lesser General Public License as published by
 *  the Free Software Foundation, either version 3 of the License, or
 *  (at your option) any later version.
 *
 *  CREATOR is distributed in the hope that it will be useful,
 *  but WITHOUT ANY WARRANTY; without even the implied warranty of
 *  MERCHANTABILITY or FITNESS FOR A PARTICULAR PURPOSE.  See the
 *  GNU Lesser General Public License for more details.
 *
 *  You should have received a copy of the GNU Lesser General Public License
 *  along with CREATOR.  If not, see <http://www.gnu.org/licenses/>.
 *
 */


/*
 * Execution
 */

function packExecute ( error, err_msg, err_type, draw )
{
	var ret = {} ;

	ret.error    = error ;
	ret.msg      = err_msg ;
	ret.type     = err_type ;
	ret.draw     = draw ;

	return ret ;
}

function executeInstruction ( )
{
	var draw = {
			space:   [],
			info:    [],
			success: [],
			danger:  [],
			flash:   []
		   } ;

	console_log(mutexRead);
	newExecution = false;

	do {
		console_log(executionIndex);
		console_log(architecture.components[0].elements[0].value);

		if (instructions.length == 0) {
			return packExecute(true, 'No instructions in memory', 'danger', null);
		}
		if (executionIndex < -1) {
			return packExecute(true, 'The program has finished', 'warning', null);
		}
		if (executionIndex == -1) {
			return packExecute(true, 'The program has finished with errors', 'danger', null);
		}
		else if (mutexRead == true) {
			return packExecute(false, '', 'info', null);
		}

		/*Search a main tag*/
		if (executionInit == 1)
		{
			for (var i = 0; i < instructions.length; i++)
						{
				if (instructions[i].Label == "main") {
					//draw.success.push(executionIndex) ;
					architecture.components[0].elements[0].value = bi_intToBigInt(instructions[i].Address, 10);
					executionInit = 0;
					break;
				}
				else if (i == instructions.length-1) {
					executionIndex = -1;
					return packExecute(true, 'Label "main" not found', 'danger', null);
				}
			}
		}

		var error = 0;
		var index;

		for (var i = 0; i < instructions.length; i++)
		{
			if (parseInt(instructions[i].Address, 16) == architecture.components[0].elements[0].value) {
					executionIndex = i;

					console_log(instructions[executionIndex].hide);
					console_log(executionIndex);
					console_log(instructions[i].Address);

					if (instructions[executionIndex].hide == false) {
						draw.info.push(executionIndex);
					}
				}
				else{
					if (instructions[executionIndex].hide == false) {
						draw.space.push(i);
					}
				}
		}

		var instructionExec = instructions[executionIndex].loaded;
		var instructionExecParts = instructionExec.split(' ');

		var signatureDef;
		var signatureParts;
		var signatureRawParts;

		var binary;
		var auxIndex; //TODO: probar que sigue igual
		var nwords;
		var auxDef;
		var type;

		//Search the instruction to execute
		//TODO: move the instruction identification to the compiler stage, binary not
		for (var i = 0; i < architecture.instructions.length; i++) {
			var auxSig = architecture.instructions[i].signatureRaw.split(' ');

			var coStartbit;
			var coStopbit;

			var numCop = 0;
			var numCopCorrect = 0;

			for (var y = 0; y < architecture.instructions[i].fields.length; y++) {
				if(architecture.instructions[i].fields[y].type == "co"){
					coStartbit = 31 - parseInt(architecture.instructions[i].fields[y].startbit);
					coStopbit = 32 - parseInt(architecture.instructions[i].fields[y].stopbit);
				}
			}

			if(architecture.instructions[i].co == instructionExecParts[0].substring(coStartbit,coStopbit)){
				if(architecture.instructions[i].cop != null && architecture.instructions[i].cop != ''){
					for (var j = 0; j < architecture.instructions[i].fields.length; j++){
						if (architecture.instructions[i].fields[j].type == "cop") {
							numCop++;
							if (architecture.instructions[i].fields[j].valueField == instructionExecParts[0].substring(((architecture.instructions[i].nwords*31) - architecture.instructions[i].fields[j].startbit), ((architecture.instructions[i].nwords*32) - architecture.instructions[i].fields[j].stopbit))) {
								numCopCorrect++;
							}
						}
					}
					if(numCop == numCopCorrect){
						auxDef = architecture.instructions[i].definition;
						nwords = architecture.instructions[i].nwords;
						binary = true;
						auxIndex = i;
						break;
					}
				}
				else{
					auxDef = architecture.instructions[i].definition;
					nwords = architecture.instructions[i].nwords;
					binary = true;
					type = architecture.instructions[i].type;
					auxIndex = i;
					break;
				}
			}

			if (architecture.instructions[i].name == instructionExecParts[0] && instructionExecParts.length == auxSig.length)
						{
				type = architecture.instructions[i].type;
				signatureDef = architecture.instructions[i].signature_definition;

				signatureDef = signatureDef.replace(/[.*+?^${}()|[\]\\]/g, '\\$&');

				re = new RegExp("[fF][0-9]+", "g");
				signatureDef = signatureDef.replace(re, "(.*?)");

				re = new RegExp(",", "g");
				var signature = architecture.instructions[i].signature.replace(re, " ");

				re = new RegExp(signatureDef+"$");
				var match = re.exec(signature);
				var signatureParts = [];
				for(var j = 1; j < match.length; j++){
					signatureParts.push(match[j]);
				}

				match = re.exec(architecture.instructions[i].signatureRaw);
				var signatureRawParts = [];
				for(var j = 1; j < match.length; j++){
					signatureRawParts.push(match[j]);
				}

				console_log(signatureParts);
				console_log(signatureRawParts);

				auxDef = architecture.instructions[i].definition;
				nwords = architecture.instructions[i].nwords;
				binary = false;
				break;
			}
		}
		//END TODO

		/*Increase PC*/
		//TODO: other register
		architecture.components[0].elements[0].value = architecture.components[0].elements[0].value + bi_intToBigInt(nwords * 4,10) ;
		console_log(auxDef);


		// preload
		if (typeof instructions[executionIndex].preload === "undefined")
		{
			//writeRegister and readRegister
			var readings_description = "";
			var writings_description = "";

			if (binary == true) {
				auxDef = execute_binary(auxIndex, instructionExecParts, auxDef);
			}
			else{
				//TODO: move to the compilation stage
				re = new RegExp(signatureDef+"$");
				var match = re.exec(instructionExec);
				instructionExecParts = [];

				for(var j = 1; j < match.length; j++){
					instructionExecParts.push(match[j]);
				}
				//END TODO

				console_log(instructionExecParts);

				var var_readings_definitions      = {};
				var var_readings_definitions_prev = {};
				var var_readings_definitions_name = {};
				var var_writings_definitions      = {};

				//Generate all registers, values, etc. readings
				for (var i = 1; i < signatureRawParts.length; i++)
				{
					if (signatureParts[i] == "INT-Reg" || signatureParts[i] == "SFP-Reg" || signatureParts[i] == "DFP-Reg" || signatureParts[i] == "Ctrl-Reg")
					{
						for (var j = 0; j < architecture.components.length; j++)
						{
							for (var z = architecture.components[j].elements.length-1; z >= 0; z--)
							{
								if (architecture.components[j].elements[z].name.includes(instructionExecParts[i]))
								{
									var_readings_definitions[signatureRawParts[i]]      = "var " + signatureRawParts[i] + "      = readRegister ("+j+" ,"+z+");\n";
									var_readings_definitions_prev[signatureRawParts[i]] = "var " + signatureRawParts[i] + "_prev = readRegister ("+j+" ,"+z+");\n";
									var_readings_definitions_name[signatureRawParts[i]] = "var " + signatureRawParts[i] + "_name = '" + instructionExecParts[i] + "';\n";

									re = new RegExp( "(?:\\W|^)(((" + signatureRawParts[i] +") *=)[^=])", "g");
									//If the register is in the left hand than '=' then write register always
									if(auxDef.search(re) != -1){
										var_writings_definitions[signatureRawParts[i]]  = "writeRegister("+ signatureRawParts[i] +", "+j+", "+z+");\n";
									}
									//Write register only if value is diferent
									else{
										var_writings_definitions[signatureRawParts[i]]  = "if(" + signatureRawParts[i] + " != " + signatureRawParts[i] + "_prev)" +
																					  " { writeRegister("+ signatureRawParts[i]+" ,"+j+" ,"+z+"); }\n";
									}

								}
							}
						}
					}
					else{
						var_readings_definitions[signatureRawParts[i]] = "var " + signatureRawParts[i] + " = " + instructionExecParts[i] + ";\n";
					}
				}

				for (var elto in var_readings_definitions){
					 readings_description = readings_description + var_readings_definitions[elto];
				}
				for (var elto in var_readings_definitions_prev){
					 readings_description = readings_description + var_readings_definitions_prev[elto];
				}
				for (var elto in var_readings_definitions_name){
					 readings_description = readings_description + var_readings_definitions_name[elto];
				}
				for (var elto in var_writings_definitions){
					 writings_description = writings_description + var_writings_definitions[elto];
				}
			}

			/* writeRegister and readRegister direcly named include into the definition */
			for (var i = 0; i < architecture.components.length; i++)
			{
				for (var j = architecture.components[i].elements.length-1; j >= 0; j--)
				{
					var clean_name = clean_string(architecture.components[i].elements[j].name[0], 'reg_');
					var clean_aliases = architecture.components[i].elements[j].name.map((x)=> clean_string(x, 'reg_')).join('|');

					re = new RegExp( "(?:\\W|^)(((" + clean_aliases +") *=)[^=])", "g");
					if (auxDef.search(re) != -1){
						writings_description = writings_description+"\nwriteRegister("+ clean_name +", "+i+", "+j+");";
					}

					re = new RegExp("([^a-zA-Z0-9])(?:" + clean_aliases + ")");
					if (auxDef.search(re) != -1){
						readings_description = readings_description + "var " + clean_name + "      = readRegister("+i+" ,"+j+");\n";
						readings_description = readings_description + "var " + clean_name + "_name = '" + clean_name + "';\n";
					}
				}
			}

			auxDef = "\n/* Read all instruction fields */\n" +
					readings_description +
					 "\n/* Original instruction definition */\n" +
						auxDef +
					 "\n\n/* Modify values */\n" +
						writings_description;

			// DEBUG
			console_log(" ................................. " +
						"instructions[" + executionIndex + "]:\n" +
						auxDef + "\n" +
						" ................................. ");

			// preload instruction
			eval("instructions[" + executionIndex + "].preload = function(elto) { " +
				 "   try {\n" +
				   auxDef.replace(/this./g,"elto.") + "\n" +
				 "   }\n" +
				 "   catch(e){\n" +
				 "     throw e;\n" +
				 "   }\n" +
				 "}; ") ;
		}


		try {
			var result = instructions[executionIndex].preload(this);
			if ( (typeof result != "undefined") && (result.error) ) {
				  return result;
			}
		}
		catch ( e )
		{
						var msg = '' ;
			if (e instanceof SyntaxError)
				 msg = 'The definition of the instruction contains errors, please review it' ;
			else msg = 'Exception on executing instruction "'+ executionIndex + '": ' + e + '\n' +
				   ' Stack trace: ' + e.stack + '\n' ;

			console_log("Error: " + e);
			error = 1;
			draw.danger.push(executionIndex) ;
			executionIndex = -1;

			return packExecute(true, msg, 'danger', null) ;
		}

			/* Refresh stats */
				stats_update(type) ;

		/* Execution error */
		if (executionIndex == -1){
			 error = 1;
			 return packExecute(false, '', 'info', null); //CHECK
		}

		/* Next instruction to execute */
		if (error != 1 && executionIndex < instructions.length)
		{
			for (var i = 0; i < instructions.length; i++)
						{
				if (parseInt(instructions[i].Address, 16) == architecture.components[0].elements[0].value) {
					executionIndex = i;
					draw.success.push(executionIndex) ;
					break;
				}
				else if (i == instructions.length-1 && mutexRead == true){
					 executionIndex = instructions.length+1;
				}
				else if (i == instructions.length-1){
					 draw.space.push(executionIndex) ;
					 executionIndex = instructions.length+1;
				}
			}
		}

		if (executionIndex >= instructions.length && mutexRead == true)
		{
			for (var i = 0; i < instructions.length; i++) {
				draw.space.push(i);
			}
			draw.info=[];
			return packExecute(false, 'The execution of the program has finished', 'success', draw); //CHECK
		}
		else if(executionIndex >= instructions.length && mutexRead == false)
		{
			for (var i = 0; i < instructions.length; i++){
				 draw.space.push(i) ;
			}
			draw.info=[];
			executionIndex = -2;
			return packExecute(false, 'The execution of the program has finished', 'success', draw);
		}
		else{
			if (error != 1) {
				draw.success.push(executionIndex);
			}
		}
		console_log(executionIndex) ;
	}
	while(instructions[executionIndex].hide == true) ;

	return packExecute(false, null, null, draw) ;
}

function executeProgramOneShot ( limit_n_instructions )
{
	var ret = null;

	/* Google Analytics */
	creator_ga('execute', 'execute.run');

	// execute program
	for (var i=0; i<limit_n_instructions; i++)
	{
		 ret = executeInstruction();

		 if (ret.error == true){
			 return ret;
		 }
		 if (executionIndex < -1) {
			 return ret;
		 }
	}

	return packExecute(true, '"ERROR:" number of instruction limit reached :-(', null, null) ;
}

function creator_executor_exit ( )
{
	/* Google Analytics */
	creator_ga('execute', 'execute.exit');

	// executionIndex = -1; // REASON: line 360 said that if executionIndex == -1 then throw error... :-(
        executionIndex = instructions.length + 1;
}

function reset ()
{
	/* Google Analytics */
	creator_ga('execute', 'execute.reset');

	executionIndex = 0;
	executionInit = 1;

	/* Reset stats */
		stats_reset() ;

	/* Reset console */
	mutexRead    = false ;
	newExecution = true ;
	keyboard = '' ;
	display  = '' ;

	for (var i = 0; i < architecture_hash.length; i++)
		{
		for (var j = 0; j < architecture.components[i].elements.length; j++)
				{
			if (architecture.components[i].double_precision == false)
						{
				architecture.components[i].elements[j].value = architecture.components[i].elements[j].default_value;
			}

			else{
				var aux_value;
				var aux_sim1;
				var aux_sim2;

				for (var a = 0; a < architecture_hash.length; a++)
								{
					for (var b = 0; b < architecture.components[a].elements.length; b++)
										{
						if (architecture.components[a].elements[b].name.includes(architecture.components[i].elements[j].simple_reg[0]) != false){
							aux_sim1 = app.bin2hex(app.float2bin(architecture.components[a].elements[b].default_value));
						}
						if (architecture.components[a].elements[b].name.includes(architecture.components[i].elements[j].simple_reg[1]) != false){
							aux_sim2 = app.bin2hex(app.float2bin(architecture.components[a].elements[b].default_value));
						}
					}
				}

				aux_value = aux_sim1 + aux_sim2;
				architecture.components[i].elements[j].value = app.hex2double("0x" + aux_value);
			}
		}
	}

	architecture.memory_layout[4].value = backup_stack_address;
	architecture.memory_layout[3].value = backup_data_address;

	// reset memory
        creator_memory_reset() ;

	//Stack Reset
	creator_callstack_reset();
	track_stack_reset();

	return true ;
}


/*
 * Auxiliar functions
 */

function crex_show_notification ( msg, level )
{
	if (typeof window !== "undefined")
		 show_notification(msg, level);
	else console.log(level.toUpperCase() + ": " + msg);
}

function crex_replace_magic ( auxDef )
{
	// Before replace...
	console_log("Before replace: \n" + auxDef + "\n");

	/* Write in memory */
	var index = 0;
	re = /MP.([whbd]).\[(.*?)\] *=/;
	while (auxDef.search(re) != -1){
		index++;
		var match = re.exec(auxDef);
		var auxDir;
		//eval("auxDir="+match[2]);

		re = /MP.[whbd].\[(.*?)\] *=/;
		auxDef = auxDef.replace(re, "dir" + index + "=");
		auxDef = "var dir" + index + " = null;\n" + auxDef;

		auxDef = auxDef + "\n writeMemory(dir" + index +","+match[2]+",'"+match[1]+"');";
		re = /MP.([whb]).\[(.*?)\] *=/;
	}

	re = new RegExp("MP.([whbd]).(.*?) *=");
	while (auxDef.search(re) != -1){
		index++;
		var match = re.exec(auxDef);
		re = new RegExp("MP."+match[1]+"."+match[2]+" *=");
		auxDef = auxDef.replace(re, "dir" + index + " =");
		auxDef = "var dir" + index + " = null;\n" + auxDef;

		auxDef = auxDef + "\n writeMemory(dir" + index +","+match[2]+",'"+match[1]+"');";
		re = new RegExp("MP.([whbd]).(.*?) *=");
	}

	re = /MP.([whbd]).\[(.*?)\]/;
	while (auxDef.search(re) != -1){
		var match = re.exec(auxDef);
		var auxDir;
		//eval("auxDir="+match[2]);
		re = /MP.[whbd].\[(.*?)\]/;
		auxDef = auxDef.replace(re, "readMemory("+match[2]+", '"+match[1]+"')");
		re = /MP.([whbd]).\[(.*?)\]/;
	}

	re = new RegExp("MP.([whbd]).([0-9]*[a-z]*[0-9]*)");
	while (auxDef.search(re) != -1){
		var match = re.exec(auxDef);
		re = new RegExp("MP."+match[1]+"."+match[2]);
		auxDef = auxDef.replace(re, "readMemory("+match[2]+",'"+match[1]+"')");
		re = new RegExp("MP.([whb]).([0-9]*[a-z]*[0-9]*)");
	}

	/* After replace... */
	console_log("After replace: \n" + auxDef + "\n");

	return auxDef ;
}

/* Modify the stack limit */
function writeStackLimit ( stackLimit )
{
	var draw = {
		space: [] ,
		info: [] ,
		success: [] ,
		danger: [],
		flash: []
	} ;
	
	if (stackLimit == null) {
	    return ;
	}

	if (stackLimit <= architecture.memory_layout[3].value && stackLimit >= architecture.memory_layout[2].value)
	{
		draw.danger.push(executionIndex);
		executionIndex = -1;
		throw packExecute(true, 'Segmentation fault. You tried to read in the data segment', 'danger', null);
	}
	else if(stackLimit <= architecture.memory_layout[1].value && stackLimit >= architecture.memory_layout[0].value)
	{
		draw.danger.push(executionIndex);
		executionIndex = -1;
		throw packExecute(true, 'Segmentation fault. You tried to read in the text segment', 'danger', null);
	}
	else
	{
		var diff = architecture.memory_layout[4].value - stackLimit ;
		if (diff > 0) {
		    creator_memory_zerofill(stackLimit, diff) ;
		}

		track_stack_setsp(stackLimit);
		architecture.memory_layout[4].value = stackLimit;
	}
}


/*
 * Stats
 */

function stats_update ( type )
{
	for (var i = 0; i < stats.length; i++)
	{
		if (type == stats[i].type)
		{
			stats[i].number_instructions++;
			stats_value[i] ++;

			totalStats++;
			if (typeof app !== "undefined") {
				app._data.totalStats++;
						}
		}
	}

	for (var i = 0; i < stats.length; i++){
		 stats[i].percentage = ((stats[i].number_instructions/totalStats)*100).toFixed(2);
	}
}

function stats_reset ( )
{
	totalStats = 0 ;
	if (typeof app !== "undefined") {
		app._data.totalStats = 0 ;
		}

	for (var i = 0; i < stats.length; i++)
		{
		stats[i].percentage = 0;

		stats[i].number_instructions = 0;
		stats_value[i] = 0;
	}
}


/*
 * I/O
 */

function display_print ( info )
{
	if (typeof app !== "undefined")
			 app._data.display += info ;
	else process.stdout.write(info + '\n') ;

	display += info ;
}


function kbd_read_char ( keystroke, params )
{
		var value = keystroke.charCodeAt(0);
	writeRegister(value, params.indexComp, params.indexElem);

	return value ;
}

function kbd_read_int ( keystroke, params )
{
	var value = parseInt(keystroke) ;
	writeRegister(value, params.indexComp, params.indexElem);

	return value ;
}

function kbd_read_float ( keystroke, params )
{
	var value = parseFloat(keystroke, 10) ;
	writeRegister(value, params.indexComp, params.indexElem);

	return value ;
}

function kbd_read_double ( keystroke, params )
{
	var value = parseFloat(keystroke, 10) ;
	writeRegister(value, params.indexComp, params.indexElem);

	return value ;
}

function kbd_read_string ( keystroke, params )
{
	var value = "";
	var neltos = architecture.components[params.indexComp2].elements[params.indexElem2].value ;
	for (var i = 0; (i < neltos) && (i < keystroke.length); i++) {
		 value = value + keystroke.charAt(i);
	}

	var addr = architecture.components[params.indexComp].elements[params.indexElem].value ;
        writeMemory(value, parseInt(addr), "string") ;

	return value ;
}


function keyboard_read ( fn_post_read, fn_post_params )
{
	var draw = {
		space: [] ,
		info: [] ,
		success: [] ,
		danger: [],
		flash: []
	} ;

	// CL
	if (typeof app === "undefined")
	{
		 var readlineSync = require('readline-sync') ;
		 var keystroke    = readlineSync.question(' > ') ;

		 var value = fn_post_read(keystroke, fn_post_params) ;
			 keyboard = keyboard + " " + value;

			 return packExecute(false, 'The data has been uploaded', 'danger', null);
	}

	// UI
	mutexRead = true;
	app._data.enter = false;
	console_log(mutexRead);

	if (newExecution == true)
		{
		 app._data.keyboard = "";
		 consoleMutex    = false;
		 mutexRead       = false;
		 app._data.enter = null;

		 show_notification('The data has been uploaded', 'info') ;

		 if (runProgram == false){
			 app.executeProgram();
		 }

		 return;
	 }

	if (consoleMutex == false) {
		setTimeout(keyboard_read, 1000, fn_post_read, fn_post_params);
		return;
	}

	fn_post_read(app._data.keyboard, fn_post_params) ;

	app._data.keyboard = "";
	consoleMutex    = false;
	mutexRead       = false;
	app._data.enter = null;

	show_notification('The data has been uploaded', 'info') ;

	console_log(mutexRead);

	if (executionIndex >= instructions.length)
	{
		for (var i = 0; i < instructions.length; i++){
			 draw.space.push(i) ;
		}

		executionIndex = -2;
		return packExecute(true, 'The execution of the program has finished', 'success', null);
	}

	if (runProgram == false) {
		app.executeProgram();
	}
}


/*
 *  Execute binary
 */

function execute_binary ( index, instructionExecParts, auxDef )
{
	console_log("Binary");

	for (var j = 0; j < architecture.instructions[index].fields.length; j++){
		console_log(instructionExecParts[0]);
		console_log(architecture.instructions[index].fields.length);
		if(architecture.instructions[index].fields[j].type == "INT-Reg" || architecture.instructions[index].fields[j].type == "SFP-Reg" || architecture.instructions[index].fields[j].type == "DFP-Reg" || architecture.instructions[index].fields[j].type == "Ctrl-Reg") {
			console_log(instructionExecParts[0].substring(((architecture.instructions[index].nwords*31) - architecture.instructions[index].fields[j].startbit), ((architecture.instructions[index].nwords*32) - architecture.instructions[index].fields[j].stopbit)));

			for (var z = 0; z < architecture.components.length; z++){
				console_log(architecture.components[z].type)
				if(architecture.components[z].type == "control" && architecture.instructions[index].fields[j].type == "Ctrl-Reg"){
					for (var w = 0; w < architecture.components[z].elements.length; w++){
						var auxLength = ((architecture.instructions[index].nwords*32) - architecture.instructions[index].fields[j].stopbit) - ((architecture.instructions[index].nwords*31) - architecture.instructions[index].fields[j].startbit);
						console_log(auxLength);
						console_log((w.toString(2)).padStart(auxLength, "0"));
						if((w.toString(2)).padStart(auxLength, "0") == instructionExecParts[0].substring(((architecture.instructions[index].nwords*31) - architecture.instructions[index].fields[j].startbit), ((architecture.instructions[index].nwords*32) - architecture.instructions[index].fields[j].stopbit))){

						}
					}
				}
				if(architecture.components[z].type == "integer" && architecture.instructions[index].fields[j].type == "INT-Reg"){
					for (var w = 0; w < architecture.components[z].elements.length; w++){
						var auxLength = ((architecture.instructions[index].nwords*32) - architecture.instructions[index].fields[j].stopbit) - ((architecture.instructions[index].nwords*31) - architecture.instructions[index].fields[j].startbit);
						console_log(auxLength);
						console_log((w.toString(2)).padStart(auxLength, "0"));
						if((w.toString(2)).padStart(auxLength, "0") == instructionExecParts[0].substring(((architecture.instructions[index].nwords*31) - architecture.instructions[index].fields[j].startbit), ((architecture.instructions[index].nwords*32) - architecture.instructions[index].fields[j].stopbit))){
							var re = new RegExp(architecture.instructions[index].fields[j].name,"g");
							auxDef = auxDef.replace(re, architecture.components[z].elements[w].name[0]);
						}
					}
				}
				if(architecture.components[z].type == "floating point" && architecture.components[z].double_precision == false && architecture.instructions[index].fields[j].type == "SFP-Reg"){
					for (var w = 0; w < architecture.components[z].elements.length; w++){
						var auxLength = ((architecture.instructions[index].nwords*32) - architecture.instructions[index].fields[j].stopbit) - ((architecture.instructions[index].nwords*31) - architecture.instructions[index].fields[j].startbit);
						console_log(auxLength);
						console_log((w.toString(2)).padStart(auxLength, "0"));
						if((w.toString(2)).padStart(auxLength, "0") == instructionExecParts[0].substring(((architecture.instructions[index].nwords*31) - architecture.instructions[index].fields[j].startbit), ((architecture.instructions[index].nwords*32) - architecture.instructions[index].fields[j].stopbit))){
							var re = new RegExp(architecture.instructions[index].fields[j].name,"g");
							auxDef = auxDef.replace(re, architecture.components[z].elements[w].name[0]);
						}
					}
				}
				if(architecture.components[z].type == "floating point" && architecture.components[z].double_precision == true && architecture.instructions[index].fields[j].type == "DFP-Reg"){
					for (var w = 0; w < architecture.components[z].elements.length; w++){
						var auxLength = ((architecture.instructions[index].nwords*32) - architecture.instructions[index].fields[j].stopbit) - ((architecture.instructions[index].nwords*31) - architecture.instructions[index].fields[j].startbit);
						console_log(auxLength);
						console_log((w.toString(2)).padStart(auxLength, "0"));
						if((w.toString(2)).padStart(auxLength, "0") == instructionExecParts[0].substring(((architecture.instructions[index].nwords*31) - architecture.instructions[index].fields[j].startbit), ((architecture.instructions[index].nwords*32) - architecture.instructions[index].fields[j].stopbit))){
							var re = new RegExp(architecture.instructions[index].fields[j].name,"g");
							auxDef = auxDef.replace(re, architecture.components[z].elements[w].name[0]);
						}
					}
				}
			}
		}

		if(architecture.instructions[index].fields[j].type == "inm-signed"){
			var value = "";
			if(architecture.instructions[index].separated && architecture.instructions[index].separated[j] == true){
				for (var sep_index = 0; sep_index < architecture.instructions[index].fields[j].startbit.length; sep_index++) {
					value = value + instructionExecParts[0].substring(((architecture.instructions[index].nwords*31) - architecture.instructions[index].fields[j].startbit[sep_index]), ((architecture.instructions[index].nwords*32) - architecture.instructions[index].fields[j].stopbit[sep_index]))
				}
			}
			else{
				value = instructionExecParts[0].substring(((architecture.instructions[index].nwords*31) - architecture.instructions[index].fields[j].startbit), ((architecture.instructions[index].nwords*32) - architecture.instructions[index].fields[j].stopbit))
			}
			var valueSign = value.charAt(0);
			var newValue =  value.padStart(32, valueSign) ;
			newValue = parseInt(newValue, 2) ;
			var re = new RegExp(architecture.instructions[index].fields[j].name,"g");
			auxDef = auxDef.replace(re, newValue >> 0);
		}

		if(architecture.instructions[index].fields[j].type == "inm-unsigned"){
			var value = "";
			if(architecture.instructions[index].separated && architecture.instructions[index].separated[j] == true){
				for (var sep_index = 0; sep_index < architecture.instructions[index].fields[j].startbit.length; sep_index++) {
					value = value + instructionExecParts[0].substring(((architecture.instructions[index].nwords*31) - architecture.instructions[index].fields[j].startbit[sep_index]), ((architecture.instructions[index].nwords*32) - architecture.instructions[index].fields[j].stopbit[sep_index]))
				}
			}
			else{
				value = instructionExecParts[0].substring(((architecture.instructions[index].nwords*31) - architecture.instructions[index].fields[j].startbit), ((architecture.instructions[index].nwords*32) - architecture.instructions[index].fields[j].stopbit))
			}
			newValue = parseInt(newValue, 2) ;
			var re = new RegExp(architecture.instructions[index].fields[j].name,"g");
			auxDef = auxDef.replace(re, newValue >> 0);
		}

		if(architecture.instructions[index].fields[j].type == "address"){
			var value = "";
			if(architecture.instructions[index].separated && architecture.instructions[index].separated[j] == true){
				for (var sep_index = 0; sep_index < architecture.instructions[index].fields[j].startbit.length; sep_index++) {
					value = value + instructionExecParts[0].substring(((architecture.instructions[index].nwords*31) - architecture.instructions[index].fields[j].startbit[sep_index]), ((architecture.instructions[index].nwords*32) - architecture.instructions[index].fields[j].stopbit[sep_index]))
				}
			}
			else{
				value = instructionExecParts[0].substring(((architecture.instructions[index].nwords*31) - architecture.instructions[index].fields[j].startbit), ((architecture.instructions[index].nwords*32) - architecture.instructions[index].fields[j].stopbit))
			}
			var re = new RegExp(architecture.instructions[index].fields[j].name,"g");
			auxDef = auxDef.replace(re, parseInt(value, 2));
		}

		if(architecture.instructions[index].fields[j].type == "offset_words"){
			var value = "";
			if(architecture.instructions[index].separated && architecture.instructions[index].separated[j] == true){
				for (var sep_index = 0; sep_index < architecture.instructions[index].fields[j].startbit.length; sep_index++) {
					value = value + instructionExecParts[0].substring(((architecture.instructions[index].nwords*31) - architecture.instructions[index].fields[j].startbit[sep_index]), ((architecture.instructions[index].nwords*32) - architecture.instructions[index].fields[j].stopbit[sep_index]))
				}
			}
			else{
				value = instructionExecParts[0].substring(((architecture.instructions[index].nwords*31) - architecture.instructions[index].fields[j].startbit), ((architecture.instructions[index].nwords*32) - architecture.instructions[index].fields[j].stopbit))
			}
			var valueSign = value.charAt(0);
			var newValue =  value.padStart(32, valueSign) ;
			newValue = parseInt(newValue, 2) ;
			var re = new RegExp(architecture.instructions[index].fields[j].name,"g");
			auxDef = auxDef.replace(re, newValue >> 0);
		}

		if(architecture.instructions[index].fields[j].type == "offset_bytes"){
			var value = "";
			if(architecture.instructions[index].separated &&  architecture.instructions[index].separated[j] == true){
				for (var sep_index = 0; sep_index < architecture.instructions[index].fields[j].startbit.length; sep_index++) {
					value = value + instructionExecParts[0].substring(((architecture.instructions[index].nwords*31) - architecture.instructions[index].fields[j].startbit[sep_index]), ((architecture.instructions[index].nwords*32) - architecture.instructions[index].fields[j].stopbit[sep_index]))
				}
			}
			else{
				value = instructionExecParts[0].substring(((architecture.instructions[index].nwords*31) - architecture.instructions[index].fields[j].startbit), ((architecture.instructions[index].nwords*32) - architecture.instructions[index].fields[j].stopbit))
			}
			var valueSign = value.charAt(0);
			var newValue =  value.padStart(32, valueSign) ;
			newValue = parseInt(newValue, 2) ;
			var re = new RegExp(architecture.instructions[index].fields[j].name,"g");
			auxDef = auxDef.replace(re, newValue >> 0);
		}
	}

	return auxDef;
}

/*
 *  Copyright 2018-2021 Felix Garcia Carballeira, Diego Camarmas Alonso, Alejandro Calderon Mateos
 *
 *  This file is part of CREATOR.
 *
 *  CREATOR is free software: you can redistribute it and/or modify
 *  it under the terms of the GNU Lesser General Public License as published by
 *  the Free Software Foundation, either version 3 of the License, or
 *  (at your option) any later version.
 *
 *  CREATOR is distributed in the hope that it will be useful,
 *  but WITHOUT ANY WARRANTY; without even the implied warranty of
 *  MERCHANTABILITY or FITNESS FOR A PARTICULAR PURPOSE.  See the
 *  GNU Lesser General Public License for more details.
 *
 *  You should have received a copy of the GNU Lesser General Public License
 *  along with CREATOR.  If not, see <http://www.gnu.org/licenses/>.
 *
 */


// load components

function load_architecture ( arch_str )
{
    var ret = {} ;

    arch_obj = JSON.parse(arch_str) ;
    ret = load_arch_select(arch_obj) ;

    return ret ;
}

function load_library ( lib_str )
{
    var ret = {
                'status': 'ok',
                'msg':    ''
              } ;

    code_binary   = lib_str ;
    update_binary = JSON.parse(code_binary) ;

    return ret ;
}

// compilation

function assembly_compile ( code )
{
    var ret = {} ;

    code_assembly = code ;
    ret = assembly_compiler() ;
    switch (ret.status)
    {
        case "error":
	     var code_assembly_segment = code_assembly.split('\n') ;
	     ret.msg += "\n\n" ;
	     if (ret.line > 0)
	         ret.msg += "  " + (ret.line+0) + " " + code_assembly_segment[ret.line - 1] + "\n" ;
	         ret.msg += "->" + (ret.line+1) + " " + code_assembly_segment[ret.line] + "\n" ;
	     if (ret.line < code_assembly_segment.length - 1)
	         ret.msg += "  " + (ret.line+2) + " " + code_assembly_segment[ret.line + 1] + "\n" ;
             break;

        case "warning":
             ret.msg = 'warning: ' + ret.token ;
             break;

        case "ok":
             ret.msg = 'Compilation completed successfully' ;
             break;

        default:
             ret.msg = 'Unknow assembly compiler code :-/' ;
             break;
    }
    
    return ret ;
}

// execution

function execute_program ( limit_n_instructions )
{
    var ret = {} ;

    ret = executeProgramOneShot(limit_n_instructions) ;
    if (ret.error === true)
    {
        ret.status = "ko" ;
        return ret ;
    }

    ret.status = "ok" ;
    return ret ;
}

// state management

function get_state ( )
{
    var ret = {
                'status': 'ok',
                'msg':    ''
              } ;

    var c_name      = '' ;
    var e_name      = '' ;
    var elto_value  = null ;
    var elto_dvalue = null ;
    var elto_string = null ;

    // dump registers
    for (var i=0; i<architecture.components.length; i++)
    {
        c_name = architecture.components[i].name ;
        if (typeof c_name == "undefined") {
            return ret ;
        }
        c_name = c_name.split(' ').map(i => i.charAt(0)).join('').toLowerCase() ;

        for (var j=0; j<architecture.components[i].elements.length; j++)
        {
            // get value
            e_name      = architecture.components[i].elements[j].name ;
            elto_value  = architecture.components[i].elements[j].value ;

            //get default value
            if (architecture.components[i].double_precision == true) {
                var aux_value;
                var aux_sim1;
                var aux_sim2;

                for (var a = 0; a < architecture_hash.length; a++) {
                  for (var b = 0; b < architecture.components[a].elements.length; b++) {
                    if(architecture.components[a].elements[b].name == architecture.components[i].elements[j].simple_reg[0]){
                      aux_sim1 = bin2hex(float2bin(architecture.components[a].elements[b].default_value));
                    }
                    if(architecture.components[a].elements[b].name == architecture.components[i].elements[j].simple_reg[1]){
                      aux_sim2 = bin2hex(float2bin(architecture.components[a].elements[b].default_value));
                    }
                  }
                }

                aux_value = aux_sim1 + aux_sim2;
                elto_dvalue = hex2double("0x" + aux_value);
            }
            else{
              elto_dvalue = architecture.components[i].elements[j].default_value ;
            }

            // skip default results
            if (typeof elto_dvalue == "undefined") {
                continue ;
            }
            if (elto_value == elto_dvalue) {
                continue ;
            }

            // value != default value => dumpt it
            elto_string = "0x" + elto_value.toString(16) ;
            if (architecture.components[i].type == "floating point") 
            {
                if(architecture.components[i].double_precision == false){
                  elto_string = "0x" + bin2hex(float2bin(elto_value)) ;
                }
                if (architecture.components[i].double_precision == true) {
                  elto_string = "0x" + bin2hex(double2bin(elto_value)) ;
                }
            }

            ret.msg = ret.msg + c_name + "[" + e_name + "]:" + elto_string + "; ";
        }
    }

    // dump memory
    var addrs = main_memory_get_addresses() ;
    for (var i=0; i<addrs.length; i++)
    {
	 elto_value  = main_memory_read_value(addrs[i]) ;
	 elto_dvalue = main_memory_read_default_value(addrs[i]) ;

	 if (elto_value != elto_dvalue)
	 {
	     addr_string = "0x" + parseInt(addrs[i]).toString(16) ;
	     elto_string = "0x" + elto_value ;
	     ret.msg = ret.msg + "memory[" + addr_string + "]" + ":" + elto_string + "; ";
	 }
    }

    // dump keyboard
    ret.msg = ret.msg + "keyboard[0x0]" + ":'" + encodeURIComponent(keyboard) + "'; ";

    // dump display
    ret.msg = ret.msg + "display[0x0]"  + ":'" + encodeURIComponent(display)  + "'; ";

    return ret ;
}

function compare_states ( ref_state, alt_state )
{
    var ret = {
                'status': 'ok',
                'msg':    ''
              } ;

    // 0) clean data
    //ref_state = ref_state.trim() ;
    //alt_state = alt_state.trim() ;

    ref_state_arr = ref_state.split('\n')
      .map(function(s) { return s.replace(/^\s*|\s*$/g, ""); })
      .filter(function(x) { return x; });
    ref_state = ref_state_arr[ref_state_arr.length-1];

    alt_state_arr = alt_state.split('\n')
      .map(function(s) { return s.replace(/^\s*|\s*$/g, ""); })
      .filter(function(x) { return x; });
    alt_state = alt_state_arr[alt_state_arr.length-1];

    // 1) check equals
    if (ref_state == alt_state) {
        //ret.msg = "Equals" ;
        return ret ;
    }

    // 2) check m_alt included within m_ref
    var m_ref = {} ;
    ref_state.split(';').map(function(i) {
			         var parts = i.split(':') ;
                                 if (parts.length != 2) {
                                     return ;
                                 }

			         m_ref[parts[0].trim()] = parts[1].trim() ;
                             }) ;
    var m_alt = {} ;
    alt_state.split(';').map(function(i) {
			         var parts = i.split(':') ;
                                 if (parts.length != 2) {
                                     return ;
                                 }

			         m_alt[parts[0].trim()] = parts[1].trim() ;
                             }) ;

    ret.msg = "Different: " ;
    for (var elto in m_ref)
    {
         if (m_alt[elto] != m_ref[elto])
         {
             if (typeof m_alt[elto] === "undefined")
                  ret.msg += elto + "=" + m_ref[elto] + " is not available. " ;
             else ret.msg += elto + "=" + m_ref[elto] + " is =" + m_alt[elto] + ". " ;

             ret.status = "ko" ;
         }
    }

    // last) is different...
    if (ret.status != "ko") {
        ret.msg = "" ;
    }

    return ret ;
}

// help

function help_instructions ( )
{
    var o = '' ;
    var m = null ;

    // describe instructions
    o += 'name;\t\tsignature;\t\twords;\t\ttype\n' ;
    for (var i=0; i<architecture.instructions.length; i++)
    {
         m = architecture.instructions[i] ;

         o += m.name +         ';\t' + ((m.name.length         <  7) ? '\t' : '') ;
         o += m.signatureRaw + ';\t' + ((m.signatureRaw.length < 15) ? '\t' : '') ;
         o += m.nwords +       ';\t' + ((m.nwords.length       <  7) ? '\t' : '') ;
         o += m.type + '\n' ;
    }

    return o ;
}

function help_pseudoins ( )
{
    var o = '' ;
    var m = null ;

    // describe pseudoinstructions
    o += 'name;\t\tsignature;\t\twords\n' ;
    for (var i=0; i<architecture.pseudoinstructions.length; i++)
    {
         m = architecture.pseudoinstructions[i] ;

         o += m.name +         ';\t' + ((m.name.length         <  7) ? '\t' : '') ;
         o += m.signatureRaw + ';\t' + ((m.signatureRaw.length < 15) ? '\t' : '') ;
         o += m.nwords + '\n' ;
    }

    return o ;
}


//
// Module interface
//

module.exports.load_architecture = load_architecture ;
module.exports.load_library      = load_library ;

module.exports.assembly_compile  = assembly_compile ;
module.exports.execute_program   = execute_program ;

module.exports.get_state         = get_state ;
module.exports.compare_states    = compare_states ;

module.exports.help_instructions = help_instructions ;
module.exports.help_pseudoins    = help_pseudoins ;
<|MERGE_RESOLUTION|>--- conflicted
+++ resolved
@@ -248,17 +248,9 @@
 
 	value_bit = value_bit.padStart(32, "0");
 
-<<<<<<< HEAD
-    value_bit = value_bit.padStart(32, "0");
-
-    var buffer = new ArrayBuffer(4);
-    new Uint8Array( buffer ).set( value_bit.match(/.{8}/g).map( binaryStringToInt ) );
-    return new DataView( buffer ).getFloat32(0, false);
-=======
 	var buffer = new ArrayBuffer(4);
 	new Uint8Array( buffer ).set( value_bit.match(/.{8}/g).map( binaryStringToInt ) );
 	return new DataView( buffer ).getFloat32(0, false);
->>>>>>> c0f0b38d
   }
 
   function uint_to_float32 ( value )
