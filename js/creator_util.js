/*
 *  Copyright 2018-2021 Felix Garcia Carballeira, Diego Camarmas Alonso, Alejandro Calderon Mateos
 *
 *  This file is part of CREATOR.
 *
 *  CREATOR is free software: you can redistribute it and/or modify
 *  it under the terms of the GNU Lesser General Public License as published by
 *  the Free Software Foundation, either version 3 of the License, or
 *  (at your option) any later version.
 *
 *  CREATOR is distributed in the hope that it will be useful,
 *  but WITHOUT ANY WARRANTY; without even the implied warranty of
 *  MERCHANTABILITY or FITNESS FOR A PARTICULAR PURPOSE.  See the
 *  GNU Lesser General Public License for more details.
 *
 *  You should have received a copy of the GNU Lesser General Public License
 *  along with CREATOR.  If not, see <http://www.gnu.org/licenses/>.
 *
 */


  /* 
   * Representation
   */

  /**
   * method in chage of map a float number separated in parts and determinte what it.
   * @param s {Number} the sign of the number
   * @param e {Number} the exponent of the number.
   * @param m {Number} the mantinsa of the number
   * @return {number} 2^n with n as
   *      0 -> -infinite
   *      1 -> -normalized number
   *      2 -> -non-normalized number
   *      3 -> -0
   *      4 -> +0
   *      5 -> +normalized number
   *      6 -> +non-normalized number
   *      7 -> +inf
   *      8 -> -NaN
   *      9 -> +NaN
   */
  function checkTypeIEEE(s, e, m)
  {
      let rd = 0;

      if (!m && !e)
          rd = s ? 1<<3 : 1<<4;
      else if (!e)
          rd = s ? 1<<2 : 1<<5;
      else if (!(e ^ 255))
          if (m)
              rd = s ? 1<<8 : 1<<9;
          else
              rd = s ? 1<<0 : 1<<7;
      else
          rd = s ? 1<<1 : 1<<6;
      return rd;
  }

  /* 
   * Convert to...
   */

  function hex2char8 ( hexvalue )
  {
  var num_char = ((hexvalue.toString().length))/2;
  var exponent = 0;
  var pos = 0;

  var valuec = [] ;

  for (var i = 0; i < num_char; i++) {
       var auxHex = hexvalue.substring(pos, pos+2);
       valuec[i] = String.fromCharCode(parseInt(auxHex, 16));
       pos = pos + 2;
  }

  var characters = '';

  for (var i = 0; i < valuec.length; i++){
       characters = characters + valuec[i] + ' ';
  }

  return  characters;
  }

  function hex2float ( hexvalue )
  {
<<<<<<< HEAD
    /*var sign     = (hexvalue & 0x80000000) ? -1 : 1;
    var exponent = ((hexvalue >> 23) & 0xff) - 127;
    var mantissa = 1 + ((hexvalue & 0x7fffff) / 0x800000);

    var valuef = sign * mantissa * Math.pow(2, exponent);
    if (-127 == exponent)
      if (1 == mantissa)
        valuef = (sign == 1) ? "+0" : "-0";
      else valuef = sign * ((hexvalue & 0x7fffff) / 0x7fffff) * Math.pow(2, -126);
    if (128 == exponent)
      if (1 == mantissa)
        valuef = (sign == 1) ? "+Inf" : "-Inf";
      else valuef = NaN;

    return valuef ;*/
    
    var value = hexvalue.split('x');
    var value_bit = '';

    for (var i = 0; i < value[1].length; i++){
      var aux = value[1].charAt(i);
      aux = (parseInt(aux, 16)).toString(2).padStart(4, "0");
      value_bit = value_bit + aux;
    }

    value_bit = value_bit.padStart(32, "0");

    var buffer = new ArrayBuffer(4);
    new Uint8Array( buffer ).set( value_bit.match(/.{8}/g).map( binaryStringToInt ) );
    return new DataView( buffer ).getFloat32(0, false);
=======
	/*var sign     = (hexvalue & 0x80000000) ? -1 : 1;
	var exponent = ((hexvalue >> 23) & 0xff) - 127;
	var mantissa = 1 + ((hexvalue & 0x7fffff) / 0x800000);

	var valuef = sign * mantissa * Math.pow(2, exponent);
	if (-127 == exponent)
	  if (1 == mantissa)
	    valuef = (sign == 1) ? "+0" : "-0";
	  else valuef = sign * ((hexvalue & 0x7fffff) / 0x7fffff) * Math.pow(2, -126);
	if (128 == exponent)
	  if (1 == mantissa)
	    valuef = (sign == 1) ? "+Inf" : "-Inf";
	  else valuef = NaN;

	return valuef ;*/
	var value = hexvalue.split('x');
	var value_bit = '';

	for (var i = 0; i < value[1].length; i++){
	  var aux = value[1].charAt(i);
	  aux = (parseInt(aux, 16)).toString(2).padStart(4, "0");
	  value_bit = value_bit + aux;
	}

	value_bit = value_bit.padStart(32, "0");

	var buffer = new ArrayBuffer(4);
	new Uint8Array( buffer ).set( value_bit.match(/.{8}/g).map( binaryStringToInt ) );
	return new DataView( buffer ).getFloat32(0, false);
>>>>>>> c0f0b38d
  }

  function uint_to_float32 ( value )
  {
      var buf = new ArrayBuffer(4) ;
      (new Uint32Array(buf))[0] = value ;
      return (new Float32Array(buf))[0] ;
  }

  function float32_to_uint ( value )
  {
      var buf = new ArrayBuffer(4) ;
      (new Float32Array(buf))[0] = value ;
      return (new Uint32Array(buf))[0];
  }

  function uint_to_float64 ( value0, value1 )
  {
      var buf = new ArrayBuffer(8) ;
      var arr = new Uint32Array(buf) ;
      arr[0] = value0 ;
      arr[1] = value1 ;
      return (new Float64Array(buf))[0] ;
  }

  function float64_to_uint ( value )
  {
      var buf = new ArrayBuffer(8) ;
      (new Float64Array(buf))[0] = value ;
      return (new Uint32Array(buf)) ;
  }

  function float2bin ( number )
  {
    var i, result = "";
    var dv = new DataView(new ArrayBuffer(4));

    dv.setFloat32(0, number, false);

    for (i = 0; i < 4; i++)
    {
        var bits = dv.getUint8(i).toString(2);
        if (bits.length < 8) {
            bits = new Array(8 - bits.length).fill('0').join("") + bits;
        }
        result += bits;
    }
    return result;
  }

  function double2bin ( number )
  {
      var i, result = "";
      var dv = new DataView(new ArrayBuffer(8));

      dv.setFloat64(0, number, false);

      for (i = 0; i < 8; i++)
      {
          var bits = dv.getUint8(i).toString(2);
          if (bits.length < 8) {
            bits = new Array(8 - bits.length).fill('0').join("") + bits;
          }
          result += bits;
      }
      return result;
  }

  function bin2hex ( s )
  {
      var i, k, part, accum, ret = '';

      for (i = s.length-1; i >= 3; i -= 4)
      {
          part = s.substr(i+1-4, 4);
          accum = 0;
          for (k = 0; k < 4; k += 1)
    {
             if (part[k] !== '0' && part[k] !== '1') {
                 return { valid: false };
             }
             accum = accum * 2 + parseInt(part[k], 10);
          }
          if (accum >= 10) {
              ret = String.fromCharCode(accum - 10 + 'A'.charCodeAt(0)) + ret;
          }
          else {
              ret = String(accum) + ret;
          }
      }

      if (i >= 0)
      {
          accum = 0;
          for (k = 0; k <= i; k += 1)
    {
             if (s[k] !== '0' && s[k] !== '1') {
                 return { valid: false };
             }
             accum = accum * 2 + parseInt(s[k], 10);
          }
          ret = String(accum) + ret;
      }

      return ret;
  }

  function hex2double ( hexvalue )
  {
      var value = hexvalue.split('x');
      var value_bit = '';

      for (var i=0; i<value[1].length; i++)
      {
          var aux = value[1].charAt(i);
          aux = (parseInt(aux, 16)).toString(2).padStart(4, "0");
          value_bit = value_bit + aux;
      }

      value_bit = value_bit.padStart(64, "0");

      var buffer = new ArrayBuffer(8);
      new Uint8Array( buffer ).set( value_bit.match(/.{8}/g).map(binaryStringToInt ));
      return new DataView( buffer ).getFloat64(0, false);
  }

  function float2int_v2 ( value )
  {
      return parseInt(float2bin(value),2);
  }

  function int2float_v2 ( value )
  {
      return hex2float("0x" + bin2hex(value.toString(2)));
  }


  /* 
   *  Naming
   */

  function clean_string( value, prefix )
  {
  var value2 = value.replace(/[&\/\\#,+()$~%.'":*?<>{}]/g, '_');

  re = new RegExp("^[0-9]+$");
  if (value2.search(re) != -1 && prefix != "undefined") {
    value2 = prefix + value2;
  }

  return value2;
  }
<|MERGE_RESOLUTION|>--- conflicted
+++ resolved
@@ -87,38 +87,6 @@
 
   function hex2float ( hexvalue )
   {
-<<<<<<< HEAD
-    /*var sign     = (hexvalue & 0x80000000) ? -1 : 1;
-    var exponent = ((hexvalue >> 23) & 0xff) - 127;
-    var mantissa = 1 + ((hexvalue & 0x7fffff) / 0x800000);
-
-    var valuef = sign * mantissa * Math.pow(2, exponent);
-    if (-127 == exponent)
-      if (1 == mantissa)
-        valuef = (sign == 1) ? "+0" : "-0";
-      else valuef = sign * ((hexvalue & 0x7fffff) / 0x7fffff) * Math.pow(2, -126);
-    if (128 == exponent)
-      if (1 == mantissa)
-        valuef = (sign == 1) ? "+Inf" : "-Inf";
-      else valuef = NaN;
-
-    return valuef ;*/
-    
-    var value = hexvalue.split('x');
-    var value_bit = '';
-
-    for (var i = 0; i < value[1].length; i++){
-      var aux = value[1].charAt(i);
-      aux = (parseInt(aux, 16)).toString(2).padStart(4, "0");
-      value_bit = value_bit + aux;
-    }
-
-    value_bit = value_bit.padStart(32, "0");
-
-    var buffer = new ArrayBuffer(4);
-    new Uint8Array( buffer ).set( value_bit.match(/.{8}/g).map( binaryStringToInt ) );
-    return new DataView( buffer ).getFloat32(0, false);
-=======
 	/*var sign     = (hexvalue & 0x80000000) ? -1 : 1;
 	var exponent = ((hexvalue >> 23) & 0xff) - 127;
 	var mantissa = 1 + ((hexvalue & 0x7fffff) / 0x800000);
@@ -148,7 +116,6 @@
 	var buffer = new ArrayBuffer(4);
 	new Uint8Array( buffer ).set( value_bit.match(/.{8}/g).map( binaryStringToInt ) );
 	return new DataView( buffer ).getFloat32(0, false);
->>>>>>> c0f0b38d
   }
 
   function uint_to_float32 ( value )
