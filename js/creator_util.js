/*
 *  Copyright 2018-2022 Felix Garcia Carballeira, Diego Camarmas Alonso, Alejandro Calderon Mateos
 *
 *  This file is part of CREATOR.
 *
 *  CREATOR is free software: you can redistribute it and/or modify
 *  it under the terms of the GNU Lesser General Public License as published by
 *  the Free Software Foundation, either version 3 of the License, or
 *  (at your option) any later version.
 *
 *  CREATOR is distributed in the hope that it will be useful,
 *  but WITHOUT ANY WARRANTY; without even the implied warranty of
 *  MERCHANTABILITY or FITNESS FOR A PARTICULAR PURPOSE.  See the
 *  GNU Lesser General Public License for more details.
 *
 *  You should have received a copy of the GNU Lesser General Public License
 *  along with CREATOR.  If not, see <http://www.gnu.org/licenses/>.
 *
 */


  /* 
   * Representation
   */

  /**
   * method in chage of map a float number separated in parts and determinte what it.
   * @param s {Number} the sign of the number
   * @param e {Number} the exponent of the number.
   * @param m {Number} the mantinsa of the number
   * @return {number} 2^n with n as
   *      0 -> -infinite
   *      1 -> -normalized number
<<<<<<< HEAD
   *      2 -> -non normalized number
   *      3 -> -0
   *      4 -> +0
   *      5 -> +normalized number
   *      6 -> +non normalized number
=======
   *      2 -> -non-normalized number
   *      3 -> -0
   *      4 -> +0
   *      5 -> +normalized number
   *      6 -> +non-normalized number
>>>>>>> e5479142
   *      7 -> +inf
   *      8 -> -NaN
   *      9 -> +NaN
   */
  function checkTypeIEEE(s, e, m)
  {
      let rd = 0;

      if (!m && !e)
          rd = s ? 1<<3 : 1<<4;
      else if (!e)
          rd = s ? 1<<2 : 1<<5;
      else if (!(e ^ 255))
          if (m)
              rd = s ? 1<<8 : 1<<9;
          else
              rd = s ? 1<<0 : 1<<7;
      else
          rd = s ? 1<<1 : 1<<6;
      return rd;
  }

  /* 
   * Convert to...
   */

  function hex2char8 ( hexvalue )
  {
  var num_char = ((hexvalue.toString().length))/2;
  var exponent = 0;
  var pos = 0;

  var valuec = [] ;

  for (var i = 0; i < num_char; i++) {
       var auxHex = hexvalue.substring(pos, pos+2);
       valuec[i] = String.fromCharCode(parseInt(auxHex, 16));
       pos = pos + 2;
  }

  var characters = '';

  for (var i = 0; i < valuec.length; i++){
       characters = characters + valuec[i] + ' ';
  }

  return  characters;
  }

  function hex2float ( hexvalue )
  {
	/*var sign     = (hexvalue & 0x80000000) ? -1 : 1;
	var exponent = ((hexvalue >> 23) & 0xff) - 127;
	var mantissa = 1 + ((hexvalue & 0x7fffff) / 0x800000);

	var valuef = sign * mantissa * Math.pow(2, exponent);
	if (-127 == exponent)
	  if (1 == mantissa)
	    valuef = (sign == 1) ? "+0" : "-0";
	  else valuef = sign * ((hexvalue & 0x7fffff) / 0x7fffff) * Math.pow(2, -126);
	if (128 == exponent)
	  if (1 == mantissa)
	    valuef = (sign == 1) ? "+Inf" : "-Inf";
	  else valuef = NaN;

	return valuef ;*/
	var value = hexvalue.split('x');
	var value_bit = '';

	for (var i = 0; i < value[1].length; i++){
	  var aux = value[1].charAt(i);
	  aux = (parseInt(aux, 16)).toString(2).padStart(4, "0");
	  value_bit = value_bit + aux;
	}

<<<<<<< HEAD
  value_bit = value_bit.padStart(32, "0");
=======
	value_bit = value_bit.padStart(32, "0");
>>>>>>> e5479142

	var buffer = new ArrayBuffer(4);
	new Uint8Array( buffer ).set( value_bit.match(/.{8}/g).map( binaryStringToInt ) );
	return new DataView( buffer ).getFloat32(0, false);
  }

  function uint_to_float32 ( value )
  {
      var buf = new ArrayBuffer(4) ;
      (new Uint32Array(buf))[0] = value ;
      return (new Float32Array(buf))[0] ;
  }

  function float32_to_uint ( value )
  {
      var buf = new ArrayBuffer(4) ;
      (new Float32Array(buf))[0] = value ;
      return (new Uint32Array(buf))[0];
  }

  function uint_to_float64 ( value0, value1 )
  {
      var buf = new ArrayBuffer(8) ;
      var arr = new Uint32Array(buf) ;
      arr[0] = value0 ;
      arr[1] = value1 ;
      return (new Float64Array(buf))[0] ;
  }

  function float64_to_uint ( value )
  {
      var buf = new ArrayBuffer(8) ;
      (new Float64Array(buf))[0] = value ;
      return (new Uint32Array(buf)) ;
  }

  function float2bin ( number )
  {
    var i, result = "";
    var dv = new DataView(new ArrayBuffer(4));

    dv.setFloat32(0, number, false);

    for (i = 0; i < 4; i++)
    {
        var bits = dv.getUint8(i).toString(2);
        if (bits.length < 8) {
            bits = new Array(8 - bits.length).fill('0').join("") + bits;
        }
        result += bits;
    }
    return result;
  }

  function double2bin ( number )
  {
      var i, result = "";
      var dv = new DataView(new ArrayBuffer(8));

      dv.setFloat64(0, number, false);

      for (i = 0; i < 8; i++)
      {
          var bits = dv.getUint8(i).toString(2);
          if (bits.length < 8) {
            bits = new Array(8 - bits.length).fill('0').join("") + bits;
          }
          result += bits;
      }
      return result;
  }

  function bin2hex ( s )
  {
      var i, k, part, accum, ret = '';

      for (i = s.length-1; i >= 3; i -= 4)
      {
          part = s.substr(i+1-4, 4);
          accum = 0;
          for (k = 0; k < 4; k += 1)
    {
             if (part[k] !== '0' && part[k] !== '1') {
                 return { valid: false };
             }
             accum = accum * 2 + parseInt(part[k], 10);
          }
          if (accum >= 10) {
              ret = String.fromCharCode(accum - 10 + 'A'.charCodeAt(0)) + ret;
          }
          else {
              ret = String(accum) + ret;
          }
      }

      if (i >= 0)
      {
          accum = 0;
          for (k = 0; k <= i; k += 1)
    {
             if (s[k] !== '0' && s[k] !== '1') {
                 return { valid: false };
             }
             accum = accum * 2 + parseInt(s[k], 10);
          }
          ret = String(accum) + ret;
      }

      return ret;
  }

  function hex2double ( hexvalue )
  {
      var value = hexvalue.split('x');
      var value_bit = '';

      for (var i=0; i<value[1].length; i++)
      {
          var aux = value[1].charAt(i);
          aux = (parseInt(aux, 16)).toString(2).padStart(4, "0");
          value_bit = value_bit + aux;
      }

      value_bit = value_bit.padStart(64, "0");

      var buffer = new ArrayBuffer(8);
      new Uint8Array( buffer ).set( value_bit.match(/.{8}/g).map(binaryStringToInt ));
      return new DataView( buffer ).getFloat64(0, false);
  }

<<<<<<< HEAD
  function float2int_v2 ( value ) 
  {
    return parseInt(float2bin(value),2);
  }

  function int2float_v2 ( value ) 
  {
    return hex2float("0x" + bin2hex(value.toString(2)));
=======
  function float2int_v2 ( value )
  {
      return parseInt(float2bin(value),2);
  }

  function int2float_v2 ( value )
  {
      return hex2float("0x" + bin2hex(value.toString(2)));
>>>>>>> e5479142
  }


  /* 
   *  Naming
   */

  function clean_string( value, prefix )
  {
  var value2 = value.replace(/[&\/\\#,+()$~%.'":*?<>{}]/g, '_');

  re = new RegExp("^[0-9]+$");
  if (value2.search(re) != -1 && prefix != "undefined") {
    value2 = prefix + value2;
  }

  return value2;
  }
<|MERGE_RESOLUTION|>--- conflicted
+++ resolved
@@ -31,19 +31,11 @@
    * @return {number} 2^n with n as
    *      0 -> -infinite
    *      1 -> -normalized number
-<<<<<<< HEAD
-   *      2 -> -non normalized number
-   *      3 -> -0
-   *      4 -> +0
-   *      5 -> +normalized number
-   *      6 -> +non normalized number
-=======
    *      2 -> -non-normalized number
    *      3 -> -0
    *      4 -> +0
    *      5 -> +normalized number
    *      6 -> +non-normalized number
->>>>>>> e5479142
    *      7 -> +inf
    *      8 -> -NaN
    *      9 -> +NaN
@@ -119,11 +111,7 @@
 	  value_bit = value_bit + aux;
 	}
 
-<<<<<<< HEAD
-  value_bit = value_bit.padStart(32, "0");
-=======
 	value_bit = value_bit.padStart(32, "0");
->>>>>>> e5479142
 
 	var buffer = new ArrayBuffer(4);
 	new Uint8Array( buffer ).set( value_bit.match(/.{8}/g).map( binaryStringToInt ) );
@@ -254,16 +242,6 @@
       return new DataView( buffer ).getFloat64(0, false);
   }
 
-<<<<<<< HEAD
-  function float2int_v2 ( value ) 
-  {
-    return parseInt(float2bin(value),2);
-  }
-
-  function int2float_v2 ( value ) 
-  {
-    return hex2float("0x" + bin2hex(value.toString(2)));
-=======
   function float2int_v2 ( value )
   {
       return parseInt(float2bin(value),2);
@@ -272,7 +250,6 @@
   function int2float_v2 ( value )
   {
       return hex2float("0x" + bin2hex(value.toString(2)));
->>>>>>> e5479142
   }
 
 
