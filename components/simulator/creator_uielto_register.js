/*
 *  Copyright 2018-2022 Felix Garcia Carballeira, Diego Camarmas Alonso, Alejandro Calderon Mateos
 *
 *  This file is part of CREATOR.
 *
 *  CREATOR is free software: you can redistribute it and/or modify
 *  it under the terms of the GNU Lesser General Public License as published by
 *  the Free Software Foundation, either version 3 of the License, or
 *  (at your option) any later version.
 *
 *  CREATOR is distributed in the hope that it will be useful,
 *  but WITHOUT ANY WARRANTY; without even the implied warranty of
 *  MERCHANTABILITY or FITNESS FOR A PARTICULAR PURPOSE.  See the
 *  GNU Lesser General Public License for more details.
 *
 *  You should have received a copy of the GNU Lesser General Public License
 *  along with CREATOR.  If not, see <http://www.gnu.org/licenses/>.
 *
 */


<<<<<<< HEAD
				/* jshint esversion: 6 */

				var uielto_register = {

				props:      {
											register:								{ type: Object, required: true },
											component:  						{ type: Object, required: true },
											name_representation:    { type: String, required: true },
											value_representation:  	{ type: String, required: true }
										},

				methods: 		{
										/*Popover functions*/
							      popover_id(name){
							        return 'popoverValueContent' + name[0];
							      },

							      show_value (register){
							      	var ret = 0;

							      	switch(this.value_representation){
							      		case "unsigned":
								      		if (this.component.name == "Control registers" || this.component.name == "Integer registers") {
								      			ret = parseInt(register.value.toString(10)) >>> 0;
								      		}
								      		else {
								      			//ret = parseInt(register.value.toString(), 10) >>> 0;
								      			ret = float2int_v2 (register.value) >>> 0;
								      		}
							      			break;

							      		case "signed":
							      			if (this.component.name == "Control registers" || this.component.name == "Integer registers") {
								      			if ((((register.value).toString(2)).padStart(register.nbits, '0')).charAt(0) == 1)
								      				ret = parseInt(register.value.toString(10))-0x100000000;
								      			if ((((register.value).toString(2)).padStart(register.nbits, '0')).charAt(0) == 0)
								      				ret = (register.value).toString(10);
								      		}
								      		else {
								      			//ret = parseInt(register.value.toString(), 10) >> 0;
								      			ret = float2int_v2 (register.value);
								      		}
								      		break;

												case "decimal":
													if (this.component.name == "Control registers" || this.component.name == "Integer registers") {
														ret = hex2float("0x"+(((register.value).toString(16)).padStart(register.nbits/4, "0")));
													}
													else {
														ret = register.value;
													}
													break;

												case "hex":
													if (this.component.name == "Control registers" || this.component.name == "Integer registers") {
														ret = (((register.value).toString(16)).padStart(register.nbits/4, "0")).toUpperCase();
													}
													else {
														if (this.component.name == "Simple floating point registers") {
															ret = bin2hex(float2bin(register.value));
														}
														else {
															ret = bin2hex(double2bin(register.value));
														}
													}					
							      			break;
							      	}

							      	ret = ret.toString();

							      	if (ret.length > 10) {
							      		return ret.slice(0, 8) + "...";
							      	}

							      	return ret
							      	
							      },

							      reg_name (register){
							      	switch(this.name_representation){
							      		case "logical":
							      			return register.name[0];
							      		case "alias":
							      			if (typeof register.name[1] === "undefined"){
							      				return register.name[0];
							      			}
							      			
							      			return register.name[1];
							      		case "all":
							      			return register.name.join(' | ');
							      	}
							      }

				},

				template:   ' <b-button class="btn btn-outline-secondary btn-block btn-sm registers h-100" ' +
										'           :id="popover_id(register.name)" ' +
										'           onclick="creator_ga(\'data\', \'data.view\', \'data.view.registers_details\');">' +
										'   <span class="text-truncate">{{reg_name(register)}}</span> ' +
										'   <b-badge class="regValue registerValue"> ' +
										'     {{show_value(register)}}' +
										'   </b-badge>' +
										' </b-button>' +
										' ' +
										' <popover-register-int :target="popover_id(register.name)" ' +
										'                       :component="component"' +
										'                       :register="register">' +
										' </popover-register-int>'
			
				}

				Vue.component('register', uielto_register) ;
=======
        /* jshint esversion: 6 */

        var uielto_register = {

        props:      {
                      render:                 { type: Number, required: true },
                      component:              { type: Object, required: true },
                      register:               { type: Object, required: true },
                      name_representation:    { type: String, required: true },
                      value_representation:   { type: String, required: true }
                    },

        methods:    {
                    /*Popover functions*/
                    popover_id(name){
                      return 'popoverValueContent' + name[0];
                    },

                    show_value (register){
                      var ret = 0;

                      switch(this.value_representation){
                        case "unsigned":
                          if (architecture.components[this._props.component.index].type == "control" || architecture.components[this._props.component.index].type == "integer") {
                            ret = parseInt(register.value.toString(10)) >>> 0;
                          }
                          else {
                            //ret = parseInt(register.value.toString(), 10) >>> 0;
                            ret = float2int_v2 (register.value) >>> 0;
                          }
                          break;

                        case "signed":
                          if (architecture.components[this._props.component.index].type == "control" || architecture.components[this._props.component.index].type == "integer") {
                            if ((((register.value).toString(2)).padStart(register.nbits, '0')).charAt(0) == 1)
                              ret = parseInt(register.value.toString(10))-0x100000000;
                            if ((((register.value).toString(2)).padStart(register.nbits, '0')).charAt(0) == 0)
                              ret = (register.value).toString(10);
                          }
                          else {
                            // ret = parseInt(register.value.toString(), 10) >> 0;
                            ret = float2int_v2 (register.value);
                          }
                          break;

                        case "decimal":
                          if (architecture.components[this._props.component.index].type == "control" || architecture.components[this._props.component.index].type == "integer") {
                            ret = hex2float("0x"+(((register.value).toString(16)).padStart(register.nbits/4, "0")));
                          }
                          else {
                            ret = register.value;
                          }
                          break;

                        case "hex":
                          if (architecture.components[this._props.component.index].type == "control" || architecture.components[this._props.component.index].type == "integer") {
                            ret = (((register.value).toString(16)).padStart(register.nbits/4, "0")).toUpperCase();
                          }
                          else {
                            if (architecture.components[this._props.component.index].type == "floating point") {
                              ret = bin2hex(float2bin(register.value));
                            }
                            else {
                              ret = bin2hex(double2bin(register.value));
                            }
                          }         
                          break;
                      }

                      ret = ret.toString();

                      if (ret.length > 10) {
                        return ret.slice(0, 8) + "...";
                      }

                      return ret
                      
                    },

                    reg_name (register){
                      switch(this.name_representation){
                        case "logical":
                          return register.name[0];
                        case "alias":
                          if (typeof register.name[1] === "undefined"){
                            return register.name[0];
                          }
                          
                          return register.name[1];
                        case "all":
                          return register.name.join(' | ');
                      }
                    }

        },

        template:   '<div>' +
                    ' <b-button class="btn btn-outline-secondary btn-sm registers w-100 h-100" ' +
                    '           :id="popover_id(register.name)" ' +
                    '           onclick="creator_ga(\'data\', \'data.view\', \'data.view.registers_details\');">' +
                    '   <span class="text-truncate">{{reg_name(register)}}</span> ' +
                    '   <b-badge class="regValue registerValue"> ' +
                    '     {{show_value(register)}}' +
                    '   </b-badge>' +
                    ' </b-button>' +
                    ' ' +
                    ' <popover-register :target="popover_id(register.name)" ' +
                    '                   :component="component"' +
                    '                   :register="register">' +
                    ' </popover-register>' +
                    '</div>'
      
        }

        Vue.component('register', uielto_register) ;
>>>>>>> e5479142
<|MERGE_RESOLUTION|>--- conflicted
+++ resolved
@@ -19,120 +19,6 @@
  */
 
 
-<<<<<<< HEAD
-				/* jshint esversion: 6 */
-
-				var uielto_register = {
-
-				props:      {
-											register:								{ type: Object, required: true },
-											component:  						{ type: Object, required: true },
-											name_representation:    { type: String, required: true },
-											value_representation:  	{ type: String, required: true }
-										},
-
-				methods: 		{
-										/*Popover functions*/
-							      popover_id(name){
-							        return 'popoverValueContent' + name[0];
-							      },
-
-							      show_value (register){
-							      	var ret = 0;
-
-							      	switch(this.value_representation){
-							      		case "unsigned":
-								      		if (this.component.name == "Control registers" || this.component.name == "Integer registers") {
-								      			ret = parseInt(register.value.toString(10)) >>> 0;
-								      		}
-								      		else {
-								      			//ret = parseInt(register.value.toString(), 10) >>> 0;
-								      			ret = float2int_v2 (register.value) >>> 0;
-								      		}
-							      			break;
-
-							      		case "signed":
-							      			if (this.component.name == "Control registers" || this.component.name == "Integer registers") {
-								      			if ((((register.value).toString(2)).padStart(register.nbits, '0')).charAt(0) == 1)
-								      				ret = parseInt(register.value.toString(10))-0x100000000;
-								      			if ((((register.value).toString(2)).padStart(register.nbits, '0')).charAt(0) == 0)
-								      				ret = (register.value).toString(10);
-								      		}
-								      		else {
-								      			//ret = parseInt(register.value.toString(), 10) >> 0;
-								      			ret = float2int_v2 (register.value);
-								      		}
-								      		break;
-
-												case "decimal":
-													if (this.component.name == "Control registers" || this.component.name == "Integer registers") {
-														ret = hex2float("0x"+(((register.value).toString(16)).padStart(register.nbits/4, "0")));
-													}
-													else {
-														ret = register.value;
-													}
-													break;
-
-												case "hex":
-													if (this.component.name == "Control registers" || this.component.name == "Integer registers") {
-														ret = (((register.value).toString(16)).padStart(register.nbits/4, "0")).toUpperCase();
-													}
-													else {
-														if (this.component.name == "Simple floating point registers") {
-															ret = bin2hex(float2bin(register.value));
-														}
-														else {
-															ret = bin2hex(double2bin(register.value));
-														}
-													}					
-							      			break;
-							      	}
-
-							      	ret = ret.toString();
-
-							      	if (ret.length > 10) {
-							      		return ret.slice(0, 8) + "...";
-							      	}
-
-							      	return ret
-							      	
-							      },
-
-							      reg_name (register){
-							      	switch(this.name_representation){
-							      		case "logical":
-							      			return register.name[0];
-							      		case "alias":
-							      			if (typeof register.name[1] === "undefined"){
-							      				return register.name[0];
-							      			}
-							      			
-							      			return register.name[1];
-							      		case "all":
-							      			return register.name.join(' | ');
-							      	}
-							      }
-
-				},
-
-				template:   ' <b-button class="btn btn-outline-secondary btn-block btn-sm registers h-100" ' +
-										'           :id="popover_id(register.name)" ' +
-										'           onclick="creator_ga(\'data\', \'data.view\', \'data.view.registers_details\');">' +
-										'   <span class="text-truncate">{{reg_name(register)}}</span> ' +
-										'   <b-badge class="regValue registerValue"> ' +
-										'     {{show_value(register)}}' +
-										'   </b-badge>' +
-										' </b-button>' +
-										' ' +
-										' <popover-register-int :target="popover_id(register.name)" ' +
-										'                       :component="component"' +
-										'                       :register="register">' +
-										' </popover-register-int>'
-			
-				}
-
-				Vue.component('register', uielto_register) ;
-=======
         /* jshint esversion: 6 */
 
         var uielto_register = {
@@ -248,4 +134,3 @@
         }
 
         Vue.component('register', uielto_register) ;
->>>>>>> e5479142
